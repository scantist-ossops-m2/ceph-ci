>=17.2.8
--------

* RADOS: `get_pool_is_selfmanaged_snaps_mode` C++ API has been deprecated
  due to being prone to false negative results.  It's safer replacement is
  `pool_is_in_selfmanaged_snaps_mode`.

>=17.2.7
--------

* `ceph mgr dump` command now displays the name of the mgr module that
  registered a RADOS client in the `name` field added to elements of the
  `active_clients` array. Previously, only the address of a module's RADOS
  client was shown in the `active_clients` array.
* mClock Scheduler: The mClock scheduler (default scheduler in Quincy) has
  undergone significant usability and design improvements to address the slow
  backfill issue. Some important changes are:
  * The 'balanced' profile is set as the default mClock profile because it
    represents a compromise between prioritizing client IO or recovery IO. Users
    can then choose either the 'high_client_ops' profile to prioritize client IO
    or the 'high_recovery_ops' profile to prioritize recovery IO.
  * QoS parameters like reservation and limit are now specified in terms of a
    fraction (range: 0.0 to 1.0) of the OSD's IOPS capacity.
  * The cost parameters (osd_mclock_cost_per_io_usec_* and
    osd_mclock_cost_per_byte_usec_*) have been removed. The cost of an operation
    is now determined using the random IOPS and maximum sequential bandwidth
    capability of the OSD's underlying device.
  * Degraded object recovery is given higher priority when compared to misplaced
    object recovery because degraded objects present a data safety issue not
    present with objects that are merely misplaced. Therefore, backfilling
    operations with the 'balanced' and 'high_client_ops' mClock profiles may
    progress slower than what was seen with the 'WeightedPriorityQueue' (WPQ)
    scheduler.
  * The QoS allocations in all the mClock profiles are optimized based on the above
    fixes and enhancements.
  * For more detailed information see:
    https://docs.ceph.com/en/quincy/rados/configuration/mclock-config-ref/
* RGW: S3 multipart uploads using Server-Side Encryption now replicate correctly in
  multi-site. Previously, the replicas of such objects were corrupted on decryption.
  A new tool, ``radosgw-admin bucket resync encrypted multipart``, can be used to
  identify these original multipart uploads. The ``LastModified`` timestamp of any
  identified object is incremented by 1ns to cause peer zones to replicate it again.
  For multi-site deployments that make any use of Server-Side Encryption, we
  recommended running this command against every bucket in every zone after all
  zones have upgraded.
* CEPHFS: MDS evicts clients which are not advancing their request tids which causes
  a large buildup of session metadata resulting in the MDS going read-only due to
  the RADOS operation exceeding the size threshold. `mds_session_metadata_threshold`
  config controls the maximum size that a (encoded) session metadata can grow.

* CEPHFS: After recovering a Ceph File System post following the disaster recovery
  procedure, the recovered files under `lost+found` directory can now be deleted.
* `ceph config dump --format <json|xml>` output will display the localized
  option names instead of its normalized version. For e.g.,
  "mgr/prometheus/x/server_port" will be displayed instead of
  "mgr/prometheus/server_port". This matches the output of the non pretty-print
  formatted version of the command.

>=17.2.6
--------

* `ceph mgr dump` command now outputs `last_failure_osd_epoch` and
  `active_clients` fields at the top level.  Previously, these fields were
  output under `always_on_modules` field.

>=17.2.5
--------
>=19.0.0

* RGW: S3 multipart uploads using Server-Side Encryption now replicate correctly in
  multi-site. Previously, the replicas of such objects were corrupted on decryption.
  A new tool, ``radosgw-admin bucket resync encrypted multipart``, can be used to
  identify these original multipart uploads. The ``LastModified`` timestamp of any
  identified object is incremented by 1ns to cause peer zones to replicate it again.
  For multi-site deployments that make any use of Server-Side Encryption, we
  recommended running this command against every bucket in every zone after all
  zones have upgraded.
* CEPHFS: MDS evicts clients which are not advancing their request tids which causes
  a large buildup of session metadata resulting in the MDS going read-only due to
  the RADOS operation exceeding the size threshold. `mds_session_metadata_threshold`
  config controls the maximum size that a (encoded) session metadata can grow.
* CephFS: For clusters with multiple CephFS file systems, all the snap-schedule
  commands now expect the '--fs' argument.
* CephFS: The period specifier ``m`` now implies minutes and the period specifier
  ``M`` now implies months. This has been made consistent with the rest
  of the system.
* RGW: New tools have been added to radosgw-admin for identifying and
  correcting issues with versioned bucket indexes. Historical bugs with the
  versioned bucket index transaction workflow made it possible for the index
  to accumulate extraneous "book-keeping" olh entries and plain placeholder
  entries. In some specific scenarios where clients made concurrent requests
  referencing the same object key, it was likely that a lot of extra index
  entries would accumulate. When a significant number of these entries are
  present in a single bucket index shard, they can cause high bucket listing
  latencies and lifecycle processing failures. To check whether a versioned
  bucket has unnecessary olh entries, users can now run ``radosgw-admin
  bucket check olh``. If the ``--fix`` flag is used, the extra entries will
  be safely removed. A distinct issue from the one described thus far, it is
  also possible that some versioned buckets are maintaining extra unlinked
  objects that are not listable from the S3/ Swift APIs. These extra objects
  are typically a result of PUT requests that exited abnormally, in the middle
  of a bucket index transaction - so the client would not have received a
  successful response. Bugs in prior releases made these unlinked objects easy
  to reproduce with any PUT request that was made on a bucket that was actively
  resharding. Besides the extra space that these hidden, unlinked objects
  consume, there can be another side effect in certain scenarios, caused by
  the nature of the failure mode that produced them, where a client of a bucket
  that was a victim of this bug may find the object associated with the key to
  be in an inconsistent state. To check whether a versioned bucket has unlinked
  entries, users can now run ``radosgw-admin bucket check unlinked``. If the
  ``--fix`` flag is used, the unlinked objects will be safely removed. Finally,
  a third issue made it possible for versioned bucket index stats to be
  accounted inaccurately. The tooling for recalculating versioned bucket stats
  also had a bug, and was not previously capable of fixing these inaccuracies.
  This release resolves those issues and users can now expect that the existing
  ``radosgw-admin bucket check`` command will produce correct results. We
  recommend that users with versioned buckets, especially those that existed
  on prior releases, use these new tools to check whether their buckets are
  affected and to clean them up accordingly.
<<<<<<< HEAD
* mgr/snap-schedule: For clusters with multiple CephFS file systems, all the
  snap-schedule commands now expect the '--fs' argument.
=======
* CephFS: Two FS names can now be swapped, optionally along with their IDs,
  using "ceph fs swap" command. The function of this API is to facilitate
  file system swaps for disaster recovery. In particular, it avoids situations
  where a named file system is temporarily missing which would prompt a higher
  level storage operator (like Rook) to recreate the missing file system.
  See https://docs.ceph.com/en/latest/cephfs/administration/#file-systems
  docs for more information.
* RADOS: A POOL_APP_NOT_ENABLED health warning will now be reported if
  the application is not enabled for the pool irrespective of whether
  the pool is in use or not. Always tag a pool with an application
  using ``ceph osd pool application enable`` command to avoid reporting
  of POOL_APP_NOT_ENABLED health warning for that pool.
  The user might temporarily mute this warning using
  ``ceph health mute POOL_APP_NOT_ENABLED``.
CephFS: Disallow delegating preallocated inode ranges to clients. Config
  `mds_client_delegate_inos_pct` defaults to 0 which disables async dirops
  in the kclient.
* S3 Get/HeadObject now support query parameter `partNumber` to read a specific
  part of a completed multipart upload.
* RGW: Fixed a S3 Object Lock bug with PutObjectRetention requests that specify
  a RetainUntilDate after the year 2106. This date was truncated to 32 bits when
  stored, so a much earlier date was used for object lock enforcement. This does
  not effect PutBucketObjectLockConfiguration where a duration is given in Days.
  The RetainUntilDate encoding is fixed for new PutObjectRetention requests, but
  cannot repair the dates of existing object locks. Such objects can be identified
  with a HeadObject request based on the x-amz-object-lock-retain-until-date
  response header.
>>>>>>> 8fc97a52

>=18.0.0

* RBD: The semantics of compare-and-write C++ API (`Image::compare_and_write`
  and `Image::aio_compare_and_write` methods) now match those of C API.  Both
  compare and write steps operate only on `len` bytes even if the respective
  buffers are larger. The previous behavior of comparing up to the size of
  the compare buffer was prone to subtle breakage upon straddling a stripe
  unit boundary.
* RBD: compare-and-write operation is no longer limited to 512-byte sectors.
  Assuming proper alignment, it now allows operating on stripe units (4M by
  default).
* RBD: New `rbd_aio_compare_and_writev` API method to support scatter/gather
  on both compare and write buffers.  This compliments existing `rbd_aio_readv`
  and `rbd_aio_writev` methods.
* RBD: `rbd device unmap` command gained `--namespace` option.  Support for
  namespaces was added to RBD in Nautilus 14.2.0 and it has been possible to
  map and unmap images in namespaces using the `image-spec` syntax since then
  but the corresponding option available in most other commands was missing.
* CEPHFS: Rename the `mds_max_retries_on_remount_failure` option to
  `client_max_retries_on_remount_failure` and move it from mds.yaml.in to
  mds-client.yaml.in because this option was only used by MDS client from its
  birth.

>=17.2.4
--------

* Cephfs: The 'AT_NO_ATTR_SYNC' macro is deprecated, please use the standard
  'AT_STATX_DONT_SYNC' macro. The 'AT_NO_ATTR_SYNC' macro will be removed in
  the future.

* OSD: The issue of high CPU utilization during recovery/backfill operations
  has been fixed. For more details, see: https://tracker.ceph.com/issues/56530.

* Trimming of PGLog dups is now controlled by the size instead of the version.
  This fixes the PGLog inflation issue that was happening when the on-line
  (in OSD) trimming got jammed after a PG split operation. Also, a new off-line
  mechanism has been added: `ceph-objectstore-tool` got `trim-pg-log-dups` op
  that targets situations where OSD is unable to boot due to those inflated dups.
  If that is the case, in OSD logs the "You can be hit by THE DUPS BUG" warning
  will be visible.
  Relevant tracker: https://tracker.ceph.com/issues/53729
* RBD: `rbd device unmap` command gained `--namespace` option.  Support for
  namespaces was added to RBD in Nautilus 14.2.0 and it has been possible to
  map and unmap images in namespaces using the `image-spec` syntax since then
  but the corresponding option available in most other commands was missing.
* RGW: Compression is now supported for objects uploaded with Server-Side Encryption.
  When both are enabled, compression is applied before encryption.
* RGW: the "pubsub" functionality for storing bucket notifications inside Ceph
  is removed. Together with it, the "pubsub" zone should not be used anymore.
  The REST operations, as well as radosgw-admin commands for manipulating
  subscriptions, as well as fetching and acking the notifications are removed 
  as well.
  In case that the endpoint to which the notifications are sent maybe down or 
  disconnected, it is recommended to use persistent notifications to guarantee 
  the delivery of the notifications. In case the system that consumes the 
  notifications needs to pull them (instead of the notifications be pushed 
  to it), an external message bus (e.g. rabbitmq, Kafka) should be used for 
  that purpose.
* RGW: The serialized format of notification and topics has changed, so that 
  new/updated topics will be unreadable by old RGWs. We recommend completing 
  the RGW upgrades before creating or modifying any notification topics.
* RBD: Trailing newline in passphrase files (`<passphrase-file>` argument in
  `rbd encryption format` command and `--encryption-passphrase-file` option
  in other commands) is no longer stripped.
* RBD: Support for layered client-side encryption is added.  Cloned images
  can now be encrypted each with its own encryption format and passphrase,
  potentially different from that of the parent image.  The efficient
  copy-on-write semantics intrinsic to unformatted (regular) cloned images
  are retained.
* CEPHFS: Rename the `mds_max_retries_on_remount_failure` option to
  `client_max_retries_on_remount_failure` and move it from mds.yaml.in to
  mds-client.yaml.in because this option was only used by MDS client from its
  birth.
* The `perf dump` and `perf schema` commands are deprecated in favor of new
  `counter dump` and `counter schema` commands. These new commands add support
  for labeled perf counters and also emit existing unlabeled perf counters. Some
  unlabeled perf counters became labeled in this release, with more to follow in
  future releases; such converted perf counters are no longer emitted by the
  `perf dump` and `perf schema` commands.
* `ceph mgr dump` command now outputs `last_failure_osd_epoch` and
  `active_clients` fields at the top level.  Previously, these fields were
  output under `always_on_modules` field.
* `ceph mgr dump` command now displays the name of the mgr module that
  registered a RADOS client in the `name` field added to elements of the
  `active_clients` array. Previously, only the address of a module's RADOS
  client was shown in the `active_clients` array.
* RBD: All rbd-mirror daemon perf counters became labeled and as such are now
  emitted only by the new `counter dump` and `counter schema` commands.  As part
  of the conversion, many also got renamed to better disambiguate journal-based
  and snapshot-based mirroring.
* RBD: list-watchers C++ API (`Image::list_watchers`) now clears the passed
  `std::list` before potentially appending to it, aligning with the semantics
  of the corresponding C API (`rbd_watchers_list`).
* Telemetry: Users who are opted-in to telemetry can also opt-in to
  participating in a leaderboard in the telemetry public
  dashboards (https://telemetry-public.ceph.com/). Users can now also add a
  description of the cluster to publicly appear in the leaderboard.
  For more details, see:
  https://docs.ceph.com/en/latest/mgr/telemetry/#leaderboard
  See a sample report with `ceph telemetry preview`.
  Opt-in to telemetry with `ceph telemetry on`.
  Opt-in to the leaderboard with
  `ceph config set mgr mgr/telemetry/leaderboard true`.
  Add leaderboard description with:
  `ceph config set mgr mgr/telemetry/leaderboard_description ‘Cluster description’`.
* CEPHFS: After recovering a Ceph File System post following the disaster recovery
  procedure, the recovered files under `lost+found` directory can now be deleted.
* core: cache-tiering is now deprecated.
* mClock Scheduler: The mClock scheduler (default scheduler in Quincy) has
  undergone significant usability and design improvements to address the slow
  backfill issue. Some important changes are:
  * The 'balanced' profile is set as the default mClock profile because it
    represents a compromise between prioritizing client IO or recovery IO. Users
    can then choose either the 'high_client_ops' profile to prioritize client IO
    or the 'high_recovery_ops' profile to prioritize recovery IO.
  * QoS parameters like reservation and limit are now specified in terms of a
    fraction (range: 0.0 to 1.0) of the OSD's IOPS capacity.
  * The cost parameters (osd_mclock_cost_per_io_usec_* and
    osd_mclock_cost_per_byte_usec_*) have been removed. The cost of an operation
    is now determined using the random IOPS and maximum sequential bandwidth
    capability of the OSD's underlying device.
  * Degraded object recovery is given higher priority when compared to misplaced
    object recovery because degraded objects present a data safety issue not
    present with objects that are merely misplaced. Therefore, backfilling
    operations with the 'balanced' and 'high_client_ops' mClock profiles may
    progress slower than what was seen with the 'WeightedPriorityQueue' (WPQ)
    scheduler.
  * The QoS allocations in all the mClock profiles are optimized based on the above
    fixes and enhancements.
  * For more detailed information see:
    https://docs.ceph.com/en/latest/rados/configuration/mclock-config-ref/
* mgr/snap_schedule: The snap-schedule mgr module now retains one less snapshot
  than the number mentioned against the config tunable `mds_max_snaps_per_dir`
  so that a new snapshot can be created and retained during the next schedule
  run.

>=17.2.1

* The "BlueStore zero block detection" feature (first introduced to Quincy in
https://github.com/ceph/ceph/pull/43337) has been turned off by default with a
new global configuration called `bluestore_zero_block_detection`. This feature,
intended for large-scale synthetic testing, does not interact well with some RBD
and CephFS features. Any side effects experienced in previous Quincy versions
would no longer occur, provided that the configuration remains set to false.
Relevant tracker: https://tracker.ceph.com/issues/55521

* telemetry: Added new Rook metrics to the 'basic' channel to report Rook's
  version, Kubernetes version, node metrics, etc.
  See a sample report with `ceph telemetry preview`.
  Opt-in with `ceph telemetry on`.

  For more details, see:

  https://docs.ceph.com/en/latest/mgr/telemetry/

>=17.0.0

* Filestore has been deprecated in Quincy, considering that BlueStore has been
  the default objectstore for quite some time.

* Critical bug in OMAP format upgrade is fixed. This could cause data corruption
  (improperly formatted OMAP keys) after pre-Pacific cluster upgrade if
  bluestore-quick-fix-on-mount parameter is set to true or ceph-bluestore-tool's
  quick-fix/repair commands are invoked.
  Relevant tracker: https://tracker.ceph.com/issues/53062

* `ceph-mgr-modules-core` debian package does not recommend `ceph-mgr-rook`
  anymore. As the latter depends on `python3-numpy` which cannot be imported in
  different Python sub-interpreters multi-times if the version of
  `python3-numpy` is older than 1.19. Since `apt-get` installs the `Recommends`
  packages by default, `ceph-mgr-rook` was always installed along with
  `ceph-mgr` debian package as an indirect dependency. If your workflow depends
  on this behavior, you might want to install `ceph-mgr-rook` separately.

* the "kvs" Ceph object class is not packaged anymore. "kvs" Ceph object class
  offers a distributed flat b-tree key-value store implemented on top of librados
  objects omap. Because we don't have existing internal users of this object
  class, it is not packaged anymore.

* A new library is available, libcephsqlite. It provides a SQLite Virtual File
  System (VFS) on top of RADOS. The database and journals are striped over
  RADOS across multiple objects for virtually unlimited scaling and throughput
  only limited by the SQLite client. Applications using SQLite may change to
  the Ceph VFS with minimal changes, usually just by specifying the alternate
  VFS. We expect the library to be most impactful and useful for applications
  that were storing state in RADOS omap, especially without striping which
  limits scalability.

* The ``device_health_metrics`` pool has been renamed ``.mgr``. It is now
  used as a common store for all ``ceph-mgr`` modules.

* fs: A file system can be created with a specific ID ("fscid"). This is useful
  in certain recovery scenarios, e.g., monitor database lost and rebuilt, and
  the restored file system is expected to have the same ID as before.

* fs: A file system can be renamed using the `fs rename` command. Any cephx
  credentials authorized for the old file system name will need to be
  reauthorized to the new file system name. Since the operations of the clients
  using these re-authorized IDs may be disrupted, this command requires the
  "--yes-i-really-mean-it" flag. Also, mirroring is expected to be disabled
  on the file system.

* fs: A FS volume can be renamed using the `fs volume rename` command. Any cephx
  credentials authorized for the old volume name will need to be reauthorized to
  the new volume name. Since the operations of the clients using these re-authorized
  IDs may be disrupted, this command requires the "--yes-i-really-mean-it" flag. Also,
  mirroring is expected to be disabled on the file system.

* MDS upgrades no longer require stopping all standby MDS daemons before
  upgrading the sole active MDS for a file system.

* RGW: RGW now supports rate limiting by user and/or by bucket.
  With this feature it is possible to limit user and/or bucket, the total operations and/or
  bytes per minute can be delivered.
  This feature is allowing the admin to limit only READ operations and/or WRITE operations.
  The rate limiting configuration could be applied on all users and all bucket by using 
  global configuration.

* RGW: `radosgw-admin realm delete` is now renamed to `radosgw-admin realm rm`. This
  is consistent with the help message.

* OSD: Ceph now uses mclock_scheduler for bluestore OSDs as its default osd_op_queue
  to provide QoS. The 'mclock_scheduler' is not supported for filestore OSDs.
  Therefore, the default 'osd_op_queue' is set to 'wpq' for filestore OSDs
  and is enforced even if the user attempts to change it. For more details on
  configuring mclock see,

  https://docs.ceph.com/en/latest/rados/configuration/mclock-config-ref/

* CephFS: Failure to replay the journal by a standby-replay daemon will now
  cause the rank to be marked damaged.

* RGW: S3 bucket notification events now contain an `eTag` key instead of `etag`,
  and eventName values no longer carry the `s3:` prefix, fixing deviations from
  the message format observed on AWS.

* RGW: It is possible to specify ssl options and ciphers for beast frontend now.
  The default ssl options setting is "no_sslv2:no_sslv3:no_tlsv1:no_tlsv1_1".
  If you want to return back the old behavior add 'ssl_options=' (empty) to
  ``rgw frontends`` configuration.

* RGW: The behavior for Multipart Upload was modified so that only 
  CompleteMultipartUpload notification is sent at the end of the multipart upload. 
  The POST notification at the beginning of the upload, and PUT notifications that 
  were sent on each part are not sent anymore.

* MGR: The pg_autoscaler has a new 'scale-down' profile which provides more
  performance from the start for new pools. However, the module will remain
  using it old behavior by default, now called the 'scale-up' profile.
  For more details, see:

  https://docs.ceph.com/en/latest/rados/operations/placement-groups/

* MGR: The pg_autoscaler can now be turned `on` and `off` globally
  with the `noautoscale` flag. By default this flag is unset and
  the default pg_autoscale mode remains the same.
  For more details, see:

  https://docs.ceph.com/en/latest/rados/operations/placement-groups/

* The ``ceph pg dump`` command now prints three additional columns:
  `LAST_SCRUB_DURATION` shows the duration (in seconds) of the last completed scrub;
  `SCRUB_SCHEDULING` conveys whether a PG is scheduled to be scrubbed at a specified
  time, queued for scrubbing, or being scrubbed;
  `OBJECTS_SCRUBBED` shows the number of objects scrubbed in a PG after scrub begins.

* A health warning will now be reported if the ``require-osd-release`` flag is not
  set to the appropriate release after a cluster upgrade.

* LevelDB support has been removed. ``WITH_LEVELDB`` is no longer a supported
  build option.

* MON/MGR: Pools can now be created with `--bulk` flag. Any pools created with `bulk`
  will use a profile of the `pg_autoscaler` that provides more performance from the start.
  However, any pools created without the `--bulk` flag will remain using it's old behavior 
  by default. For more details, see:

  https://docs.ceph.com/en/latest/rados/operations/placement-groups/
* Cephadm: ``osd_memory_target_autotune`` will be enabled by default which will set
  ``mgr/cephadm/autotune_memory_target_ratio`` to ``0.7`` of total RAM. This will be
  unsuitable for hyperconverged infrastructures. For hyperconverged Ceph, please refer
  to the documentation or set ``mgr/cephadm/autotune_memory_target_ratio`` to ``0.2``.

* telemetry: Improved the opt-in flow so that users can keep sharing the same
  data, even when new data collections are available. A new 'perf' channel
  that collects various performance metrics is now avaiable to opt-in to with:
  `ceph telemetry on`
  `ceph telemetry enable channel perf`
  See a sample report with `ceph telemetry preview`
  For more details, see:

  https://docs.ceph.com/en/latest/mgr/telemetry/

* MGR: The progress module disables the pg recovery event by default
  since the event is expensive and has interrupted other service when
  there are OSDs being marked in/out from the the cluster. However,
  the user may still enable this event anytime. For more details, see:

  https://docs.ceph.com/en/latest/mgr/progress/

>=16.0.0
--------
* mgr/nfs: ``nfs`` module is moved out of volumes plugin. Prior using the
  ``ceph nfs`` commands, ``nfs`` mgr module must be enabled.

* volumes/nfs: The ``cephfs`` cluster type has been removed from the
  ``nfs cluster create`` subcommand. Clusters deployed by cephadm can
  support an NFS export of both ``rgw`` and ``cephfs`` from a single
  NFS cluster instance.

* The ``nfs cluster update`` command has been removed.  You can modify
  the placement of an existing NFS service (and/or its associated
  ingress service) using ``orch ls --export`` and ``orch apply -i
  ...``.

* The ``orch apply nfs`` command no longer requires a pool or
  namespace argument. We strongly encourage users to use the defaults
  so that the ``nfs cluster ls`` and related commands will work
  properly.

* The ``nfs cluster delete`` and ``nfs export delete`` commands are
  deprecated and will be removed in a future release.  Please use
  ``nfs cluster rm`` and ``nfs export rm`` instead.

* The ``nfs export create`` CLI arguments have changed, with the
  *fsname* or *bucket-name* argument position moving to the right of
  *the *cluster-id* and *pseudo-path*.  Consider transitioning to
  *using named arguments instead of positional arguments (e.g., ``ceph
  *nfs export create cephfs --cluster-id mycluster --pseudo-path /foo
  *--fsname myfs`` instead of ``ceph nfs export create cephfs
  *mycluster /foo myfs`` to ensure correct behavior with any
  *version.

* mgr-pg_autoscaler: Autoscaler will now start out by scaling each
  pool to have a full complements of pgs from the start and will only
  decrease it when other pools need more pgs due to increased usage.
  This improves out of the box performance of Ceph by allowing more PGs 
  to be created for a given pool.

* CephFS: Disabling allow_standby_replay on a file system will also stop all
  standby-replay daemons for that file system.

* New bluestore_rocksdb_options_annex config parameter. Complements
  bluestore_rocksdb_options and allows setting rocksdb options without repeating
  the existing defaults.
* The MDS in Pacific makes backwards-incompatible changes to the ON-RADOS
  metadata structures, which prevent a downgrade to older releases
  (to Octopus and older).

* $pid expansion in config paths like `admin_socket` will now properly expand
  to the daemon pid for commands like `ceph-mds` or `ceph-osd`. Previously only
  `ceph-fuse`/`rbd-nbd` expanded `$pid` with the actual daemon pid.

* The allowable options for some "radosgw-admin" commands have been changed.

  * "mdlog-list", "datalog-list", "sync-error-list" no longer accept
    start and end dates, but do accept a single optional start marker.
  * "mdlog-trim", "datalog-trim", "sync-error-trim" only accept a
    single marker giving the end of the trimmed range.
  * Similarly the date ranges and marker ranges have been removed on
    the RESTful DATALog and MDLog list and trim operations.

* ceph-volume: The ``lvm batch`` subcommand received a major rewrite. This 
  closed a number of bugs and improves usability in terms of size specification
  and calculation, as well as idempotency behaviour and disk replacement 
  process. Please refer to 
  https://docs.ceph.com/en/latest/ceph-volume/lvm/batch/ for more detailed 
  information.

* Configuration variables for permitted scrub times have changed.  The legal
  values for ``osd_scrub_begin_hour`` and ``osd_scrub_end_hour`` are ``0`` -
  ``23``. The use of 24 is now illegal. Specifying ``0`` for both values 
  causes every hour to be allowed.  The legal vaues for 
  ``osd_scrub_begin_week_day`` and ``osd_scrub_end_week_day`` are ``0`` - 
  ``6``. The use of ``7`` is now illegal. Specifying ``0`` for both values 
  causes every day of the week to be allowed.

* Support for multiple file systems in a single Ceph cluster is now stable. 
  New Ceph clusters enable support for multiple file systems by default.
  Existing clusters must still set the "enable_multiple" flag on the fs. 
  See the CephFS documentation for more information.

* volume/nfs: The "ganesha-" prefix from cluster id and nfs-ganesha common
  config object was removed to ensure a consistent namespace across different
  orchestrator backends. Delete any existing nfs-ganesha clusters prior
  to upgrading and redeploy new clusters after upgrading to Pacific.

* A new health check, DAEMON_OLD_VERSION, warns if different versions of
  Ceph are running on daemons. It generates a health error if multiple
  versions are detected.  This condition must exist for over 
  ``mon_warn_older_version_delay`` (set to 1 week by default) in order for the 
  health condition to be triggered. This allows most upgrades to proceed 
  without falsely seeing the warning.  If upgrade is paused for an extended 
  time period, health mute can be used like this "ceph health mute 
  DAEMON_OLD_VERSION --sticky". In this case after upgrade has finished use 
  "ceph health unmute DAEMON_OLD_VERSION".

* MGR: progress module can now be turned on/off, using these commands:
  ``ceph progress on`` and ``ceph progress off``.

* The ceph_volume_client.py library used for manipulating legacy "volumes" in
  CephFS is removed. All remaining users should use the "fs volume" interface
  exposed by the ceph-mgr:
  https://docs.ceph.com/en/latest/cephfs/fs-volumes/

* An AWS-compliant API: "GetTopicAttributes" was added to replace the existing 
  "GetTopic" API. The new API should be used to fetch information about topics 
  used for bucket notifications.

* librbd: The shared, read-only parent cache's config option 
  ``immutable_object_cache_watermark`` has now been updated to properly reflect 
  the upper cache utilization before space is reclaimed. The default 
  ``immutable_object_cache_watermark`` is now ``0.9``. If the capacity reaches 
  90% the daemon will delete cold cache.

* OSD: the option ``osd_fast_shutdown_notify_mon`` has been introduced to allow
  the OSD to notify the monitor it is shutting down even if ``osd_fast_shutdown``
  is enabled. This helps with the monitor logs on larger clusters, that may get
  many 'osd.X reported immediately failed by osd.Y' messages, and confuse tools.
* rgw/kms/vault: the transit logic has been revamped to better use
  the transit engine in vault.  To take advantage of this new
  functionality configuration changes are required.  See the current
  documentation (radosgw/vault) for more details.

* Scubs are more aggressive in trying to find more simultaneous possible PGs within osd_max_scrubs limitation.
  It is possible that increasing osd_scrub_sleep may be necessary to maintain client responsiveness.

* Version 2 of the cephx authentication protocol (``CEPHX_V2`` feature bit) is
  now required by default.  It was introduced in 2018, adding replay attack
  protection for authorizers and making msgr v1 message signatures stronger
  (CVE-2018-1128 and CVE-2018-1129).  Support is present in Jewel 10.2.11,
  Luminous 12.2.6, Mimic 13.2.1, Nautilus 14.2.0 and later; upstream kernels
  4.9.150, 4.14.86, 4.19 and later; various distribution kernels, in particular
  CentOS 7.6 and later.  To enable older clients, set ``cephx_require_version``
  and ``cephx_service_require_version`` config options to 1.

>=15.0.0
--------

* MON: The cluster log now logs health detail every ``mon_health_to_clog_interval``,
  which has been changed from 1hr to 10min. Logging of health detail will be
  skipped if there is no change in health summary since last known.

* The ``ceph df`` command now lists the number of pgs in each pool.

* Monitors now have config option ``mon_allow_pool_size_one``, which is disabled
  by default. However, if enabled, user now have to pass the
  ``--yes-i-really-mean-it`` flag to ``osd pool set size 1``, if they are really
  sure of configuring pool size 1.

* librbd now inherits the stripe unit and count from its parent image upon creation.
  This can be overridden by specifying different stripe settings during clone creation.

* The balancer is now on by default in upmap mode. Since upmap mode requires
  ``require_min_compat_client`` luminous, new clusters will only support luminous
  and newer clients by default. Existing clusters can enable upmap support by running
  ``ceph osd set-require-min-compat-client luminous``. It is still possible to turn
  the balancer off using the ``ceph balancer off`` command. In earlier versions,
  the balancer was included in the ``always_on_modules`` list, but needed to be
  turned on explicitly using the ``ceph balancer on`` command.

* MGR: the "cloud" mode of the diskprediction module is not supported anymore
  and the ``ceph-mgr-diskprediction-cloud`` manager module has been removed. This
  is because the external cloud service run by ProphetStor is no longer accessible
  and there is no immediate replacement for it at this time. The "local" prediction
  mode will continue to be supported.

* Cephadm: There were a lot of small usability improvements and bug fixes:

  * Grafana when deployed by Cephadm now binds to all network interfaces.
  * ``cephadm check-host`` now prints all detected problems at once.
  * Cephadm now calls ``ceph dashboard set-grafana-api-ssl-verify false``
    when generating an SSL certificate for Grafana.
  * The Alertmanager is now correctly pointed to the Ceph Dashboard
  * ``cephadm adopt`` now supports adopting an Alertmanager
  * ``ceph orch ps`` now supports filtering by service name
  * ``ceph orch host ls`` now marks hosts as offline, if they are not
    accessible.

* Cephadm can now deploy NFS Ganesha services. For example, to deploy NFS with
  a service id of mynfs, that will use the RADOS pool nfs-ganesha and namespace
  nfs-ns::

    ceph orch apply nfs mynfs nfs-ganesha nfs-ns

* Cephadm: ``ceph orch ls --export`` now returns all service specifications in
  yaml representation that is consumable by ``ceph orch apply``. In addition,
  the commands ``orch ps`` and ``orch ls`` now support ``--format yaml`` and
  ``--format json-pretty``.

* CephFS: Automatic static subtree partitioning policies may now be configured
  using the new distributed and random ephemeral pinning extended attributes on
  directories. See the documentation for more information:
  https://docs.ceph.com/docs/master/cephfs/multimds/

* Cephadm: ``ceph orch apply osd`` supports a ``--preview`` flag that prints a preview of
  the OSD specification before deploying OSDs. This makes it possible to
  verify that the specification is correct, before applying it.

* RGW: The ``radosgw-admin`` sub-commands dealing with orphans --
  ``radosgw-admin orphans find``, ``radosgw-admin orphans finish``, and
  ``radosgw-admin orphans list-jobs`` -- have been deprecated. They have
  not been actively maintained and they store intermediate results on
  the cluster, which could fill a nearly-full cluster.  They have been
  replaced by a tool, currently considered experimental,
  ``rgw-orphan-list``.

* RBD: The name of the rbd pool object that is used to store
  rbd trash purge schedule is changed from "rbd_trash_trash_purge_schedule"
  to "rbd_trash_purge_schedule". Users that have already started using
  ``rbd trash purge schedule`` functionality and have per pool or namespace
  schedules configured should copy "rbd_trash_trash_purge_schedule"
  object to "rbd_trash_purge_schedule" before the upgrade and remove
  "rbd_trash_purge_schedule" using the following commands in every RBD
  pool and namespace where a trash purge schedule was previously
  configured::

    rados -p <pool-name> [-N namespace] cp rbd_trash_trash_purge_schedule rbd_trash_purge_schedule
    rados -p <pool-name> [-N namespace] rm rbd_trash_trash_purge_schedule

  or use any other convenient way to restore the schedule after the
  upgrade.

* librbd: The shared, read-only parent cache has been moved to a separate librbd
  plugin. If the parent cache was previously in-use, you must also instruct
  librbd to load the plugin by adding the following to your configuration::

    rbd_plugins = parent_cache

* Monitors now have a config option ``mon_osd_warn_num_repaired``, 10 by default.
  If any OSD has repaired more than this many I/O errors in stored data a
 ``OSD_TOO_MANY_REPAIRS`` health warning is generated.

* Introduce commands that manipulate required client features of a file system::

    ceph fs required_client_features <fs name> add <feature>
    ceph fs required_client_features <fs name> rm <feature>
    ceph fs feature ls

* OSD: A new configuration option ``osd_compact_on_start`` has been added which triggers
  an OSD compaction on start. Setting this option to ``true`` and restarting an OSD
  will result in an offline compaction of the OSD prior to booting.

* OSD: the option named ``bdev_nvme_retry_count`` has been removed. Because
  in SPDK v20.07, there is no easy access to bdev_nvme options, and this
  option is hardly used, so it was removed.

* Now when noscrub and/or nodeep-scrub flags are set globally or per pool,
  scheduled scrubs of the type disabled will be aborted. All user initiated
  scrubs are NOT interrupted.

* Alpine build related script, documentation and test have been removed since
  the most updated APKBUILD script of Ceph is already included by Alpine Linux's
  aports repository.

* fs: Names of new FSs, volumes, subvolumes and subvolume groups can only
  contain alphanumeric and ``-``, ``_`` and ``.`` characters. Some commands
  or CephX credentials may not work with old FSs with non-conformant names.

* It is now possible to specify the initial monitor to contact for Ceph tools
  and daemons using the ``mon_host_override`` config option or
  ``--mon-host-override <ip>`` command-line switch. This generally should only
  be used for debugging and only affects initial communication with Ceph's
  monitor cluster.

* `blacklist` has been replaced with `blocklist` throughout.  The following commands have changed:

  - ``ceph osd blacklist ...`` are now ``ceph osd blocklist ...``
  - ``ceph <tell|daemon> osd.<NNN> dump_blacklist`` is now ``ceph <tell|daemon> osd.<NNN> dump_blocklist``

* The following config options have changed:

  - ``mon osd blacklist default expire`` is now ``mon osd blocklist default expire``
  - ``mon mds blacklist interval`` is now ``mon mds blocklist interval``
  - ``mon mgr blacklist interval`` is now ''mon mgr blocklist interval``
  - ``rbd blacklist on break lock`` is now ``rbd blocklist on break lock``
  - ``rbd blacklist expire seconds`` is now ``rbd blocklist expire seconds``
  - ``mds session blacklist on timeout`` is now ``mds session blocklist on timeout``
  - ``mds session blacklist on evict`` is now ``mds session blocklist on evict``

* CephFS: Compatibility code for old on-disk format of snapshot has been removed.
  Current on-disk format of snapshot was introduced by Mimic release. If there
  are any snapshots created by Ceph release older than Mimic. Before upgrading,
  either delete them all or scrub the whole filesystem:

    ceph daemon <mds of rank 0> scrub_path / force recursive repair
    ceph daemon <mds of rank 0> scrub_path '~mdsdir' force recursive repair

* CephFS: Scrub is supported in multiple active mds setup. MDS rank 0 handles
  scrub commands, and forward scrub to other mds if necessary.

* The following librados API calls have changed:

  - ``rados_blacklist_add`` is now ``rados_blocklist_add``; the former will issue a deprecation warning and be removed in a future release.
  - ``rados.blacklist_add`` is now ``rados.blocklist_add`` in the C++ API.

* The JSON output for the following commands now shows ``blocklist`` instead of ``blacklist``:

  - ``ceph osd dump``
  - ``ceph <tell|daemon> osd.<N> dump_blocklist``

* caps: MON and MDS caps can now be used to restrict client's ability to view
  and operate on specific Ceph file systems. The FS can be specificed using
  ``fsname`` in caps. This also affects subcommand ``fs authorize``, the caps
  produce by it will be specific to the FS name passed in its arguments.

* fs: root_squash flag can be set in MDS caps. It disallows file system
  operations that need write access for clients with uid=0 or gid=0. This
  feature should prevent accidents such as an inadvertent `sudo rm -rf /<path>`.

* fs: "fs authorize" now sets MON cap to "allow <perm> fsname=<fsname>"
      instead of setting it to "allow r" all the time.

* ``ceph pg #.# list_unfound`` output has been enhanced to provide
  might_have_unfound information which indicates which OSDs may
  contain the unfound objects.

* The ``ceph orch apply rgw`` syntax and behavior have changed.  RGW
  services can now be arbitrarily named (it is no longer forced to be
  `realm.zone`).  The ``--rgw-realm=...`` and ``--rgw-zone=...``
  arguments are now optional, which means that if they are omitted, a
  vanilla single-cluster RGW will be deployed.  When the realm and
  zone are provided, the user is now responsible for setting up the
  multisite configuration beforehand--cephadm no longer attempts to
  create missing realms or zones.

* The ``min_size`` and ``max_size`` CRUSH rule properties have been removed.  Older
  CRUSH maps will still compile but Ceph will issue a warning that these fields are
  ignored.
* The cephadm NFS support has been simplified to no longer allow the
  pool and namespace where configuration is stored to be customized.
  As a result, the ``ceph orch apply nfs`` command no longer has
  ``--pool`` or ``--namespace`` arguments.

  Existing cephadm NFS deployments (from earlier version of Pacific or
  from Octopus) will be automatically migrated when the cluster is
  upgraded.  Note that the NFS ganesha daemons will be redeployed and
  it is possible that their IPs will change.

* RGW now requires a secure connection to the monitor by default
  (``auth_client_required=cephx`` and ``ms_mon_client_mode=secure``).
  If you have cephx authentication disabled on your cluster, you may
  need to adjust these settings for RGW.<|MERGE_RESOLUTION|>--- conflicted
+++ resolved
@@ -117,10 +117,8 @@
   recommend that users with versioned buckets, especially those that existed
   on prior releases, use these new tools to check whether their buckets are
   affected and to clean them up accordingly.
-<<<<<<< HEAD
 * mgr/snap-schedule: For clusters with multiple CephFS file systems, all the
   snap-schedule commands now expect the '--fs' argument.
-=======
 * CephFS: Two FS names can now be swapped, optionally along with their IDs,
   using "ceph fs swap" command. The function of this API is to facilitate
   file system swaps for disaster recovery. In particular, it avoids situations
@@ -148,7 +146,6 @@
   cannot repair the dates of existing object locks. Such objects can be identified
   with a HeadObject request based on the x-amz-object-lock-retain-until-date
   response header.
->>>>>>> 8fc97a52
 
 >=18.0.0
 
