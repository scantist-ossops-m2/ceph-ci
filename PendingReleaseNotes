>=18.0.0

* The RGW policy parser now rejects unknown principals by default. If you are
  mirroring policies between RGW and AWS, you may wish to set
  "rgw policy reject invalid principals" to "false". This affects only newly set
  policies, not policies that are already in place.
* RGW's default backend for `rgw_enable_ops_log` changed from RADOS to file.
  The default value of `rgw_ops_log_rados` is now false, and `rgw_ops_log_file_path`
  defaults to "/var/log/ceph/ops-log-$cluster-$name.log".
* The SPDK backend for BlueStore is now able to connect to an NVMeoF target.
  Please note that this is not an officially supported feature.
* RGW's pubsub interface now returns boolean fields using bool. Before this change,
  `/topics/<topic-name>` returns "stored_secret" and "persistent" using a string
  of "true" or "false" with quotes around them. After this change, these fields
  are returned without quotes so they can be decoded as boolean values in JSON.
  The same applies to the `is_truncated` field returned by `/subscriptions/<sub-name>`.
* RGW's response of `Action=GetTopicAttributes&TopicArn=<topic-arn>` REST API now
  returns `HasStoredSecret` and `Persistent` as boolean in the JSON string
  encoded in `Attributes/EndPoint`.
* All boolean fields previously rendered as string by `rgw-admin` command when
  the JSON format is used are now rendered as boolean. If your scripts/tools
  relies on this behavior, please update them accordingly. The impacted field names
  are:
  * absolute
  * add
  * admin
  * appendable
  * bucket_key_enabled
  * delete_marker
  * exists
  * has_bucket_info
  * high_precision_time
  * index
  * is_master
  * is_prefix
  * is_truncated
  * linked
  * log_meta
  * log_op
  * pending_removal
  * read_only
  * retain_head_object
  * rule_exist
  * start_with_full_sync
  * sync_from_all
  * syncstopped
  * system
  * truncated
  * user_stats_sync
* RGW: The beast frontend's HTTP access log line uses a new debug_rgw_access
  configurable. This has the same defaults as debug_rgw, but can now be controlled
  independently.
* RBD: The semantics of compare-and-write C++ API (`Image::compare_and_write`
  and `Image::aio_compare_and_write` methods) now match those of C API.  Both
  compare and write steps operate only on `len` bytes even if the respective
  buffers are larger. The previous behavior of comparing up to the size of
  the compare buffer was prone to subtle breakage upon straddling a stripe
  unit boundary.
* RBD: compare-and-write operation is no longer limited to 512-byte sectors.
  Assuming proper alignment, it now allows operating on stripe units (4M by
  default).
* RBD: New `rbd_aio_compare_and_writev` API method to support scatter/gather
  on both compare and write buffers.  This compliments existing `rbd_aio_readv`
  and `rbd_aio_writev` methods.
* The 'AT_NO_ATTR_SYNC' macro is deprecated, please use the standard 'AT_STATX_DONT_SYNC'
  macro. The 'AT_NO_ATTR_SYNC' macro will be removed in the future.
* Trimming of PGLog dups is now controlled by the size instead of the version.
  This fixes the PGLog inflation issue that was happening when the on-line
  (in OSD) trimming got jammed after a PG split operation. Also, a new off-line
  mechanism has been added: `ceph-objectstore-tool` got `trim-pg-log-dups` op
  that targets situations where OSD is unable to boot due to those inflated dups.
  If that is the case, in OSD logs the "You can be hit by THE DUPS BUG" warning
  will be visible.
  Relevant tracker: https://tracker.ceph.com/issues/53729
* RBD: `rbd device unmap` command gained `--namespace` option.  Support for
  namespaces was added to RBD in Nautilus 14.2.0 and it has been possible to
  map and unmap images in namespaces using the `image-spec` syntax since then
  but the corresponding option available in most other commands was missing.
* RGW: Compression is now supported for objects uploaded with Server-Side Encryption.
  When both are enabled, compression is applied before encryption.
* RGW: the "pubsub" functionality for storing bucket notifications inside Ceph
  is removed. Together with it, the "pubsub" zone should not be used anymore.
  The REST operations, as well as radosgw-admin commands for manipulating
  subscriptions, as well as fetching and acking the notifications are removed 
  as well.
  In case that the endpoint to which the notifications are sent maybe down or 
  disconnected, it is recommended to use persistent notifications to guarantee 
  the delivery of the notifications. In case the system that consumes the 
  notifications needs to pull them (instead of the notifications be pushed 
  to it), an external message bus (e.g. rabbitmq, Kafka) should be used for 
  that purpose.
* RGW: The serialized format of notification and topics has changed, so that 
  new/updated topics will be unreadable by old RGWs. We recommend completing 
  the RGW upgrades before creating or modifying any notification topics.
* RBD: Trailing newline in passphrase files (`<passphrase-file>` argument in
  `rbd encryption format` command and `--encryption-passphrase-file` option
  in other commands) is no longer stripped.
* RBD: Support for layered client-side encryption is added.  Cloned images
  can now be encrypted each with its own encryption format and passphrase,
  potentially different from that of the parent image.  The efficient
  copy-on-write semantics intrinsic to unformatted (regular) cloned images
  are retained.
* CEPHFS: Rename the `mds_max_retries_on_remount_failure` option to
  `client_max_retries_on_remount_failure` and move it from mds.yaml.in to
  mds-client.yaml.in because this option was only used by MDS client from its
  birth.
<<<<<<< HEAD
* The `perf dump` and `perf schema` commands are deprecated in favor of new
  `counter dump` and `counter schema` commands. These new commands add support
  for labeled perf counters and also emit existing unlabeled perf counters. Some
  unlabeled perf counters may become labeled in future releases
  and as such will no longer be emitted by the `perf dump` and `perf schema`
  commands.
=======
* `ceph mgr dump` command now outputs `last_failure_osd_epoch` and
  `active_clients` fields at the top level.  Previously, these fields were
  output under `always_on_modules` field.
>>>>>>> bf52fd9f

>=17.2.1

* The "BlueStore zero block detection" feature (first introduced to Quincy in
https://github.com/ceph/ceph/pull/43337) has been turned off by default with a
new global configuration called `bluestore_zero_block_detection`. This feature,
intended for large-scale synthetic testing, does not interact well with some RBD
and CephFS features. Any side effects experienced in previous Quincy versions
would no longer occur, provided that the configuration remains set to false.
Relevant tracker: https://tracker.ceph.com/issues/55521

* telemetry: Added new Rook metrics to the 'basic' channel to report Rook's
  version, Kubernetes version, node metrics, etc.
  See a sample report with `ceph telemetry preview`.
  Opt-in with `ceph telemetry on`.

  For more details, see:

  https://docs.ceph.com/en/latest/mgr/telemetry/

* OSD: The issue of high CPU utilization during recovery/backfill operations
  has been fixed. For more details, see: https://tracker.ceph.com/issues/56530.

>=15.2.17

* OSD: Octopus modified the SnapMapper key format from
  <LEGACY_MAPPING_PREFIX><snapid>_<shardid>_<hobject_t::to_str()>
  to
  <MAPPING_PREFIX><pool>_<snapid>_<shardid>_<hobject_t::to_str()>
  When this change was introduced, 94ebe0e also introduced a conversion
  with a crucial bug which essentially destroyed legacy keys by mapping them
  to
  <MAPPING_PREFIX><poolid>_<snapid>_
  without the object-unique suffix. The conversion is fixed in this release.
  Relevant tracker: https://tracker.ceph.com/issues/56147
  
* Cephadm may now be configured to carry out CephFS MDS upgrades without
reducing ``max_mds`` to 1. Previously, Cephadm would reduce ``max_mds`` to 1 to
avoid having two active MDS modifying on-disk structures with new versions,
communicating cross-version-incompatible messages, or other potential
incompatibilities. This could be disruptive for large-scale CephFS deployments
because the cluster cannot easily reduce active MDS daemons to 1.
NOTE: Staggered upgrade of the mons/mgrs may be necessary to take advantage
of the feature, refer this link on how to perform it:
https://docs.ceph.com/en/quincy/cephadm/upgrade/#staggered-upgrade
Relevant tracker: https://tracker.ceph.com/issues/55715

  Relevant tracker: https://tracker.ceph.com/issues/5614
  
* Cephadm may now be configured to carry out CephFS MDS upgrades without
reducing ``max_mds`` to 1. Previously, Cephadm would reduce ``max_mds`` to 1 to
avoid having two active MDS modifying on-disk structures with new versions,
communicating cross-version-incompatible messages, or other potential
incompatibilities. This could be disruptive for large-scale CephFS deployments
because the cluster cannot easily reduce active MDS daemons to 1.
NOTE: Staggered upgrade of the mons/mgrs may be necessary to take advantage
of the feature, refer this link on how to perform it:
https://docs.ceph.com/en/quincy/cephadm/upgrade/#staggered-upgrade
Relevant tracker: https://tracker.ceph.com/issues/55715
<|MERGE_RESOLUTION|>--- conflicted
+++ resolved
@@ -104,18 +104,15 @@
   `client_max_retries_on_remount_failure` and move it from mds.yaml.in to
   mds-client.yaml.in because this option was only used by MDS client from its
   birth.
-<<<<<<< HEAD
 * The `perf dump` and `perf schema` commands are deprecated in favor of new
   `counter dump` and `counter schema` commands. These new commands add support
   for labeled perf counters and also emit existing unlabeled perf counters. Some
   unlabeled perf counters may become labeled in future releases
   and as such will no longer be emitted by the `perf dump` and `perf schema`
   commands.
-=======
 * `ceph mgr dump` command now outputs `last_failure_osd_epoch` and
   `active_clients` fields at the top level.  Previously, these fields were
   output under `always_on_modules` field.
->>>>>>> bf52fd9f
 
 >=17.2.1
 
