>=17.0.0

* `ceph-mgr-modules-core` debian package does not recommend `ceph-mgr-rook`
  anymore. As the latter depends on `python3-numpy` which cannot be imported in
  different Python sub-interpreters multi-times if the version of
  `python3-numpy` is older than 1.19. Since `apt-get` installs the `Recommends`
  packages by default, `ceph-mgr-rook` was always installed along with
  `ceph-mgr` debian package as an indirect dependency. If your workflow depends
  on this behavior, you might want to install `ceph-mgr-rook` separately.

* A new library is available, libcephsqlite. It provides a SQLite Virtual File
  System (VFS) on top of RADOS. The database and journals are striped over
  RADOS across multiple objects for virtually unlimited scaling and throughput
  only limited by the SQLite client. Applications using SQLite may change to
  the Ceph VFS with minimal changes, usually just by specifying the alternate
  VFS. We expect the library to be most impactful and useful for applications
  that were storing state in RADOS omap, especially without striping which
  limits scalability.

* MDS upgrades no longer require stopping all standby MDS daemons before
  upgrading the sole active MDS for a file system.

* CephFS: Failure to replay the journal by a standby-replay daemon will now
  cause the rank to be marked damaged.

* RGW: It is possible to specify ssl options and ciphers for beast frontend now.
  The default ssl options setting is "no_sslv2:no_sslv3:no_tlsv1:no_tlsv1_1".
  If you want to return back the old behavior add 'ssl_options=' (empty) to
  ``rgw frontends`` configuration.

* fs: A file system can be created with a specific ID ("fscid"). This is useful
  in certain recovery scenarios, e.g., monitor database lost and rebuilt, and
  the restored file system is expected to have the same ID as before.

>=16.2.8
<<<<<<< HEAD
=======
--------

* A health warning will now be reported if the ``require-osd-release`` flag is not
  set to the appropriate release after a cluster upgrade.

>=16.2.7
>>>>>>> 4f5eda72
--------
* MGR: The pg_autoscaler can now be turned `on` and `off` globally
  with the `noautoscale` flag. By default this flag is unset and
  the default pg_autoscale mode remains the same.
  For more details, see:

  https://docs.ceph.com/en/latest/rados/operations/placement-groups/

>=16.2.7
--------
* Critical bug in OMAP format upgrade is fixed. This could cause data corruption
  (improperly formatted OMAP keys) after pre-Pacific cluster upgrade if
  bluestore-quick-fix-on-mount parameter is set to true or ceph-bluestore-tool's
  quick-fix/repair commands are invoked.
  Relevant tracker: https://tracker.ceph.com/issues/53062

* MGR: The pg_autoscaler will use the 'scale-up' profile as the default profile.
  16.2.6 changed the default profile to 'scale-down' but we ran into issues
  with the device_health_metrics pool consuming too many PGs, which is not ideal
  for performance. So we will continue to use the 'scale-up' profile by default,
  until we implement a limit on the number of PGs default pools should consume,
  in combination with the 'scale-down' profile.

>=16.2.6
--------

* MGR: The pg_autoscaler has a new default 'scale-down' profile which provides more
  performance from the start for new pools (for newly created clusters).
  Existing clusters will retain the old behavior, now called the 'scale-up' profile.
  For more details, see:

  https://docs.ceph.com/en/latest/rados/operations/placement-groups/

>=16.0.0
--------

* RGW: S3 bucket notification events now contain an `eTag` key instead of `etag`,
  and eventName values no longer carry the `s3:` prefix, fixing deviations from
  the message format observed on AWS.
* `ceph-mgr-modules-core` debian package does not recommend `ceph-mgr-rook`
  anymore. As the latter depends on `python3-numpy` which cannot be imported in
  different Python sub-interpreters multi-times if the version of
  `python3-numpy` is older than 1.19. Since `apt-get` installs the `Recommends`
  packages by default, `ceph-mgr-rook` was always installed along with
  `ceph-mgr` debian package as an indirect dependency. If your workflow depends
  on this behavior, you might want to install `ceph-mgr-rook` separately.

* mgr/nfs: ``nfs`` module is moved out of volumes plugin. Prior using the
  ``ceph nfs`` commands, ``nfs`` mgr module must be enabled.

* volumes/nfs: The ``cephfs`` cluster type has been removed from the
  ``nfs cluster create`` subcommand. Clusters deployed by cephadm can
  support an NFS export of both ``rgw`` and ``cephfs`` from a single
  NFS cluster instance.

* The ``nfs cluster update`` command has been removed.  You can modify
  the placement of an existing NFS service (and/or its associated
  ingress service) using ``orch ls --export`` and ``orch apply -i
  ...``.

* The ``orch apply nfs`` command no longer requires a pool or
  namespace argument. We strongly encourage users to use the defaults
  so that the ``nfs cluster ls`` and related commands will work
  properly.

* The ``nfs cluster delete`` and ``nfs export delete`` commands are
  deprecated and will be removed in a future release.  Please use
  ``nfs cluster rm`` and ``nfs export rm`` instead.

* The ``nfs export create`` CLI arguments have changed, with the
  *fsname* or *bucket-name* argument position moving to the right of
  *the *cluster-id* and *pseudo-path*.  Consider transitioning to
  *using named arguments instead of positional arguments (e.g., ``ceph
  *nfs export create cephfs --cluster-id mycluster --pseudo-path /foo
  *--fsname myfs`` instead of ``ceph nfs export create cephfs
  *mycluster /foo myfs`` to ensure correct behavior with any
  *version.

* mgr-pg_autoscaler: Autoscaler will now start out by scaling each
  pool to have a full complements of pgs from the start and will only
  decrease it when other pools need more pgs due to increased usage.
  This improves out of the box performance of Ceph by allowing more PGs 
  to be created for a given pool.

* CephFS: Disabling allow_standby_replay on a file system will also stop all
  standby-replay daemons for that file system.

* New bluestore_rocksdb_options_annex config parameter. Complements
  bluestore_rocksdb_options and allows setting rocksdb options without repeating
  the existing defaults.
* The cephfs addes two new CDentry tags, 'I' --> 'i' and 'L' --> 'l', and
  on-RADOS metadata is no longer backwards compatible after upgraded to Pacific
  or a later release.

* $pid expansion in config paths like `admin_socket` will now properly expand
  to the daemon pid for commands like `ceph-mds` or `ceph-osd`. Previously only
  `ceph-fuse`/`rbd-nbd` expanded `$pid` with the actual daemon pid.

* The allowable options for some "radosgw-admin" commands have been changed.

  * "mdlog-list", "datalog-list", "sync-error-list" no longer accepts
    start and end dates, but does accept a single optional start marker.
  * "mdlog-trim", "datalog-trim", "sync-error-trim" only accept a
    single marker giving the end of the trimmed range.
  * Similarly the date ranges and marker ranges have been removed on
    the RESTful DATALog and MDLog list and trim operations.

* ceph-volume: The ``lvm batch` subcommand received a major rewrite. This closed
  a number of bugs and improves usability in terms of size specification and
  calculation, as well as idempotency behaviour and disk replacement process.
  Please refer to https://docs.ceph.com/en/latest/ceph-volume/lvm/batch/ for
  more detailed information.

* Configuration variables for permitted scrub times have changed.  The legal
  values for ``osd_scrub_begin_hour`` and ``osd_scrub_end_hour`` are 0 - 23.
  The use of 24 is now illegal.  Specifying ``0`` for both values causes every
  hour to be allowed.  The legal vaues for ``osd_scrub_begin_week_day`` and
  ``osd_scrub_end_week_day`` are 0 - 6.  The use of 7 is now illegal.
  Specifying ``0`` for both values causes every day of the week to be allowed.

* Multiple file systems in a single Ceph cluster is now stable. New Ceph clusters
  enable support for multiple file systems by default. Existing clusters
  must still set the "enable_multiple" flag on the fs. Please see the CephFS
  documentation for more information.

* volume/nfs: Recently "ganesha-" prefix from cluster id and nfs-ganesha common
  config object was removed, to ensure consistent namespace across different
  orchestrator backends. Please delete any existing nfs-ganesha clusters prior
  to upgrading and redeploy new clusters after upgrading to Pacific.

* A new health check, DAEMON_OLD_VERSION, will warn if different versions of Ceph are running
  on daemons. It will generate a health error if multiple versions are detected.
  This condition must exist for over mon_warn_older_version_delay (set to 1 week by default) in order for the
  health condition to be triggered.  This allows most upgrades to proceed
  without falsely seeing the warning.  If upgrade is paused for an extended
  time period, health mute can be used like this
  "ceph health mute DAEMON_OLD_VERSION --sticky".  In this case after
  upgrade has finished use "ceph health unmute DAEMON_OLD_VERSION".

* MGR: progress module can now be turned on/off, using the commands:
  ``ceph progress on`` and ``ceph progress off``.
* An AWS-compliant API: "GetTopicAttributes" was added to replace the existing "GetTopic" API. The new API
  should be used to fetch information about topics used for bucket notifications.

* librbd: The shared, read-only parent cache's config option ``immutable_object_cache_watermark`` now has been updated
  to property reflect the upper cache utilization before space is reclaimed. The default ``immutable_object_cache_watermark``
  now is ``0.9``. If the capacity reaches 90% the daemon will delete cold cache.
* The ceph_volume_client.py library used for manipulating legacy "volumes" in
  CephFS is removed. All remaining users should use the "fs volume" interface
  exposed by the ceph-mgr:
  https://docs.ceph.com/en/latest/cephfs/fs-volumes/

* An AWS-compliant API: "GetTopicAttributes" was added to replace the existing 
  "GetTopic" API. The new API should be used to fetch information about topics 
  used for bucket notifications.

* librbd: The shared, read-only parent cache's config option 
  ``immutable_object_cache_watermark`` has now been updated to properly reflect 
  the upper cache utilization before space is reclaimed. The default 
  ``immutable_object_cache_watermark`` is now ``0.9``. If the capacity reaches 
  90% the daemon will delete cold cache.

* OSD: the option ``osd_fast_shutdown_notify_mon`` has been introduced to allow
  the OSD to notify the monitor it is shutting down even if ``osd_fast_shutdown``
  is enabled. This helps with the monitor logs on larger clusters, that may get
  many 'osd.X reported immediately failed by osd.Y' messages, and confuse tools.
* rgw/kms/vault: the transit logic has been revamped to better use
  the transit engine in vault.  To take advantage of this new
  functionality configuration changes are required.  See the current
  documentation (radosgw/vault) for more details.

* Scubs are more aggressive in trying to find more simultaneous possible PGs within osd_max_scrubs limitation.
  It is possible that increasing osd_scrub_sleep may be necessary to maintain client responsiveness.
* OSD: the option ``osd_fast_shutdown_notify_mon`` has been introduced to allow
  the OSD to notify the monitor it is shutting down even if ``osd_fast_shutdown``
  is enabled. This helps with the monitor logs on larger clusters, that may get
  many 'osd.X reported immediately failed by osd.Y' messages, and confuse tools.

* The mclock scheduler has been refined. A set of built-in profiles are now available that
  provide QoS between the internal and external clients of Ceph. To enable the mclock
  scheduler, set the config option "osd_op_queue" to "mclock_scheduler". The
  "high_client_ops" profile is enabled by default, and allocates more OSD bandwidth to
  external client operations than to internal client operations (such as background recovery
  and scrubs). Other built-in profiles include "high_recovery_ops" and "balanced". These
  built-in profiles optimize the QoS provided to clients of mclock scheduler.

* Version 2 of the cephx authentication protocol (``CEPHX_V2`` feature bit) is
  now required by default.  It was introduced in 2018, adding replay attack
  protection for authorizers and making msgr v1 message signatures stronger
  (CVE-2018-1128 and CVE-2018-1129).  Support is present in Jewel 10.2.11,
  Luminous 12.2.6, Mimic 13.2.1, Nautilus 14.2.0 and later; upstream kernels
  4.9.150, 4.14.86, 4.19 and later; various distribution kernels, in particular
  CentOS 7.6 and later.  To enable older clients, set ``cephx_require_version``
  and ``cephx_service_require_version`` config options to 1.

* rgw: The Civetweb frontend is now deprecated and will be removed in Quincy.

>=15.0.0
--------

* MON: The cluster log now logs health detail every ``mon_health_to_clog_interval``,
  which has been changed from 1hr to 10min. Logging of health detail will be
  skipped if there is no change in health summary since last known.

* The ``ceph df`` command now lists the number of pgs in each pool.

* Monitors now have config option ``mon_allow_pool_size_one``, which is disabled
  by default. However, if enabled, user now have to pass the
  ``--yes-i-really-mean-it`` flag to ``osd pool set size 1``, if they are really
  sure of configuring pool size 1.

* librbd now inherits the stripe unit and count from its parent image upon creation.
  This can be overridden by specifying different stripe settings during clone creation.

* The balancer is now on by default in upmap mode. Since upmap mode requires
  ``require_min_compat_client`` luminous, new clusters will only support luminous
  and newer clients by default. Existing clusters can enable upmap support by running
  ``ceph osd set-require-min-compat-client luminous``. It is still possible to turn
  the balancer off using the ``ceph balancer off`` command. In earlier versions,
  the balancer was included in the ``always_on_modules`` list, but needed to be
  turned on explicitly using the ``ceph balancer on`` command.

* MGR: the "cloud" mode of the diskprediction module is not supported anymore
  and the ``ceph-mgr-diskprediction-cloud`` manager module has been removed. This
  is because the external cloud service run by ProphetStor is no longer accessible
  and there is no immediate replacement for it at this time. The "local" prediction
  mode will continue to be supported.

* Cephadm: There were a lot of small usability improvements and bug fixes:

  * Grafana when deployed by Cephadm now binds to all network interfaces.
  * ``cephadm check-host`` now prints all detected problems at once.
  * Cephadm now calls ``ceph dashboard set-grafana-api-ssl-verify false``
    when generating an SSL certificate for Grafana.
  * The Alertmanager is now correctly pointed to the Ceph Dashboard
  * ``cephadm adopt`` now supports adopting an Alertmanager
  * ``ceph orch ps`` now supports filtering by service name
  * ``ceph orch host ls`` now marks hosts as offline, if they are not
    accessible.

* Cephadm can now deploy NFS Ganesha services. For example, to deploy NFS with
  a service id of mynfs, that will use the RADOS pool nfs-ganesha and namespace
  nfs-ns::

    ceph orch apply nfs mynfs nfs-ganesha nfs-ns

* Cephadm: ``ceph orch ls --export`` now returns all service specifications in
  yaml representation that is consumable by ``ceph orch apply``. In addition,
  the commands ``orch ps`` and ``orch ls`` now support ``--format yaml`` and
  ``--format json-pretty``.

* CephFS: Automatic static subtree partitioning policies may now be configured
  using the new distributed and random ephemeral pinning extended attributes on
  directories. See the documentation for more information:
  https://docs.ceph.com/docs/master/cephfs/multimds/

* Cephadm: ``ceph orch apply osd`` supports a ``--preview`` flag that prints a preview of
  the OSD specification before deploying OSDs. This makes it possible to
  verify that the specification is correct, before applying it.

* RGW: The ``radosgw-admin`` sub-commands dealing with orphans --
  ``radosgw-admin orphans find``, ``radosgw-admin orphans finish``, and
  ``radosgw-admin orphans list-jobs`` -- have been deprecated. They have
  not been actively maintained and they store intermediate results on
  the cluster, which could fill a nearly-full cluster.  They have been
  replaced by a tool, currently considered experimental,
  ``rgw-orphan-list``.

* RBD: The name of the rbd pool object that is used to store
  rbd trash purge schedule is changed from "rbd_trash_trash_purge_schedule"
  to "rbd_trash_purge_schedule". Users that have already started using
  ``rbd trash purge schedule`` functionality and have per pool or namespace
  schedules configured should copy "rbd_trash_trash_purge_schedule"
  object to "rbd_trash_purge_schedule" before the upgrade and remove
  "rbd_trash_purge_schedule" using the following commands in every RBD
  pool and namespace where a trash purge schedule was previously
  configured::

    rados -p <pool-name> [-N namespace] cp rbd_trash_trash_purge_schedule rbd_trash_purge_schedule
    rados -p <pool-name> [-N namespace] rm rbd_trash_trash_purge_schedule

  or use any other convenient way to restore the schedule after the
  upgrade.

* librbd: The shared, read-only parent cache has been moved to a separate librbd
  plugin. If the parent cache was previously in-use, you must also instruct
  librbd to load the plugin by adding the following to your configuration::

    rbd_plugins = parent_cache

* Monitors now have a config option ``mon_osd_warn_num_repaired``, 10 by default.
  If any OSD has repaired more than this many I/O errors in stored data a
 ``OSD_TOO_MANY_REPAIRS`` health warning is generated.

* Introduce commands that manipulate required client features of a file system::

    ceph fs required_client_features <fs name> add <feature>
    ceph fs required_client_features <fs name> rm <feature>
    ceph fs feature ls

* OSD: A new configuration option ``osd_compact_on_start`` has been added which triggers
  an OSD compaction on start. Setting this option to ``true`` and restarting an OSD
  will result in an offline compaction of the OSD prior to booting.

* OSD: the option named ``bdev_nvme_retry_count`` has been removed. Because
  in SPDK v20.07, there is no easy access to bdev_nvme options, and this
  option is hardly used, so it was removed.

* Now when noscrub and/or nodeep-scrub flags are set globally or per pool,
  scheduled scrubs of the type disabled will be aborted. All user initiated
  scrubs are NOT interrupted.

* Alpine build related script, documentation and test have been removed since
  the most updated APKBUILD script of Ceph is already included by Alpine Linux's
  aports repository.

* fs: Names of new FSs, volumes, subvolumes and subvolume groups can only
  contain alphanumeric and ``-``, ``_`` and ``.`` characters. Some commands
  or CephX credentials may not work with old FSs with non-conformant names.

* It is now possible to specify the initial monitor to contact for Ceph tools
  and daemons using the ``mon_host_override`` config option or
  ``--mon-host-override <ip>`` command-line switch. This generally should only
  be used for debugging and only affects initial communication with Ceph's
  monitor cluster.

* `blacklist` has been replaced with `blocklist` throughout.  The following commands have changed:

  - ``ceph osd blacklist ...`` are now ``ceph osd blocklist ...``
  - ``ceph <tell|daemon> osd.<NNN> dump_blacklist`` is now ``ceph <tell|daemon> osd.<NNN> dump_blocklist``

* The following config options have changed:

  - ``mon osd blacklist default expire`` is now ``mon osd blocklist default expire``
  - ``mon mds blacklist interval`` is now ``mon mds blocklist interval``
  - ``mon mgr blacklist interval`` is now ''mon mgr blocklist interval``
  - ``rbd blacklist on break lock`` is now ``rbd blocklist on break lock``
  - ``rbd blacklist expire seconds`` is now ``rbd blocklist expire seconds``
  - ``mds session blacklist on timeout`` is now ``mds session blocklist on timeout``
  - ``mds session blacklist on evict`` is now ``mds session blocklist on evict``

* CephFS: Compatibility code for old on-disk format of snapshot has been removed.
  Current on-disk format of snapshot was introduced by Mimic release. If there
  are any snapshots created by Ceph release older than Mimic. Before upgrading,
  either delete them all or scrub the whole filesystem:

    ceph daemon <mds of rank 0> scrub_path / force recursive repair
    ceph daemon <mds of rank 0> scrub_path '~mdsdir' force recursive repair

* CephFS: Scrub is supported in multiple active mds setup. MDS rank 0 handles
  scrub commands, and forward scrub to other mds if necessary.

* The following librados API calls have changed:

  - ``rados_blacklist_add`` is now ``rados_blocklist_add``; the former will issue a deprecation warning and be removed in a future release.
  - ``rados.blacklist_add`` is now ``rados.blocklist_add`` in the C++ API.

* The JSON output for the following commands now shows ``blocklist`` instead of ``blacklist``:

  - ``ceph osd dump``
  - ``ceph <tell|daemon> osd.<N> dump_blocklist``

* caps: MON and MDS caps can now be used to restrict client's ability to view
  and operate on specific Ceph file systems. The FS can be specificed using
  ``fsname`` in caps. This also affects subcommand ``fs authorize``, the caps
  produce by it will be specific to the FS name passed in its arguments.

* fs: root_squash flag can be set in MDS caps. It disallows file system
  operations that need write access for clients with uid=0 or gid=0. This
  feature should prevent accidents such as an inadvertent `sudo rm -rf /<path>`.

* fs: "fs authorize" now sets MON cap to "allow <perm> fsname=<fsname>"
      instead of setting it to "allow r" all the time.

* ``ceph pg #.# list_unfound`` output has been enhanced to provide
  might_have_unfound information which indicates which OSDs may
  contain the unfound objects.

* The ``ceph orch apply rgw`` syntax and behavior have changed.  RGW
  services can now be arbitrarily named (it is no longer forced to be
  `realm.zone`).  The ``--rgw-realm=...`` and ``--rgw-zone=...``
  arguments are now optional, which means that if they are omitted, a
  vanilla single-cluster RGW will be deployed.  When the realm and
  zone are provided, the user is now responsible for setting up the
  multisite configuration beforehand--cephadm no longer attempts to
  create missing realms or zones.

* The cephadm NFS support has been simplified to no longer allow the
  pool and namespace where configuration is stored to be customized.
  As a result, the ``ceph orch apply nfs`` command no longer has
  ``--pool`` or ``--namespace`` arguments.

  Existing cephadm NFS deployments (from earlier version of Pacific or
  from Octopus) will be automatically migrated when the cluster is
  upgraded.  Note that the NFS ganesha daemons will be redeployed and
  it is possible that their IPs will change.<|MERGE_RESOLUTION|>--- conflicted
+++ resolved
@@ -33,15 +33,12 @@
   the restored file system is expected to have the same ID as before.
 
 >=16.2.8
-<<<<<<< HEAD
-=======
 --------
 
 * A health warning will now be reported if the ``require-osd-release`` flag is not
   set to the appropriate release after a cluster upgrade.
 
 >=16.2.7
->>>>>>> 4f5eda72
 --------
 * MGR: The pg_autoscaler can now be turned `on` and `off` globally
   with the `noautoscale` flag. By default this flag is unset and
