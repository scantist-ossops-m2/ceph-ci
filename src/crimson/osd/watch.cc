// -*- mode:C++; tab-width:8; c-basic-offset:2; indent-tabs-mode:t -*-
// vim: ts=8 sw=2 smarttab

#include <algorithm>

#include <boost/range/adaptor/transformed.hpp>
#include <boost/range/algorithm_ext/insert.hpp>

#include "crimson/osd/watch.h"
#include "crimson/osd/osd_operations/internal_client_request.h"

#include "messages/MWatchNotify.h"


namespace {
  seastar::logger& logger() {
    return crimson::get_logger(ceph_subsys_osd);
  }
}

namespace crimson::osd {

// a watcher can remove itself if it has not seen a notification after a period of time.
// in the case, we need to drop it also from the persisted `ObjectState` instance.
// this operation resembles a bit the `_UNWATCH` subop.
class WatchTimeoutRequest final : public InternalClientRequest {
public:
  WatchTimeoutRequest(WatchRef watch, Ref<PG> pg)
    : InternalClientRequest(std::move(pg)),
      watch(std::move(watch)) {
  }

  const hobject_t& get_target_oid() const final;
  PG::do_osd_ops_params_t get_do_osd_ops_params() const final;
  std::vector<OSDOp> create_osd_ops() final;

private:
  WatchRef watch;
};

const hobject_t& WatchTimeoutRequest::get_target_oid() const
{
  assert(watch->obc);
  return watch->obc->get_oid();
}

PG::do_osd_ops_params_t
WatchTimeoutRequest::get_do_osd_ops_params() const
{
  osd_reqid_t reqid;
  reqid.name = watch->entity_name;
  PG::do_osd_ops_params_t params{
    watch->conn,
    reqid,
    ceph_clock_now(),
    get_pg().get_osdmap_epoch(),
    entity_inst_t{ watch->entity_name, watch->winfo.addr },
    0
  };
  logger().debug("{}: params.reqid={}", __func__, params.reqid);
  return params;
}

std::vector<OSDOp> WatchTimeoutRequest::create_osd_ops()
{
  logger().debug("{}", __func__);
  assert(watch);
  OSDOp osd_op;
  osd_op.op.op = CEPH_OSD_OP_WATCH;
  osd_op.op.flags = 0;
  osd_op.op.watch.op = CEPH_OSD_WATCH_OP_UNWATCH;
  osd_op.op.watch.cookie = watch->winfo.cookie;
  return std::vector{std::move(osd_op)};
}

Watch::~Watch()
{
  logger().debug("{} gid={} cookie={}", __func__, get_watcher_gid(), get_cookie());
}

seastar::future<> Watch::connect(crimson::net::ConnectionRef conn, bool)
{
  if (this->conn == conn) {
    logger().debug("conn={} already connected", conn);
    return seastar::now();
  }
  timeout_timer.cancel();
  timeout_timer.arm(std::chrono::seconds{winfo.timeout_seconds});
  this->conn = std::move(conn);
  return seastar::now();
}

void Watch::disconnect()
{
  ceph_assert(!conn);
  timeout_timer.cancel();
  timeout_timer.arm(std::chrono::seconds{winfo.timeout_seconds});
}

seastar::future<> Watch::send_notify_msg(NotifyRef notify)
{
  logger().info("{} for notify(id={})", __func__, notify->ninfo.notify_id);
  return conn->send(crimson::make_message<MWatchNotify>(
    winfo.cookie,
    notify->user_version,
    notify->ninfo.notify_id,
    CEPH_WATCH_EVENT_NOTIFY,
    notify->ninfo.bl,
    notify->client_gid));
}

seastar::future<> Watch::start_notify(NotifyRef notify)
{
  logger().debug("{} gid={} cookie={} starting notify(id={})",
                 __func__,  get_watcher_gid(), get_cookie(),
                 notify->ninfo.notify_id);
  auto [ it, emplaced ] = in_progress_notifies.emplace(std::move(notify));
  ceph_assert(emplaced);
  ceph_assert(is_alive());
  return is_connected() ? send_notify_msg(*it) : seastar::now();
}

seastar::future<> Watch::notify_ack(
  const ceph::bufferlist& reply_bl)
{
<<<<<<< HEAD
  logger().debug("{} gid={} cookie={}",
                 __func__,  get_watcher_gid(), get_cookie());
  return seastar::do_for_each(in_progress_notifies,
    [this_shared=shared_from_this(), reply_bl] (auto notify) {
      logger().debug("Watch::notify_ack gid={} cookie={} notify(id={})",
                     this_shared->get_watcher_gid(),
                     this_shared->get_cookie(),
                     notify->ninfo.notify_id);
      return notify->complete_watcher(this_shared, reply_bl);
    }
  ).then([this] {
    logger().debug("Watch::notify_ack complete gid={} cookie={}",
                   get_watcher_gid(),
                   get_cookie());
    in_progress_notifies.clear();
    return seastar::now();
  });
=======
  logger().info("{}", __func__);
  return seastar::do_until(
    [this, reply_bl] { return in_progress_notifies.empty(); },
    [this, reply_bl] {
      auto notify_iter = in_progress_notifies.begin();
      auto notify = notify_iter->get();
      logger().debug("Watch::notify_ack gid={} cookie={} notify(id={})",
                     get_watcher_gid(),
                     get_cookie(),
                     notify->ninfo.notify_id);
      return notify->complete_watcher(shared_from_this(), reply_bl
      ).then([this, notify_iter] {
        in_progress_notifies.erase(notify_iter);
      });
    }
  );
>>>>>>> d2a8fc22
}

seastar::future<> Watch::send_disconnect_msg()
{
  if (!is_connected()) {
    return seastar::now();
  }
  ceph::bufferlist empty;
  return conn->send(crimson::make_message<MWatchNotify>(
    winfo.cookie,
    0,
    0,
    CEPH_WATCH_EVENT_DISCONNECT,
    empty));
}

void Watch::discard_state()
{
  logger().debug("{} gid={} cookie={}", __func__, get_watcher_gid(), get_cookie());
  ceph_assert(obc);
  in_progress_notifies.clear();
  timeout_timer.cancel();
}

void Watch::got_ping(utime_t)
{
  if (is_connected()) {
    // using cancel() + arm() as rearm() has no overload for time delta.
    timeout_timer.cancel();
    timeout_timer.arm(std::chrono::seconds{winfo.timeout_seconds});
  }
}

seastar::future<> Watch::remove()
{
  logger().debug("{} gid={} cookie={}", __func__, get_watcher_gid(), get_cookie());
  // in contrast to ceph-osd crimson sends CEPH_WATCH_EVENT_DISCONNECT directly
  // from the timeout handler and _after_ CEPH_WATCH_EVENT_NOTIFY_COMPLETE.
  // this simplifies the Watch::remove() interface as callers aren't obliged
  // anymore to decide whether EVENT_DISCONNECT needs to be send or not -- it
  // becomes an implementation detail of Watch.
  return seastar::do_for_each(in_progress_notifies,
    [this_shared=shared_from_this()] (auto notify) {
      logger().debug("Watch::remove gid={} cookie={} notify(id={})",
                     this_shared->get_watcher_gid(),
                     this_shared->get_cookie(),
                     notify->ninfo.notify_id);
      return notify->remove_watcher(this_shared);
    }).then([this] {
      discard_state();
      return seastar::now();
    });
}

void Watch::cancel_notify(const uint64_t notify_id)
{
  logger().debug("{} gid={} cookie={} notify(id={})",
                __func__,  get_watcher_gid(), get_cookie(),
                notify_id);
  const auto it = in_progress_notifies.find(notify_id);
  assert(it != std::end(in_progress_notifies));
  in_progress_notifies.erase(it);
}

void Watch::do_watch_timeout()
{
  assert(pg);
  auto [op, fut] = pg->get_shard_services().start_operation<WatchTimeoutRequest>(
    shared_from_this(), pg);
  std::ignore = std::move(fut).then([op=std::move(op), this] {
    return send_disconnect_msg();
  });
}

bool notify_reply_t::operator<(const notify_reply_t& rhs) const
{
  // comparing std::pairs to emphasize our legacy. ceph-osd stores
  // notify_replies as std::multimap<std::pair<gid, cookie>, bl>.
  // unfortunately, what seems to be an implementation detail, got
  // exposed as part of our public API (the `reply_buffer` parameter
  // of the `rados_notify` family).
  const auto lhsp = std::make_pair(watcher_gid, watcher_cookie);
  const auto rhsp = std::make_pair(rhs.watcher_gid, rhs.watcher_cookie);
  return lhsp < rhsp;
}

std::ostream &operator<<(std::ostream &out, const notify_reply_t &rhs)
{
  out << "notify_reply_t{watcher_gid=" << rhs.watcher_gid
      << ", watcher_cookie=" << rhs.watcher_cookie << "}";
  return out;
}

Notify::Notify(crimson::net::ConnectionRef conn,
               const notify_info_t& ninfo,
               const uint64_t client_gid,
               const uint64_t user_version)
  : ninfo(ninfo),
    conn(std::move(conn)),
    client_gid(client_gid),
    user_version(user_version)
{}

Notify::~Notify()
{
  logger().debug("{} for notify(id={})", __func__, ninfo.notify_id);
}

seastar::future<> Notify::remove_watcher(WatchRef watch)
{
  logger().debug("{} for notify(id={})", __func__, ninfo.notify_id);

  if (discarded || complete) {
    logger().debug("{} for notify(id={}) discarded/complete already"
                   " discarded: {} complete: {}", __func__,
                   ninfo.notify_id, discarded ,complete);
    return seastar::now();
  }
  [[maybe_unused]] const auto num_removed = watchers.erase(watch);
  assert(num_removed > 0);
  if (watchers.empty()) {
    complete = true;
    [[maybe_unused]] bool was_armed = timeout_timer.cancel();
    assert(was_armed);
    return send_completion();
  } else {
    return seastar::now();
  }
}


seastar::future<> Notify::complete_watcher(
  WatchRef watch,
  const ceph::bufferlist& reply_bl)
{
  logger().debug("{} for notify(id={})", __func__, ninfo.notify_id);

  if (discarded || complete) {
    logger().debug("{} for notify(id={}) discarded/complete already"
                   " discarded: {} complete: {}", __func__,
                   ninfo.notify_id, discarded ,complete);
    return seastar::now();
  }
  notify_replies.emplace(notify_reply_t{
    watch->get_watcher_gid(),
    watch->get_cookie(),
    reply_bl});
  return remove_watcher(std::move(watch));
}

seastar::future<> Notify::send_completion(
  std::set<WatchRef> timedout_watchers)
{
  logger().info("{} -- {} in progress watchers, timedout watchers {}",
                __func__, watchers.size(), timedout_watchers.size());
  logger().debug("{} sending notify replies: {}", __func__, notify_replies);

  ceph::bufferlist empty;
  auto reply = crimson::make_message<MWatchNotify>(
    ninfo.cookie,
    user_version,
    ninfo.notify_id,
    CEPH_WATCH_EVENT_NOTIFY_COMPLETE,
    empty,
    client_gid);
  ceph::bufferlist reply_bl;
  {
    std::vector<std::pair<uint64_t,uint64_t>> missed;
    missed.reserve(std::size(timedout_watchers));
    boost::insert(
      missed, std::begin(missed),
      timedout_watchers | boost::adaptors::transformed([] (auto w) {
        return std::make_pair(w->get_watcher_gid(), w->get_cookie());
      }));
    ceph::encode(notify_replies, reply_bl);
    ceph::encode(missed, reply_bl);
  }
  reply->set_data(std::move(reply_bl));
  if (!timedout_watchers.empty()) {
    reply->return_code = -ETIMEDOUT;
  }
  return conn->send(std::move(reply));
}

void Notify::do_notify_timeout()
{
  logger().debug("{} complete={}", __func__, complete);
  if (complete) {
    return;
  }
  // it might be that `this` is kept alive only because of the reference
  // a watcher stores and which is being removed by `cancel_notify()`.
  // to avoid use-after-free we bump up the ref counter with `guard_ptr`.
  [[maybe_unused]] auto guard_ptr = shared_from_this();
  for (auto& watcher : watchers) {
    logger().debug("canceling watcher cookie={} gid={} use_count={}",
      watcher->get_cookie(),
      watcher->get_watcher_gid(),
      watcher->use_count());
    watcher->cancel_notify(ninfo.notify_id);
  }
  std::ignore = send_completion(std::move(watchers));
  watchers.clear();
}

} // namespace crimson::osd

#if FMT_VERSION >= 90000
template <> struct fmt::formatter<crimson::osd::WatchTimeoutRequest> : fmt::ostream_formatter {};
#endif<|MERGE_RESOLUTION|>--- conflicted
+++ resolved
@@ -123,26 +123,8 @@
 seastar::future<> Watch::notify_ack(
   const ceph::bufferlist& reply_bl)
 {
-<<<<<<< HEAD
   logger().debug("{} gid={} cookie={}",
                  __func__,  get_watcher_gid(), get_cookie());
-  return seastar::do_for_each(in_progress_notifies,
-    [this_shared=shared_from_this(), reply_bl] (auto notify) {
-      logger().debug("Watch::notify_ack gid={} cookie={} notify(id={})",
-                     this_shared->get_watcher_gid(),
-                     this_shared->get_cookie(),
-                     notify->ninfo.notify_id);
-      return notify->complete_watcher(this_shared, reply_bl);
-    }
-  ).then([this] {
-    logger().debug("Watch::notify_ack complete gid={} cookie={}",
-                   get_watcher_gid(),
-                   get_cookie());
-    in_progress_notifies.clear();
-    return seastar::now();
-  });
-=======
-  logger().info("{}", __func__);
   return seastar::do_until(
     [this, reply_bl] { return in_progress_notifies.empty(); },
     [this, reply_bl] {
@@ -158,7 +140,6 @@
       });
     }
   );
->>>>>>> d2a8fc22
 }
 
 seastar::future<> Watch::send_disconnect_msg()
