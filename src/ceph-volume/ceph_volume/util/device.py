--- conflicted
+++ resolved
@@ -165,9 +165,7 @@
             self.blkid_api = disk.blkid(self.path)
 
     def _parse(self):
-<<<<<<< HEAD
         lv = None
-=======
         if not sys_info.devices:
             sys_info.devices = disk.get_devices()
         # check if we are a symlink
@@ -177,8 +175,7 @@
             # check if we are not a device mapper
             if "dm-" not in temp_path:
                 self.abspath = temp_path
-        self.sys_api = sys_info.devices.get(self.abspath, {})
->>>>>>> 58f7d4d6
+
         if not self.sys_api:
             # if no device was found check if we are a partition
             partname = self.abspath.split('/')[-1]
@@ -187,7 +184,6 @@
                 if part:
                     self.sys_api = part
                     break
-<<<<<<< HEAD
 
         if self.lvs:
             for _lv in self.lvs:
@@ -202,12 +198,6 @@
                     if _lv.lv_name == lvname and _lv.vg_name == vgname:
                         lv = _lv
                         break
-=======
-        # if the path is not absolute, we have 'vg/lv', let's use LV name
-        # to get the LV.
-        if self.path[0] == '/':
-            lv = lvm.get_single_lv(filters={'lv_path': self.path})
->>>>>>> 58f7d4d6
         else:
             if self.path[0] == '/':
                 lv = lvm.get_single_lv(filters={'lv_path': self.path})
