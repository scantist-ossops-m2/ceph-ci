# -*- coding: utf-8 -*-

import logging
import os
from functools import total_ordering
from ceph_volume import sys_info, process
from ceph_volume.api import lvm
from ceph_volume.util import disk, system
from ceph_volume.util.lsmdisk import LSMDisk
from ceph_volume.util.constants import ceph_disk_guids


logger = logging.getLogger(__name__)


report_template = """
{dev:<25} {size:<12} {device_nodes:<15} {rot!s:<7} {available!s:<9} {model}"""


def encryption_status(abspath):
    """
    Helper function to run ``encryption.status()``. It is done here to avoid
    a circular import issue (encryption module imports from this module) and to
    ease testing by allowing monkeypatching of this function.
    """
    from ceph_volume.util import encryption
    return encryption.status(abspath)


class Devices(object):
    """
    A container for Device instances with reporting
    """

    def __init__(self, filter_for_batch=False, with_lsm=False):
        lvs = lvm.get_lvs()
        lsblk_all = disk.lsblk_all()
        all_devices_vgs = lvm.get_all_devices_vgs()
        if not sys_info.devices:
            sys_info.devices = disk.get_devices()
        self.devices = [Device(k,
                               with_lsm,
                               lvs=lvs,
                               lsblk_all=lsblk_all,
                               all_devices_vgs=all_devices_vgs) for k in
                        sys_info.devices.keys()]
        if filter_for_batch:
            self.devices = [d for d in self.devices if d.available_lvm_batch]

    def pretty_report(self):
        output = [
            report_template.format(
                dev='Device Path',
                size='Size',
                rot='rotates',
                model='Model name',
                available='available',
                device_nodes='Device nodes',

            )]
        for device in sorted(self.devices):
            output.append(device.report())
        return ''.join(output)

    def json_report(self):
        output = []
        for device in sorted(self.devices):
            output.append(device.json_report())
        return output

@total_ordering
class Device(object):

    pretty_template = """
     {attr:<25} {value}"""

    report_fields = [
        'ceph_device',
        'rejected_reasons',
        'available',
        'path',
        'sys_api',
        'device_id',
        'lsm_data',
    ]
    pretty_report_sys_fields = [
        'human_readable_size',
        'model',
        'removable',
        'ro',
        'rotational',
        'sas_address',
        'scheduler_mode',
        'vendor',
    ]

    # define some class variables; mostly to enable the use of autospec in
    # unittests
    lvs = []

    def __init__(self, path, with_lsm=False, lvs=None, lsblk_all=None, all_devices_vgs=None):
        self.path = path
        # LVs can have a vg/lv path, while disks will have /dev/sda
        self.symlink = None
        # check if we are a symlink
        if os.path.islink(self.path):
            self.symlink = self.path
            real_path = os.path.realpath(self.path)
            # check if we are not a device mapper
            if "dm-" not in real_path:
                self.path = real_path
        if not sys_info.devices:
            sys_info.devices = disk.get_devices()
<<<<<<< HEAD
=======
        if sys_info.devices.get(self.path, {}):
            self.device_nodes = sys_info.devices[self.path]['device_nodes']
>>>>>>> a5c763cb
        self.sys_api = sys_info.devices.get(self.path, {})
        self.partitions = self._get_partitions()
        self.lv_api = None
        self.lvs = [] if not lvs else lvs
        self.lsblk_all = lsblk_all
        self.all_devices_vgs = all_devices_vgs
        self.vgs = []
        self.vg_name = None
        self.lv_name = None
        self.disk_api = {}
        self.blkid_api = None
        self._exists = None
        self._is_lvm_member = None
        self._parse()
        self.lsm_data = self.fetch_lsm(with_lsm)
        self.ceph_device = None

        self.available_lvm, self.rejected_reasons_lvm = self._check_lvm_reject_reasons()
        self.available_raw, self.rejected_reasons_raw = self._check_raw_reject_reasons()
        self.available = self.available_lvm and self.available_raw
        self.rejected_reasons = list(set(self.rejected_reasons_lvm +
                                         self.rejected_reasons_raw))

        self.device_id = self._get_device_id()

    def fetch_lsm(self, with_lsm):
        '''
        Attempt to fetch libstoragemgmt (LSM) metadata, and return to the caller
        as a dict. An empty dict is passed back to the caller if the target path
        is not a block device, or lsm is unavailable on the host. Otherwise the
        json returned will provide LSM attributes, and any associated errors that
        lsm encountered when probing the device.
        '''
        if not with_lsm or not self.exists or not self.is_device:
            return {}

        lsm_disk = LSMDisk(self.path)

        return  lsm_disk.json_report()

    def __lt__(self, other):
        '''
        Implementing this method and __eq__ allows the @total_ordering
        decorator to turn the Device class into a totally ordered type.
        This can slower then implementing all comparison operations.
        This sorting should put available devices before unavailable devices
        and sort on the path otherwise (str sorting).
        '''
        if self.available == other.available:
            return self.path < other.path
        return self.available and not other.available

    def __eq__(self, other):
        return self.path == other.path

    def __hash__(self):
        return hash(self.path)

    def load_blkid_api(self):
        if self.blkid_api is None:
            self.blkid_api = disk.blkid(self.path)

    def _parse(self):
        lv = None
        if not self.sys_api:
            # if no device was found check if we are a partition
            partname = self.path.split('/')[-1]
            for device, info in sys_info.devices.items():
                part = info['partitions'].get(partname, {})
                if part:
                    self.sys_api = part
                    break

        if self.lvs:
            for _lv in self.lvs:
                # if the path is not absolute, we have 'vg/lv', let's use LV name
                # to get the LV.
                if self.path[0] == '/':
                    if _lv.lv_path == self.path:
                        lv = _lv
                        break
                else:
                    vgname, lvname = self.path.split('/')
                    if _lv.lv_name == lvname and _lv.vg_name == vgname:
                        lv = _lv
                        break
        else:
            if self.path[0] == '/':
                lv = lvm.get_single_lv(filters={'lv_path': self.path})
            else:
                vgname, lvname = self.path.split('/')
                lv = lvm.get_single_lv(filters={'lv_name': lvname,
                                                'vg_name': vgname})

        if lv:
            self.lv_api = lv
            self.lvs = [lv]
            self.path = lv.lv_path
            self.vg_name = lv.vg_name
            self.lv_name = lv.name
            self.ceph_device = lvm.is_ceph_device(lv)
        else:
            if self.lsblk_all:
                for dev in self.lsblk_all:
                    if dev['NAME'] == os.path.basename(self.path):
                        break
            else:
                dev = disk.lsblk(self.path)
            self.disk_api = dev
            device_type = dev.get('TYPE', '')
            # always check is this is an lvm member
            if device_type in ['part', 'disk']:
                self._set_lvm_membership()
            out, err, rc = process.call([
                'ceph-bluestore-tool', 'show-label',
                '--dev', self.path], verbose_on_failure=False)
            if rc:
                self.ceph_device = True

        self.ceph_disk = CephDiskDevice(self)

    def __repr__(self):
        prefix = 'Unknown'
        if self.is_lv:
            prefix = 'LV'
        elif self.is_partition:
            prefix = 'Partition'
        elif self.is_device:
            prefix = 'Raw Device'
        return '<%s: %s>' % (prefix, self.path)

    def pretty_report(self):
        def format_value(v):
            if isinstance(v, list):
                return ', '.join(v)
            else:
                return v
        def format_key(k):
            return k.strip('_').replace('_', ' ')
        output = ['\n====== Device report {} ======\n'.format(self.path)]
        output.extend(
            [self.pretty_template.format(
                attr=format_key(k),
                value=format_value(v)) for k, v in vars(self).items() if k in
                self.report_fields and k != 'disk_api' and k != 'sys_api'] )
        output.extend(
            [self.pretty_template.format(
                attr=format_key(k),
                value=format_value(v)) for k, v in self.sys_api.items() if k in
                self.pretty_report_sys_fields])
        for lv in self.lvs:
            output.append("""
    --- Logical Volume ---""")
            output.extend(
                [self.pretty_template.format(
                    attr=format_key(k),
                    value=format_value(v)) for k, v in lv.report().items()])
        return ''.join(output)

    def report(self):
        return report_template.format(
            dev=self.path,
            size=self.size_human,
            rot=self.rotational,
            available=self.available,
            model=self.model,
            device_nodes=self.device_nodes
        )

    def json_report(self):
        output = {k.strip('_'): v for k, v in vars(self).items() if k in
                  self.report_fields}
        output['lvs'] = [lv.report() for lv in self.lvs]
        return output

    def _get_device_id(self):
        """
        Please keep this implementation in sync with get_device_id() in
        src/common/blkdev.cc
        """
        props = ['ID_VENDOR', 'ID_MODEL', 'ID_MODEL_ENC', 'ID_SERIAL_SHORT', 'ID_SERIAL',
                 'ID_SCSI_SERIAL']
        p = disk.udevadm_property(self.path, props)
        if p.get('ID_MODEL','').startswith('LVM PV '):
            p['ID_MODEL'] = p.get('ID_MODEL_ENC', '').replace('\\x20', ' ').strip()
        if 'ID_VENDOR' in p and 'ID_MODEL' in p and 'ID_SCSI_SERIAL' in p:
            dev_id = '_'.join([p['ID_VENDOR'], p['ID_MODEL'],
                              p['ID_SCSI_SERIAL']])
        elif 'ID_MODEL' in p and 'ID_SERIAL_SHORT' in p:
            dev_id = '_'.join([p['ID_MODEL'], p['ID_SERIAL_SHORT']])
        elif 'ID_SERIAL' in p:
            dev_id = p['ID_SERIAL']
            if dev_id.startswith('MTFD'):
                # Micron NVMes hide the vendor
                dev_id = 'Micron_' + dev_id
        else:
            # the else branch should fallback to using sysfs and ioctl to
            # retrieve device_id on FreeBSD. Still figuring out if/how the
            # python ioctl implementation does that on FreeBSD
            dev_id = ''
        dev_id.replace(' ', '_')
        return dev_id

    def _set_lvm_membership(self):
        if self._is_lvm_member is None:
            # this is contentious, if a PV is recognized by LVM but has no
            # VGs, should we consider it as part of LVM? We choose not to
            # here, because most likely, we need to use VGs from this PV.
            self._is_lvm_member = False
            device_to_check = [self.path]
            device_to_check.extend(self.partitions)

            # a pv can only be in one vg, so this should be safe
            # FIXME: While the above assumption holds, sda1 and sda2
            # can each host a PV and VG. I think the vg_name property is
            # actually unused (not 100% sure) and can simply be removed
            vgs = None
            if not self.all_devices_vgs:
                self.all_devices_vgs = lvm.get_all_devices_vgs()
            for path in device_to_check:
                for dev_vg in self.all_devices_vgs:
                    if dev_vg.pv_name == path:
                        vgs = [dev_vg]
                if vgs:
                    self.vgs.extend(vgs)
                    self.vg_name = vgs[0]
                    self._is_lvm_member = True
                    self.lvs.extend(lvm.get_device_lvs(path))

    def _get_partitions(self):
        """
        For block devices LVM can reside on the raw block device or on a
        partition. Return a list of paths to be checked for a pv.
        """
        partitions = []
        path_dir = os.path.dirname(self.path)
        for partition in self.sys_api.get('partitions', {}).keys():
            partitions.append(os.path.join(path_dir, partition))
        return partitions

    @property
    def exists(self):
        return os.path.exists(self.path)

    @property
    def has_fs(self):
        self.load_blkid_api()
        return 'TYPE' in self.blkid_api

    @property
    def has_gpt_headers(self):
        self.load_blkid_api()
        return self.blkid_api.get("PTTYPE") == "gpt"

    @property
    def rotational(self):
        rotational = self.sys_api.get('rotational')
        if rotational is None:
            # fall back to lsblk if not found in sys_api
            # default to '1' if no value is found with lsblk either
            rotational = self.disk_api.get('ROTA', '1')
        return rotational == '1'

    @property
    def model(self):
        return self.sys_api['model']

    @property
    def size_human(self):
        return self.sys_api['human_readable_size']

    @property
    def size(self):
        return self.sys_api['size']

    @property
    def parent_device(self):
        if 'PKNAME' in self.disk_api:
            return '/dev/%s' % self.disk_api['PKNAME']
        return None

    @property
    def lvm_size(self):
        """
        If this device was made into a PV it would lose 1GB in total size
        due to the 1GB physical extent size we set when creating volume groups
        """
        size = disk.Size(b=self.size)
        lvm_size = disk.Size(gb=size.gb.as_int()) - disk.Size(gb=1)
        return lvm_size

    @property
    def is_lvm_member(self):
        if self._is_lvm_member is None:
            self._set_lvm_membership()
        return self._is_lvm_member

    @property
    def is_ceph_disk_member(self):
        def is_member(device):
            return 'ceph' in device.get('PARTLABEL', '') or \
                device.get('PARTTYPE', '') in ceph_disk_guids.keys()
        # If we come from Devices(), self.lsblk_all is set already.
        # Otherwise, we have to grab the data.
        details = self.lsblk_all or disk.lsblk_all()
        if self.sys_api.get("partitions"):
            for part in self.sys_api.get("partitions").keys():
                for dev in details:
                    if dev['NAME'] == part:
                        return is_member(dev)
        else:
            return is_member(self.disk_api)
        raise RuntimeError(f"Couln't check if device {self.path} is a ceph-disk member.")

    @property
    def has_bluestore_label(self):
        return disk.has_bluestore_label(self.path)

    @property
    def is_mapper(self):
        return self.path.startswith(('/dev/mapper', '/dev/dm-'))

    @property
    def device_type(self):
        self.load_blkid_api()
        if self.disk_api:
            return self.disk_api['TYPE']
        elif self.blkid_api:
            return self.blkid_api['TYPE']

    @property
    def is_mpath(self):
        return self.device_type == 'mpath'

    @property
    def is_lv(self):
        return self.lv_api is not None

    @property
    def is_partition(self):
        self.load_blkid_api()
        if self.disk_api:
            return self.disk_api['TYPE'] == 'part'
        elif self.blkid_api:
            return self.blkid_api['TYPE'] == 'part'
        return False

    @property
    def is_device(self):
        self.load_blkid_api()
        api = None
        if self.disk_api:
            api = self.disk_api
        elif self.blkid_api:
            api = self.blkid_api
        if api:
            return self.device_type in ['disk', 'device', 'mpath']
        return False

    @property
    def is_acceptable_device(self):
        return self.is_device or self.is_partition

    @property
    def is_encrypted(self):
        """
        Only correct for LVs, device mappers, and partitions. Will report a ``None``
        for raw devices.
        """
        self.load_blkid_api()
        crypt_reports = [self.blkid_api.get('TYPE', ''), self.disk_api.get('FSTYPE', '')]
        if self.is_lv:
            # if disk APIs are reporting this is encrypted use that:
            if 'crypto_LUKS' in crypt_reports:
                return True
            # if ceph-volume created this, then a tag would let us know
            elif self.lv_api.encrypted:
                return True
            return False
        elif self.is_partition:
            return 'crypto_LUKS' in crypt_reports
        elif self.is_mapper:
            active_mapper = encryption_status(self.path)
            if active_mapper:
                # normalize a bit to ensure same values regardless of source
                encryption_type = active_mapper['type'].lower().strip('12')  # turn LUKS1 or LUKS2 into luks
                return True if encryption_type in ['plain', 'luks'] else False
            else:
                return False
        else:
            return None

    @property
    def used_by_ceph(self):
        # only filter out data devices as journals could potentially be reused
        osd_ids = [lv.tags.get("ceph.osd_id") is not None for lv in self.lvs
                   if lv.tags.get("ceph.type") in ["data", "block"]]
        return any(osd_ids)

    @property
    def vg_free_percent(self):
        if self.vgs:
            return [vg.free_percent for vg in self.vgs]
        else:
            return [1]

    @property
    def vg_size(self):
        if self.vgs:
            return [vg.size for vg in self.vgs]
        else:
            # TODO fix this...we can probably get rid of vg_free
            return self.vg_free

    @property
    def vg_free(self):
        '''
        Returns the free space in all VGs on this device. If no VGs are
        present, returns the disk size.
        '''
        if self.vgs:
            return [vg.free for vg in self.vgs]
        else:
            # We could also query 'lvmconfig
            # --typeconfig full' and use allocations -> physical_extent_size
            # value to project the space for a vg
            # assuming 4M extents here
            extent_size = 4194304
            vg_free = int(self.size / extent_size) * extent_size
            if self.size % extent_size == 0:
                # If the extent size divides size exactly, deduct on extent for
                # LVM metadata
                vg_free -= extent_size
            return [vg_free]

    @property
    def has_partitions(self):
        '''
        Boolean to determine if a given device has partitions.
        '''
        if self.sys_api.get('partitions'):
            return True
        return False

    def _check_generic_reject_reasons(self):
        reasons = [
            ('removable', 1, 'removable'),
            ('ro', 1, 'read-only'),
            ('locked', 1, 'locked'),
        ]
        rejected = [reason for (k, v, reason) in reasons if
                    self.sys_api.get(k, '') == v]
        if self.is_acceptable_device:
            # reject disks smaller than 5GB
            if int(self.sys_api.get('size', 0)) < 5368709120:
                rejected.append('Insufficient space (<5GB)')
        else:
            rejected.append("Device type is not acceptable. It should be raw device or partition")
        if self.is_ceph_disk_member:
            rejected.append("Used by ceph-disk")

        try:
            if self.has_bluestore_label:
                rejected.append('Has BlueStore device label')
        except OSError as e:
            # likely failed to open the device. assuming it is BlueStore is the safest option
            # so that a possibly-already-existing OSD doesn't get overwritten
            logger.error('failed to determine if device {} is BlueStore. device should not be used to avoid false negatives. err: {}'.format(self.path, e))
            rejected.append('Failed to determine if device is BlueStore')

        if self.is_partition:
            try:
                if disk.has_bluestore_label(self.parent_device):
                    rejected.append('Parent has BlueStore device label')
            except OSError as e:
                # likely failed to open the device. assuming the parent is BlueStore is the safest
                # option so that a possibly-already-existing OSD doesn't get overwritten
                logger.error('failed to determine if partition {} (parent: {}) has a BlueStore parent. partition should not be used to avoid false negatives. err: {}'.format(self.path, self.parent_device, e))
                rejected.append('Failed to determine if parent device is BlueStore')

        if self.has_gpt_headers:
            rejected.append('Has GPT headers')
        if self.has_partitions:
            rejected.append('Has partitions')
        return rejected

    def _check_lvm_reject_reasons(self):
        rejected = []
        if self.vgs:
            available_vgs = [vg for vg in self.vgs if int(vg.vg_free_count) > 10]
            if not available_vgs:
                rejected.append('Insufficient space (<10 extents) on vgs')
        else:
            # only check generic if no vgs are present. Vgs might hold lvs and
            # that might cause 'locked' to trigger
            rejected.extend(self._check_generic_reject_reasons())

        return len(rejected) == 0, rejected

    def _check_raw_reject_reasons(self):
        rejected = self._check_generic_reject_reasons()
        if len(self.vgs) > 0:
            rejected.append('LVM detected')

        return len(rejected) == 0, rejected

    @property
    def available_lvm_batch(self):
        if self.sys_api.get("partitions"):
            return False
        if system.device_is_mounted(self.path):
            return False
        return self.is_device or self.is_lv


class CephDiskDevice(object):
    """
    Detect devices that have been created by ceph-disk, report their type
    (journal, data, etc..). Requires a ``Device`` object as input.
    """

    def __init__(self, device):
        self.device = device
        self._is_ceph_disk_member = None

    @property
    def partlabel(self):
        """
        In containers, the 'PARTLABEL' attribute might not be detected
        correctly via ``lsblk``, so we poke at the value with ``lsblk`` first,
        falling back to ``blkid`` (which works correclty in containers).
        """
        lsblk_partlabel = self.device.disk_api.get('PARTLABEL')
        if lsblk_partlabel:
            return lsblk_partlabel
        return self.device.blkid_api.get('PARTLABEL', '')

    @property
    def parttype(self):
        """
        Seems like older version do not detect PARTTYPE correctly (assuming the
        info in util/disk.py#lsblk is still valid).
        SImply resolve to using blkid since lsblk will throw an error if asked
        for an unknown columns
        """
        return self.device.blkid_api.get('PARTTYPE', '')

    @property
    def is_member(self):
        if self._is_ceph_disk_member is None:
            if 'ceph' in self.partlabel:
                self._is_ceph_disk_member = True
                return True
            elif self.parttype in ceph_disk_guids.keys():
                return True
            return False
        return self._is_ceph_disk_member

    @property
    def type(self):
        types = [
            'data', 'wal', 'db', 'lockbox', 'journal',
            # ceph-disk uses 'ceph block' when placing data in bluestore, but
            # keeps the regular OSD files in 'ceph data' :( :( :( :(
            'block',
        ]
        for t in types:
            if t in self.partlabel:
                return t
        label = ceph_disk_guids.get(self.parttype, {})
        return label.get('type', 'unknown').split('.')[-1]<|MERGE_RESOLUTION|>--- conflicted
+++ resolved
@@ -111,11 +111,8 @@
                 self.path = real_path
         if not sys_info.devices:
             sys_info.devices = disk.get_devices()
-<<<<<<< HEAD
-=======
         if sys_info.devices.get(self.path, {}):
             self.device_nodes = sys_info.devices[self.path]['device_nodes']
->>>>>>> a5c763cb
         self.sys_api = sys_info.devices.get(self.path, {})
         self.partitions = self._get_partitions()
         self.lv_api = None
