--- conflicted
+++ resolved
@@ -112,13 +112,9 @@
                 self.path = real_path
         if not sys_info.devices:
             sys_info.devices = disk.get_devices()
-<<<<<<< HEAD
-        self.sys_api = sys_info.devices.get(self.path, {})
-=======
         if sys_info.devices.get(self.path, {}):
             self.device_nodes = sys_info.devices[self.path]['device_nodes']
         self.sys_api = sys_info.devices.get(self.abspath, {})
->>>>>>> 3013e649
         self.partitions = self._get_partitions()
         self.lv_api = None
         self.lvs = [] if not lvs else lvs
