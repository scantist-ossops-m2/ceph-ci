--- conflicted
+++ resolved
@@ -2924,13 +2924,6 @@
     state_set(PG_STATE_ACTIVATING);
     pl->on_activate(std::move(to_trim));
   }
-<<<<<<< HEAD
-  if (acting_set_writeable()) {
-    PGLog::LogEntryHandlerRef rollbacker{pl->get_log_handler(t)};
-    pg_log.roll_forward(rollbacker.get());
-  }
-=======
->>>>>>> 2a1c9435
 }
 
 void PeeringState::share_pg_info()
