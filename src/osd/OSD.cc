--- conflicted
+++ resolved
@@ -6595,21 +6595,16 @@
     dout(10) << " msg say newest map is " << m->newest_map << ", requesting more" << dendl;
     osdmap_subscribe(osdmap->get_epoch()+1, false);
   }
-<<<<<<< HEAD
   else if (do_shutdown) {
     osd_lock.Unlock();
     shutdown();
     osd_lock.Lock();
   }
-  else if (is_booting()) {
-    start_boot();  // retry
-=======
   else if (is_preboot()) {
     if (m->get_source().is_mon())
       _preboot(m->oldest_map, m->newest_map);
     else
       start_boot();
->>>>>>> 9aabc8a9
   }
   else if (do_restart)
     start_boot();
