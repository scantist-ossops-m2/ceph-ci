// -*- mode:C++; tab-width:8; c-basic-offset:2; indent-tabs-mode:t -*- 
// vim: ts=8 sw=2 smarttab
/*
 * Ceph - scalable distributed file system
 *
 * Copyright (C) 2004-2006 Sage Weil <sage@newdream.net>
 * Copyright (C) 2013,2014 Cloudwatt <libre.licensing@cloudwatt.com>
 *
 * Author: Loic Dachary <loic@dachary.org>
 *
 * This is free software; you can redistribute it and/or
 * modify it under the terms of the GNU Lesser General Public
 * License version 2.1, as published by the Free Software 
 * Foundation.  See file COPYING.
 * 
 */

#include "boost/tuple/tuple.hpp"
#include "PG.h"
#include "ReplicatedPG.h"
#include "OSD.h"
#include "OpRequest.h"

#include "common/errno.h"
#include "common/perf_counters.h"

#include "messages/MOSDOp.h"
#include "messages/MOSDOpReply.h"
#include "messages/MOSDSubOp.h"
#include "messages/MOSDSubOpReply.h"
#include "messages/MOSDRepOp.h"
#include "messages/MOSDRepOpReply.h"

#include "messages/MOSDPGNotify.h"
#include "messages/MOSDPGInfo.h"
#include "messages/MOSDPGRemove.h"
#include "messages/MOSDPGTrim.h"
#include "messages/MOSDPGScan.h"
#include "messages/MOSDPGBackfill.h"

#include "messages/MOSDPing.h"
#include "messages/MWatchNotify.h"

#include "messages/MOSDPGPush.h"
#include "messages/MOSDPGPull.h"
#include "messages/MOSDPGPushReply.h"

#include "Watch.h"

#include "mds/inode_backtrace.h" // Ugh

#include "common/config.h"
#include "include/compat.h"
#include "common/cmdparse.h"

#include "mon/MonClient.h"
#include "osdc/Objecter.h"

#include "json_spirit/json_spirit_value.h"
#include "json_spirit/json_spirit_reader.h"
#include "include/assert.h"  // json_spirit clobbers it
#include "include/rados/rados_types.hpp"

#ifdef WITH_LTTNG
#include "tracing/osd.h" // ??
#else
#define tracepoint(...)
#endif

#define dout_subsys ceph_subsys_osd
#define DOUT_PREFIX_ARGS this, osd->whoami, get_osdmap()
#undef dout_prefix
#define dout_prefix _prefix(_dout, this)
template <typename T>
static ostream& _prefix(std::ostream *_dout, T *pg) {
  return *_dout << pg->gen_prefix();
}


#include <sstream>
#include <utility>

#include <errno.h>

PGLSFilter::PGLSFilter()
{
}

PGLSFilter::~PGLSFilter()
{
}

struct OnReadComplete : public Context {
  ReplicatedPG *pg;
  ReplicatedPG::OpContext *opcontext;
  OnReadComplete(
    ReplicatedPG *pg,
    ReplicatedPG::OpContext *ctx) : pg(pg), opcontext(ctx) {}
  void finish(int r) {
    if (r < 0)
      opcontext->async_read_result = r;
    opcontext->finish_read(pg);
  }
  ~OnReadComplete() {}
};

// OpContext
void ReplicatedPG::OpContext::start_async_reads(ReplicatedPG *pg)
{
  inflightreads = 1;
  pg->pgbackend->objects_read_async(
    obc->obs.oi.soid,
    pending_async_reads,
    new OnReadComplete(pg, this));
  pending_async_reads.clear();
}
void ReplicatedPG::OpContext::finish_read(ReplicatedPG *pg)
{
  assert(inflightreads > 0);
  --inflightreads;
  if (async_reads_complete()) {
    assert(pg->in_progress_async_reads.size());
    assert(pg->in_progress_async_reads.front().second == this);
    pg->in_progress_async_reads.pop_front();
    pg->complete_read_ctx(async_read_result, this);
  }
}

class CopyFromCallback: public ReplicatedPG::CopyCallback {
public:
  ReplicatedPG::CopyResults *results;
  int retval;
  ReplicatedPG::OpContext *ctx;
  CopyFromCallback(ReplicatedPG::OpContext *ctx_)
    : results(NULL),
      retval(0),
      ctx(ctx_) {}
  ~CopyFromCallback() {}

  virtual void finish(ReplicatedPG::CopyCallbackResults results_) {
    results = results_.get<1>();
    int r = results_.get<0>();
    retval = r;

    // for finish_copyfrom
    ctx->user_at_version = results->user_version;

    if (r >= 0) {
      ctx->pg->execute_ctx(ctx);
    }
    ctx->copy_cb = NULL;
    if (r < 0) {
      if (r != -ECANCELED) { // on cancel just toss it out; client resends
	if (ctx->op)
	  ctx->pg->osd->reply_op_error(ctx->op, r);
      } else if (results->should_requeue) {
	if (ctx->op)
	  ctx->pg->requeue_op(ctx->op);
      }
      ctx->pg->close_op_ctx(ctx, r);
    }
  }

  bool is_temp_obj_used() {
    return results->started_temp_obj;
  }
  uint64_t get_data_size() {
    return results->object_size;
  }
  int get_result() {
    return retval;
  }
};

// ======================
// PGBackend::Listener


void ReplicatedPG::on_local_recover_start(
  const hobject_t &oid,
  ObjectStore::Transaction *t)
{
  pg_log.revise_have(oid, eversion_t());
  remove_snap_mapped_object(*t, oid);
}

void ReplicatedPG::on_local_recover(
  const hobject_t &hoid,
  const object_stat_sum_t &stat_diff,
  const ObjectRecoveryInfo &_recovery_info,
  ObjectContextRef obc,
  ObjectStore::Transaction *t
  )
{
  dout(10) << __func__ << ": " << hoid << dendl;
  ObjectRecoveryInfo recovery_info(_recovery_info);
  if (recovery_info.soid.snap < CEPH_NOSNAP) {
    assert(recovery_info.oi.snaps.size());
    OSDriver::OSTransaction _t(osdriver.get_transaction(t));
    set<snapid_t> snaps(
      recovery_info.oi.snaps.begin(),
      recovery_info.oi.snaps.end());
    snap_mapper.add_oid(
      recovery_info.soid,
      snaps,
      &_t);
  }

  if (pg_log.get_missing().is_missing(recovery_info.soid) &&
      pg_log.get_missing().missing.find(recovery_info.soid)->second.need > recovery_info.version) {
    assert(is_primary());
    const pg_log_entry_t *latest = pg_log.get_log().objects.find(recovery_info.soid)->second;
    if (latest->op == pg_log_entry_t::LOST_REVERT &&
	latest->reverting_to == recovery_info.version) {
      dout(10) << " got old revert version " << recovery_info.version
	       << " for " << *latest << dendl;
      recovery_info.version = latest->version;
      // update the attr to the revert event version
      recovery_info.oi.prior_version = recovery_info.oi.version;
      recovery_info.oi.version = latest->version;
      bufferlist bl;
      ::encode(recovery_info.oi, bl);
      t->setattr(coll, recovery_info.soid, OI_ATTR, bl);
      if (obc)
	obc->attr_cache[OI_ATTR] = bl;
    }
  }

  // keep track of active pushes for scrub
  ++active_pushes;

  recover_got(recovery_info.soid, recovery_info.version);

  if (is_primary()) {
    info.stats.stats.sum.add(stat_diff);

    assert(obc);
    obc->obs.exists = true;
    obc->ondisk_write_lock();

    bool got = obc->get_recovery_read();
    assert(got);

    assert(recovering.count(obc->obs.oi.soid));
    recovering[obc->obs.oi.soid] = obc;
    obc->obs.oi = recovery_info.oi;  // may have been updated above


    t->register_on_applied(new C_OSD_AppliedRecoveredObject(this, obc));
    t->register_on_applied_sync(new C_OSD_OndiskWriteUnlock(obc));

    publish_stats_to_osd();
    assert(missing_loc.needs_recovery(hoid));
    missing_loc.add_location(hoid, pg_whoami);
    if (!is_unreadable_object(hoid) &&
        waiting_for_unreadable_object.count(hoid)) {
      dout(20) << " kicking unreadable waiters on " << hoid << dendl;
      requeue_ops(waiting_for_unreadable_object[hoid]);
      waiting_for_unreadable_object.erase(hoid);
    }
    if (pg_log.get_missing().missing.size() == 0) {
      requeue_ops(waiting_for_all_missing);
      waiting_for_all_missing.clear();
    }
  } else {
    t->register_on_applied(
      new C_OSD_AppliedRecoveredObjectReplica(this));

  }

  t->register_on_commit(
    new C_OSD_CommittedPushedObject(
      this,
      get_osdmap()->get_epoch(),
      info.last_complete));

  // update pg
  dirty_info = true;
  write_if_dirty(*t);

}

void ReplicatedPG::on_global_recover(
  const hobject_t &soid)
{
  missing_loc.recovered(soid);
  publish_stats_to_osd();
  dout(10) << "pushed " << soid << " to all replicas" << dendl;
  map<hobject_t, ObjectContextRef>::iterator i = recovering.find(soid);
  assert(i != recovering.end());

  // recover missing won't have had an obc, but it gets filled in
  // during on_local_recover
  assert(i->second);
  list<OpRequestRef> requeue_list;
  i->second->drop_recovery_read(&requeue_list);
  requeue_ops(requeue_list);

  if (backfills_in_flight.count(soid))
    backfills_in_flight.erase(soid);

  recovering.erase(i);
  finish_recovery_op(soid);
  if (waiting_for_degraded_object.count(soid)) {
    dout(20) << " kicking degraded waiters on " << soid << dendl;
    requeue_ops(waiting_for_degraded_object[soid]);
    waiting_for_degraded_object.erase(soid);
  }
  if (waiting_for_unreadable_object.count(soid)) {
    dout(20) << " kicking unreadable waiters on " << soid << dendl;
    requeue_ops(waiting_for_unreadable_object[soid]);
    waiting_for_unreadable_object.erase(soid);
  }
  finish_degraded_object(soid);
}

void ReplicatedPG::on_peer_recover(
  pg_shard_t peer,
  const hobject_t &soid,
  const ObjectRecoveryInfo &recovery_info,
  const object_stat_sum_t &stat)
{
  info.stats.stats.sum.add(stat);
  publish_stats_to_osd();
  // done!
  peer_missing[peer].got(soid, recovery_info.version);
}

void ReplicatedPG::begin_peer_recover(
  pg_shard_t peer,
  const hobject_t soid)
{
  peer_missing[peer].revise_have(soid, eversion_t());
}

void ReplicatedPG::schedule_recovery_work(
  GenContext<ThreadPool::TPHandle&> *c)
{
  osd->recovery_gen_wq.queue(c);
}

void ReplicatedPG::send_message_osd_cluster(
  int peer, Message *m, epoch_t from_epoch)
{
  osd->send_message_osd_cluster(peer, m, from_epoch);
}

void ReplicatedPG::send_message_osd_cluster(
  Message *m, Connection *con)
{
  osd->send_message_osd_cluster(m, con);
}

void ReplicatedPG::send_message_osd_cluster(
  Message *m, const ConnectionRef& con)
{
  osd->send_message_osd_cluster(m, con);
}

ConnectionRef ReplicatedPG::get_con_osd_cluster(
  int peer, epoch_t from_epoch)
{
  return osd->get_con_osd_cluster(peer, from_epoch);
}

PerfCounters *ReplicatedPG::get_logger()
{
  return osd->logger;
}


// ====================
// missing objects

bool ReplicatedPG::is_missing_object(const hobject_t& soid) const
{
  return pg_log.get_missing().missing.count(soid);
}

void ReplicatedPG::wait_for_unreadable_object(
  const hobject_t& soid, OpRequestRef op)
{
  assert(is_unreadable_object(soid));

  eversion_t v;
  bool needs_recovery = missing_loc.needs_recovery(soid, &v);
  assert(needs_recovery);

  map<hobject_t, ObjectContextRef>::const_iterator p = recovering.find(soid);
  if (p != recovering.end()) {
    dout(7) << "missing " << soid << " v " << v << ", already recovering." << dendl;
  } else if (missing_loc.is_unfound(soid)) {
    dout(7) << "missing " << soid << " v " << v << ", is unfound." << dendl;
  } else {
    dout(7) << "missing " << soid << " v " << v << ", recovering." << dendl;
    PGBackend::RecoveryHandle *h = pgbackend->open_recovery_op();
    if (is_missing_object(soid)) {
      recover_missing(soid, v, cct->_conf->osd_client_op_priority, h);
    } else {
      prep_object_replica_pushes(soid, v, h);
    }
    pgbackend->run_recovery_op(h, cct->_conf->osd_client_op_priority);
  }
  waiting_for_unreadable_object[soid].push_back(op);
  op->mark_delayed("waiting for missing object");
}

void ReplicatedPG::wait_for_all_missing(OpRequestRef op)
{
  waiting_for_all_missing.push_back(op);
  op->mark_delayed("waiting for all missing");
}

bool ReplicatedPG::is_degraded_or_backfilling_object(const hobject_t& soid)
{
  if (pg_log.get_missing().missing.count(soid))
    return true;
  assert(!actingbackfill.empty());
  for (set<pg_shard_t>::iterator i = actingbackfill.begin();
       i != actingbackfill.end();
       ++i) {
    if (*i == get_primary()) continue;
    pg_shard_t peer = *i;
    if (peer_missing.count(peer) &&
	peer_missing[peer].missing.count(soid))
      return true;

    // Object is degraded if after last_backfill AND
    // we are backfilling it
    if (is_backfill_targets(peer) &&
	peer_info[peer].last_backfill <= soid &&
	last_backfill_started >= soid &&
	backfills_in_flight.count(soid))
      return true;
  }
  return false;
}

void ReplicatedPG::wait_for_degraded_object(const hobject_t& soid, OpRequestRef op)
{
  assert(is_degraded_or_backfilling_object(soid));

  // we don't have it (yet).
  if (recovering.count(soid)) {
    dout(7) << "degraded "
	    << soid 
	    << ", already recovering"
	    << dendl;
  } else if (missing_loc.is_unfound(soid)) {
    dout(7) << "degraded "
	    << soid
	    << ", still unfound, waiting"
	    << dendl;
  } else {
    dout(7) << "degraded " 
	    << soid 
	    << ", recovering"
	    << dendl;
    eversion_t v;
    assert(!actingbackfill.empty());
    for (set<pg_shard_t>::iterator i = actingbackfill.begin();
	 i != actingbackfill.end();
	 ++i) {
      if (*i == get_primary()) continue;
      pg_shard_t peer = *i;
      if (peer_missing.count(peer) &&
	  peer_missing[peer].missing.count(soid)) {
	v = peer_missing[peer].missing[soid].need;
	break;
      }
    }
    PGBackend::RecoveryHandle *h = pgbackend->open_recovery_op();
    prep_object_replica_pushes(soid, v, h);
    pgbackend->run_recovery_op(h, cct->_conf->osd_client_op_priority);
  }
  waiting_for_degraded_object[soid].push_back(op);
  op->mark_delayed("waiting for degraded object");
}

bool ReplicatedPG::maybe_await_blocked_snapset(
  const hobject_t &hoid,
  OpRequestRef op)
{
  ObjectContextRef obc;
  obc = object_contexts.lookup(hoid.get_head());
  if (obc) {
    if (obc->is_blocked()) {
      wait_for_blocked_object(obc->obs.oi.soid, op);
      return true;
    } else {
      return false;
    }
  }
  obc = object_contexts.lookup(hoid.get_snapdir());
  if (obc) {
    if (obc->is_blocked()) {
      wait_for_blocked_object(obc->obs.oi.soid, op);
      return true;
    } else {
      return false;
    }
  }
  return false;
}

void ReplicatedPG::wait_for_blocked_object(const hobject_t& soid, OpRequestRef op)
{
  dout(10) << __func__ << " " << soid << " " << op << dendl;
  waiting_for_blocked_object[soid].push_back(op);
  op->mark_delayed("waiting for blocked object");
}

bool PGLSParentFilter::filter(bufferlist& xattr_data, bufferlist& outdata)
{
  bufferlist::iterator iter = xattr_data.begin();
  inode_backtrace_t bt;

  generic_dout(0) << "PGLSParentFilter::filter" << dendl;

  ::decode(bt, iter);

  vector<inode_backpointer_t>::iterator vi;
  for (vi = bt.ancestors.begin(); vi != bt.ancestors.end(); ++vi) {
    generic_dout(0) << "vi->dirino=" << vi->dirino << " parent_ino=" << parent_ino << dendl;
    if ( vi->dirino == parent_ino) {
      ::encode(*vi, outdata);
      return true;
    }
  }

  return false;
}

bool PGLSPlainFilter::filter(bufferlist& xattr_data, bufferlist& outdata)
{
  if (val.size() != xattr_data.length())
    return false;

  if (memcmp(val.c_str(), xattr_data.c_str(), val.size()))
    return false;

  return true;
}

bool ReplicatedPG::pgls_filter(PGLSFilter *filter, hobject_t& sobj, bufferlist& outdata)
{
  bufferlist bl;
  int ret = pgbackend->objects_get_attr(
    sobj,
    filter->get_xattr(),
    &bl);
  dout(0) << "getattr (sobj=" << sobj << ", attr=" << filter->get_xattr() << ") returned " << ret << dendl;
  if (ret < 0)
    return false;

  return filter->filter(bl, outdata);
}

int ReplicatedPG::get_pgls_filter(bufferlist::iterator& iter, PGLSFilter **pfilter)
{
  string type;
  PGLSFilter *filter;

  try {
    ::decode(type, iter);
  }
  catch (buffer::error& e) {
    return -EINVAL;
  }

  if (type.compare("parent") == 0) {
    filter = new PGLSParentFilter(iter);
  } else if (type.compare("plain") == 0) {
    filter = new PGLSPlainFilter(iter);
  } else {
    return -EINVAL;
  }

  *pfilter = filter;

  return  0;
}


// ==========================================================

int ReplicatedPG::do_command(cmdmap_t cmdmap, ostream& ss,
			     bufferlist& idata, bufferlist& odata)
{
  const pg_missing_t &missing = pg_log.get_missing();
  string prefix;
  string format;

  cmd_getval(cct, cmdmap, "format", format);
  boost::scoped_ptr<Formatter> f(Formatter::create(format, "json-pretty", "json"));

  string command;
  cmd_getval(cct, cmdmap, "cmd", command);
  if (command == "query") {
    f->open_object_section("pg");
    f->dump_string("state", pg_state_string(get_state()));
    f->dump_stream("snap_trimq") << snap_trimq;
    f->dump_unsigned("epoch", get_osdmap()->get_epoch());
    f->open_array_section("up");
    for (vector<int>::iterator p = up.begin(); p != up.end(); ++p)
      f->dump_unsigned("osd", *p);
    f->close_section();
    f->open_array_section("acting");
    for (vector<int>::iterator p = acting.begin(); p != acting.end(); ++p)
      f->dump_unsigned("osd", *p);
    f->close_section();
    if (!backfill_targets.empty()) {
      f->open_array_section("backfill_targets");
      for (set<pg_shard_t>::iterator p = backfill_targets.begin();
	   p != backfill_targets.end();
	   ++p)
        f->dump_stream("shard") << *p;
      f->close_section();
    }
    if (!actingbackfill.empty()) {
      f->open_array_section("actingbackfill");
      for (set<pg_shard_t>::iterator p = actingbackfill.begin();
	   p != actingbackfill.end();
	   ++p)
        f->dump_stream("shard") << *p;
      f->close_section();
    }
    f->open_object_section("info");
    _update_calc_stats();
    info.dump(f.get());
    f->close_section();

    f->open_array_section("peer_info");
    for (map<pg_shard_t, pg_info_t>::iterator p = peer_info.begin();
	 p != peer_info.end();
	 ++p) {
      f->open_object_section("info");
      f->dump_stream("peer") << p->first;
      p->second.dump(f.get());
      f->close_section();
    }
    f->close_section();

    f->open_array_section("recovery_state");
    handle_query_state(f.get());
    f->close_section();

    f->open_object_section("agent_state");
    if (agent_state)
      agent_state->dump(f.get());
    f->close_section();

    f->close_section();
    f->flush(odata);
    return 0;
  }
  else if (command == "mark_unfound_lost") {
    string mulcmd;
    cmd_getval(cct, cmdmap, "mulcmd", mulcmd);
    int mode = -1;
    if (mulcmd == "revert") {
      if (pool.info.ec_pool()) {
	ss << "mode must be 'delete' for ec pool";
	return -EINVAL;
      }
      mode = pg_log_entry_t::LOST_REVERT;
    } else if (mulcmd == "delete") {
      mode = pg_log_entry_t::LOST_DELETE;
    } else {
      ss << "mode must be 'revert' or 'delete'; mark not yet implemented";
      return -EINVAL;
    }
    assert(mode == pg_log_entry_t::LOST_REVERT ||
	   mode == pg_log_entry_t::LOST_DELETE);

    if (!is_primary()) {
      ss << "not primary";
      return -EROFS;
    }

    int unfound = missing_loc.num_unfound();
    if (!unfound) {
      ss << "pg has no unfound objects";
      return 0;  // make command idempotent
    }

    if (!all_unfound_are_queried_or_lost(get_osdmap())) {
      ss << "pg has " << unfound
	 << " unfound objects but we haven't probed all sources, not marking lost";
      return -EINVAL;
    }

    ss << "pg has " << unfound
       << " objects unfound and apparently lost, marking";
    mark_all_unfound_lost(mode);
    return 0;
  }
  else if (command == "list_missing") {
    hobject_t offset;
    string offset_json;
    if (cmd_getval(cct, cmdmap, "offset", offset_json)) {
      json_spirit::Value v;
      try {
	if (!json_spirit::read(offset_json, v))
	  throw std::runtime_error("bad json");
	offset.decode(v);
      } catch (std::runtime_error& e) {
	ss << "error parsing offset: " << e.what();
	return -EINVAL;
      }
    }
    f->open_object_section("missing");
    {
      f->open_object_section("offset");
      offset.dump(f.get());
      f->close_section();
    }
    f->dump_int("num_missing", missing.num_missing());
    f->dump_int("num_unfound", get_num_unfound());
    map<hobject_t,pg_missing_t::item>::const_iterator p = missing.missing.upper_bound(offset);
    {
      f->open_array_section("objects");
      int32_t num = 0;
      bufferlist bl;
      while (p != missing.missing.end() && num < cct->_conf->osd_command_max_records) {
	f->open_object_section("object");
	{
	  f->open_object_section("oid");
	  p->first.dump(f.get());
	  f->close_section();
	}
	p->second.dump(f.get());  // have, need keys
	{
	  f->open_array_section("locations");
	  if (missing_loc.needs_recovery(p->first)) {
	    for (set<pg_shard_t>::iterator r =
		   missing_loc.get_locations(p->first).begin();
		 r != missing_loc.get_locations(p->first).end();
		 ++r)
	      f->dump_stream("shard") << *r;
	  }
	  f->close_section();
	}
	f->close_section();
	++p;
	num++;
      }
      f->close_section();
    }
    f->dump_int("more", p != missing.missing.end());
    f->close_section();
    f->flush(odata);
    return 0;
  };

  ss << "unknown pg command " << prefix;
  return -EINVAL;
}

// ==========================================================

bool ReplicatedPG::pg_op_must_wait(MOSDOp *op)
{
  if (pg_log.get_missing().missing.empty())
    return false;
  for (vector<OSDOp>::iterator p = op->ops.begin(); p != op->ops.end(); ++p) {
    if (p->op.op == CEPH_OSD_OP_PGLS || p->op.op == CEPH_OSD_OP_PGNLS ||
	p->op.op == CEPH_OSD_OP_PGLS_FILTER || p->op.op == CEPH_OSD_OP_PGNLS_FILTER) {
      if (op->get_snapid() != CEPH_NOSNAP) {
	return true;
      }
    }
  }
  return false;
}

void ReplicatedPG::do_pg_op(OpRequestRef op)
{
  MOSDOp *m = static_cast<MOSDOp *>(op->get_req());
  assert(m->get_type() == CEPH_MSG_OSD_OP);
  dout(10) << "do_pg_op " << *m << dendl;

  op->mark_started();

  int result = 0;
  string cname, mname;
  PGLSFilter *filter = NULL;
  bufferlist filter_out;

  snapid_t snapid = m->get_snapid();

  vector<OSDOp> ops = m->ops;

  for (vector<OSDOp>::iterator p = ops.begin(); p != ops.end(); ++p) {
    OSDOp& osd_op = *p;
    bufferlist::iterator bp = p->indata.begin();
    switch (p->op.op) {
    case CEPH_OSD_OP_PGNLS_FILTER:
      try {
	::decode(cname, bp);
	::decode(mname, bp);
      }
      catch (const buffer::error& e) {
	dout(0) << "unable to decode PGLS_FILTER description in " << *m << dendl;
	result = -EINVAL;
	break;
      }
      result = get_pgls_filter(bp, &filter);
      if (result < 0)
        break;

      assert(filter);

      // fall through

    case CEPH_OSD_OP_PGNLS:
      if (m->get_pg() != info.pgid.pgid) {
        dout(10) << " pgnls pg=" << m->get_pg() << " != " << info.pgid << dendl;
	result = 0; // hmm?
      } else {
	unsigned list_size = MIN(cct->_conf->osd_max_pgls, p->op.pgls.count);

        dout(10) << " pgnls pg=" << m->get_pg() << " count " << list_size << dendl;
	// read into a buffer
        vector<hobject_t> sentries;
        pg_nls_response_t response;
	try {
	  ::decode(response.handle, bp);
	}
	catch (const buffer::error& e) {
	  dout(0) << "unable to decode PGNLS handle in " << *m << dendl;
	  result = -EINVAL;
	  break;
	}

	hobject_t next;
	hobject_t current = response.handle;
	osr->flush();
	int r = pgbackend->objects_list_partial(
	  current,
	  list_size,
	  list_size,
	  snapid,
	  &sentries,
	  &next);
	if (r != 0) {
	  result = -EINVAL;
	  break;
	}

	assert(snapid == CEPH_NOSNAP || pg_log.get_missing().missing.empty());
	map<hobject_t, pg_missing_t::item>::const_iterator missing_iter =
	  pg_log.get_missing().missing.lower_bound(current);
	vector<hobject_t>::iterator ls_iter = sentries.begin();
	hobject_t _max = hobject_t::get_max();
	while (1) {
	  const hobject_t &mcand =
	    missing_iter == pg_log.get_missing().missing.end() ?
	    _max :
	    missing_iter->first;
	  const hobject_t &lcand =
	    ls_iter == sentries.end() ?
	    _max :
	    *ls_iter;

	  hobject_t candidate;
	  if (mcand == lcand) {
	    candidate = mcand;
	    if (!mcand.is_max()) {
	      ++ls_iter;
	      ++missing_iter;
	    }
	  } else if (mcand < lcand) {
	    candidate = mcand;
	    assert(!mcand.is_max());
	    ++missing_iter;
	  } else {
	    candidate = lcand;
	    assert(!lcand.is_max());
	    ++ls_iter;
	  }

	  if (candidate >= next) {
	    break;
	  }

	  if (response.entries.size() == list_size) {
	    next = candidate;
	    break;
	  }

	  // skip snapdir objects
	  if (candidate.snap == CEPH_SNAPDIR)
	    continue;

	  if (candidate.snap < snapid)
	    continue;

	  if (snapid != CEPH_NOSNAP) {
	    bufferlist bl;
	    if (candidate.snap == CEPH_NOSNAP) {
	      pgbackend->objects_get_attr(
		candidate,
		SS_ATTR,
		&bl);
	      SnapSet snapset(bl);
	      if (snapid <= snapset.seq)
		continue;
	    } else {
	      bufferlist attr_bl;
	      pgbackend->objects_get_attr(
		candidate, OI_ATTR, &attr_bl);
	      object_info_t oi(attr_bl);
	      vector<snapid_t>::iterator i = find(oi.snaps.begin(),
						  oi.snaps.end(),
						  snapid);
	      if (i == oi.snaps.end())
		continue;
	    }
	  }

	  // skip internal namespace
	  if (candidate.get_namespace() == cct->_conf->osd_hit_set_namespace)
	    continue;

	  // skip wrong namespace
	  if (m->get_object_locator().nspace != librados::all_nspaces &&
               candidate.get_namespace() != m->get_object_locator().nspace)
	    continue;

	  if (filter && !pgls_filter(filter, candidate, filter_out))
	    continue;

	  librados::ListObjectImpl item;
	  item.nspace = candidate.get_namespace();
	  item.oid = candidate.oid.name;
	  item.locator = candidate.get_key();
	  response.entries.push_back(item);
	}
	if (next.is_max() &&
	    missing_iter == pg_log.get_missing().missing.end() &&
	    ls_iter == sentries.end()) {
	  result = 1;
	}
	response.handle = next;
	::encode(response, osd_op.outdata);
	if (filter)
	  ::encode(filter_out, osd_op.outdata);
	dout(10) << " pgnls result=" << result << " outdata.length()="
		 << osd_op.outdata.length() << dendl;
      }
      delete filter;
      filter = NULL;
      break;

    case CEPH_OSD_OP_PGLS_FILTER:
      try {
	::decode(cname, bp);
	::decode(mname, bp);
      }
      catch (const buffer::error& e) {
	dout(0) << "unable to decode PGLS_FILTER description in " << *m << dendl;
	result = -EINVAL;
	break;
      }
      result = get_pgls_filter(bp, &filter);
      if (result < 0)
        break;

      assert(filter);

      // fall through

    case CEPH_OSD_OP_PGLS:
      if (m->get_pg() != info.pgid.pgid) {
        dout(10) << " pgls pg=" << m->get_pg() << " != " << info.pgid << dendl;
	result = 0; // hmm?
      } else {
	unsigned list_size = MIN(cct->_conf->osd_max_pgls, p->op.pgls.count);

        dout(10) << " pgls pg=" << m->get_pg() << " count " << list_size << dendl;
	// read into a buffer
        vector<hobject_t> sentries;
        pg_ls_response_t response;
	try {
	  ::decode(response.handle, bp);
	}
	catch (const buffer::error& e) {
	  dout(0) << "unable to decode PGLS handle in " << *m << dendl;
	  result = -EINVAL;
	  break;
	}

	hobject_t next;
	hobject_t current = response.handle;
	osr->flush();
	int r = pgbackend->objects_list_partial(
	  current,
	  list_size,
	  list_size,
	  snapid,
	  &sentries,
	  &next);
	if (r != 0) {
	  result = -EINVAL;
	  break;
	}

	assert(snapid == CEPH_NOSNAP || pg_log.get_missing().missing.empty());
	map<hobject_t, pg_missing_t::item>::const_iterator missing_iter =
	  pg_log.get_missing().missing.lower_bound(current);
	vector<hobject_t>::iterator ls_iter = sentries.begin();
	hobject_t _max = hobject_t::get_max();
	while (1) {
	  const hobject_t &mcand =
	    missing_iter == pg_log.get_missing().missing.end() ?
	    _max :
	    missing_iter->first;
	  const hobject_t &lcand =
	    ls_iter == sentries.end() ?
	    _max :
	    *ls_iter;

	  hobject_t candidate;
	  if (mcand == lcand) {
	    candidate = mcand;
	    if (!mcand.is_max()) {
	      ++ls_iter;
	      ++missing_iter;
	    }
	  } else if (mcand < lcand) {
	    candidate = mcand;
	    assert(!mcand.is_max());
	    ++missing_iter;
	  } else {
	    candidate = lcand;
	    assert(!lcand.is_max());
	    ++ls_iter;
	  }

	  if (candidate >= next) {
	    break;
	  }
	    
	  if (response.entries.size() == list_size) {
	    next = candidate;
	    break;
	  }

	  // skip snapdir objects
	  if (candidate.snap == CEPH_SNAPDIR)
	    continue;

	  if (candidate.snap < snapid)
	    continue;

	  if (snapid != CEPH_NOSNAP) {
	    bufferlist bl;
	    if (candidate.snap == CEPH_NOSNAP) {
	      pgbackend->objects_get_attr(
		candidate,
		SS_ATTR,
		&bl);
	      SnapSet snapset(bl);
	      if (snapid <= snapset.seq)
		continue;
	    } else {
	      bufferlist attr_bl;
	      pgbackend->objects_get_attr(
		candidate, OI_ATTR, &attr_bl);
	      object_info_t oi(attr_bl);
	      vector<snapid_t>::iterator i = find(oi.snaps.begin(),
						  oi.snaps.end(),
						  snapid);
	      if (i == oi.snaps.end())
		continue;
	    }
	  }

	  // skip wrong namespace
	  if (candidate.get_namespace() != m->get_object_locator().nspace)
	    continue;

	  if (filter && !pgls_filter(filter, candidate, filter_out))
	    continue;

	  response.entries.push_back(make_pair(candidate.oid,
					       candidate.get_key()));
	}
	if (next.is_max() &&
	    missing_iter == pg_log.get_missing().missing.end() &&
	    ls_iter == sentries.end()) {
	  result = 1;
	}
	response.handle = next;
	::encode(response, osd_op.outdata);
	if (filter)
	  ::encode(filter_out, osd_op.outdata);
	dout(10) << " pgls result=" << result << " outdata.length()="
		 << osd_op.outdata.length() << dendl;
      }
      delete filter;
      filter = NULL;
      break;

    case CEPH_OSD_OP_PG_HITSET_LS:
      {
	list< pair<utime_t,utime_t> > ls;
	for (list<pg_hit_set_info_t>::const_iterator p = info.hit_set.history.begin();
	     p != info.hit_set.history.end();
	     ++p)
	  ls.push_back(make_pair(p->begin, p->end));
	if (info.hit_set.current_info.begin)
	  ls.push_back(make_pair(info.hit_set.current_info.begin, utime_t()));
	else if (hit_set)
	  ls.push_back(make_pair(hit_set_start_stamp, utime_t()));
	::encode(ls, osd_op.outdata);
      }
      break;

    case CEPH_OSD_OP_PG_HITSET_GET:
      {
	utime_t stamp(osd_op.op.hit_set_get.stamp);
	if ((info.hit_set.current_info.begin &&
	     stamp >= info.hit_set.current_info.begin) ||
	    stamp >= hit_set_start_stamp) {
	  // read the current in-memory HitSet, not the version we've
	  // checkpointed.
	  if (!hit_set) {
	    result= -ENOENT;
	    break;
	  }
	  ::encode(*hit_set, osd_op.outdata);
	  result = osd_op.outdata.length();
	} else {
	  // read an archived HitSet.
	  hobject_t oid;
	  for (list<pg_hit_set_info_t>::const_iterator p = info.hit_set.history.begin();
	       p != info.hit_set.history.end();
	       ++p) {
	    if (stamp >= p->begin && stamp <= p->end) {
	      oid = get_hit_set_archive_object(p->begin, p->end);
	      break;
	    }
	  }
	  if (oid == hobject_t()) {
	    result = -ENOENT;
	    break;
	  }
	  if (!pool.info.is_replicated()) {
	    // FIXME: EC not supported yet
	    result = -EOPNOTSUPP;
	    break;
	  }
	  if (is_unreadable_object(oid)) {
	    wait_for_unreadable_object(oid, op);
	    return;
	  }
	  result = osd->store->read(coll, oid, 0, 0, osd_op.outdata);
	}
      }
      break;


    default:
      result = -EINVAL;
      break;
    }
  }

  // reply
  MOSDOpReply *reply = new MOSDOpReply(m, 0, get_osdmap()->get_epoch(),
				       CEPH_OSD_FLAG_ACK | CEPH_OSD_FLAG_ONDISK,
				       false);
  reply->claim_op_out_data(ops);
  reply->set_result(result);
  reply->set_reply_versions(info.last_update, info.last_user_version);
  osd->send_message_osd_client(reply, m->get_connection());
  delete filter;
}

void ReplicatedPG::calc_trim_to()
{
  size_t target = cct->_conf->osd_min_pg_log_entries;
  if (is_degraded() ||
      state_test(PG_STATE_RECOVERING |
		 PG_STATE_RECOVERY_WAIT |
		 PG_STATE_BACKFILL |
		 PG_STATE_BACKFILL_WAIT |
		 PG_STATE_BACKFILL_TOOFULL)) {
    target = cct->_conf->osd_max_pg_log_entries;
  }

  if (min_last_complete_ondisk != eversion_t() &&
      min_last_complete_ondisk != pg_trim_to &&
      pg_log.get_log().approx_size() > target) {
    size_t num_to_trim = pg_log.get_log().approx_size() - target;
    if (num_to_trim < cct->_conf->osd_pg_log_trim_min) {
      return;
    }
    list<pg_log_entry_t>::const_iterator it = pg_log.get_log().log.begin();
    eversion_t new_trim_to;
    for (size_t i = 0; i < num_to_trim; ++i) {
      new_trim_to = it->version;
      ++it;
      if (new_trim_to > min_last_complete_ondisk) {
	new_trim_to = min_last_complete_ondisk;
	dout(10) << "calc_trim_to trimming to min_last_complete_ondisk" << dendl;
	break;
      }
    }
    dout(10) << "calc_trim_to " << pg_trim_to << " -> " << new_trim_to << dendl;
    pg_trim_to = new_trim_to;
    assert(pg_trim_to <= pg_log.get_head());
    assert(pg_trim_to <= min_last_complete_ondisk);
  }
}

ReplicatedPG::ReplicatedPG(OSDService *o, OSDMapRef curmap,
			   const PGPool &_pool, spg_t p) :
  PG(o, curmap, _pool, p),
  pgbackend(
    PGBackend::build_pg_backend(
      _pool.info, curmap, this, coll_t(p), coll_t::make_temp_coll(p), o->store, cct)),
  object_contexts(o->cct, g_conf->osd_pg_object_context_cache_count),
  snapset_contexts_lock("ReplicatedPG::snapset_contexts"),
  new_backfill(false),
  temp_seq(0),
  snap_trimmer_machine(this)
{ 
  missing_loc.set_backend_predicates(
    pgbackend->get_is_readable_predicate(),
    pgbackend->get_is_recoverable_predicate());
  snap_trimmer_machine.initiate();
}

void ReplicatedPG::get_src_oloc(const object_t& oid, const object_locator_t& oloc, object_locator_t& src_oloc)
{
  src_oloc = oloc;
  if (oloc.key.empty())
    src_oloc.key = oid.name;
}

void ReplicatedPG::do_request(
  OpRequestRef& op,
  ThreadPool::TPHandle &handle)
{
  if (!op_has_sufficient_caps(op)) {
    osd->reply_op_error(op, -EPERM);
    return;
  }
  assert(!op_must_wait_for_map(get_osdmap()->get_epoch(), op));
  if (can_discard_request(op)) {
    return;
  }
  if (flushes_in_progress > 0) {
    dout(20) << flushes_in_progress
	     << " flushes_in_progress pending "
	     << "waiting for active on " << op << dendl;
    waiting_for_peered.push_back(op);
    return;
  }

  if (!is_peered()) {
    // Delay unless PGBackend says it's ok
    if (pgbackend->can_handle_while_inactive(op)) {
      bool handled = pgbackend->handle_message(op);
      assert(handled);
      return;
    } else {
      waiting_for_peered.push_back(op);
      return;
    }
  }

  assert(is_peered() && flushes_in_progress == 0);
  if (pgbackend->handle_message(op))
    return;

  switch (op->get_req()->get_type()) {
  case CEPH_MSG_OSD_OP:
    if (!is_active()) {
      dout(20) << " peered, not active, waiting for active on " << op << dendl;
      waiting_for_active.push_back(op);
      return;
    }
    if (is_replay()) {
      dout(20) << " replay, waiting for active on " << op << dendl;
      waiting_for_active.push_back(op);
      op->mark_delayed("waiting for replay end");
      return;
    }
    // verify client features
    if ((pool.info.has_tiers() || pool.info.is_tier()) &&
	!op->has_feature(CEPH_FEATURE_OSD_CACHEPOOL)) {
      osd->reply_op_error(op, -EOPNOTSUPP);
      return;
    }
    do_op(op); // do it now
    break;

  case MSG_OSD_SUBOP:
    do_sub_op(op);
    break;

  case MSG_OSD_SUBOPREPLY:
    do_sub_op_reply(op);
    break;

  case MSG_OSD_PG_SCAN:
    do_scan(op, handle);
    break;

  case MSG_OSD_PG_BACKFILL:
    do_backfill(op);
    break;

  default:
    assert(0 == "bad message type in do_request");
  }
}

hobject_t ReplicatedPG::earliest_backfill() const
{
  hobject_t e = hobject_t::get_max();
  for (set<pg_shard_t>::iterator i = backfill_targets.begin();
       i != backfill_targets.end();
       ++i) {
    pg_shard_t bt = *i;
    map<pg_shard_t, pg_info_t>::const_iterator iter = peer_info.find(bt);
    assert(iter != peer_info.end());
    if (iter->second.last_backfill < e)
      e = iter->second.last_backfill;
  }
  return e;
}

// if we have src_oids, we need to be careful of the target being
// before and a src being after the last_backfill line, or else the
// operation won't apply properly on the backfill_target.  (the
// opposite is not a problem; if the target is after the line, we
// don't apply on the backfill_target and it doesn't matter.)
// With multi-backfill some backfill targets can be ahead of
// last_backfill_started.  We consider each replica individually and
// take the larger of last_backfill_started and the replicas last_backfill.
bool ReplicatedPG::check_src_targ(const hobject_t& soid, const hobject_t& toid) const
{
  for (set<pg_shard_t>::iterator i = actingbackfill.begin();
       i != actingbackfill.end();
       ++i) {
    if (*i == get_primary()) continue;
    pg_shard_t bt = *i;
    map<pg_shard_t, pg_info_t>::const_iterator iter = peer_info.find(bt);
    assert(iter != peer_info.end());

    if (toid <= MAX(last_backfill_started, iter->second.last_backfill) &&
	soid > MAX(last_backfill_started, iter->second.last_backfill))
      return true;
  }
  return false;
}

/** do_op - do an op
 * pg lock will be held (if multithreaded)
 * osd_lock NOT held.
 */
void ReplicatedPG::do_op(OpRequestRef& op)
{
  MOSDOp *m = static_cast<MOSDOp*>(op->get_req());
  assert(m->get_type() == CEPH_MSG_OSD_OP);
  if (op->includes_pg_op()) {
    if (pg_op_must_wait(m)) {
      wait_for_all_missing(op);
      return;
    }
    return do_pg_op(op);
  }

  if (get_osdmap()->is_blacklisted(m->get_source_addr())) {
    dout(10) << "do_op " << m->get_source_addr() << " is blacklisted" << dendl;
    osd->reply_op_error(op, -EBLACKLISTED);
    return;
  }

  // order this op as a write?
  bool write_ordered =
    op->may_write() ||
    op->may_cache() ||
    (m->get_flags() & CEPH_OSD_FLAG_RWORDERED);

  dout(10) << "do_op " << *m
	   << (op->may_write() ? " may_write" : "")
	   << (op->may_read() ? " may_read" : "")
	   << (op->may_cache() ? " may_cache" : "")
	   << " -> " << (write_ordered ? "write-ordered" : "read-ordered")
	   << " flags " << ceph_osd_flag_string(m->get_flags())
	   << dendl;

  hobject_t head(m->get_oid(), m->get_object_locator().key,
		 CEPH_NOSNAP, m->get_pg().ps(),
		 info.pgid.pool(), m->get_object_locator().nspace);


  if (write_ordered && scrubber.write_blocked_by_scrub(head)) {
    dout(20) << __func__ << ": waiting for scrub" << dendl;
    waiting_for_active.push_back(op);
    op->mark_delayed("waiting for scrub");
    return;
  }

  // missing object?
  if (is_unreadable_object(head)) {
    wait_for_unreadable_object(head, op);
    return;
  }

  // degraded object?
  if (write_ordered && is_degraded_or_backfilling_object(head)) {
    wait_for_degraded_object(head, op);
    return;
  }

  // missing snapdir?
  hobject_t snapdir(m->get_oid(), m->get_object_locator().key,
		    CEPH_SNAPDIR, m->get_pg().ps(), info.pgid.pool(),
		    m->get_object_locator().nspace);
  if (is_unreadable_object(snapdir)) {
    wait_for_unreadable_object(snapdir, op);
    return;
  }

  // degraded object?
  if (write_ordered && is_degraded_or_backfilling_object(snapdir)) {
    wait_for_degraded_object(snapdir, op);
    return;
  }
 
  // asking for SNAPDIR is only ok for reads
  if (m->get_snapid() == CEPH_SNAPDIR && op->may_write()) {
    osd->reply_op_error(op, -EINVAL);
    return;
  }

  // dup/replay?
  if (op->may_write() || op->may_cache()) {
    // warning: we will get back *a* request for this reqid, but not
    // necessarily the most recent.  this happens with flush and
    // promote ops, but we can't possible have both in our log where
    // the original request is still not stable on disk, so for our
    // purposes here it doesn't matter which one we get.
    eversion_t replay_version;
    version_t user_version;
    bool got = pg_log.get_log().get_request(
      m->get_reqid(), &replay_version, &user_version);
    if (got) {
      dout(3) << __func__ << " dup " << m->get_reqid()
	      << " was " << replay_version << dendl;
      if (already_complete(replay_version)) {
	osd->reply_op_error(op, 0, replay_version, user_version);
      } else {
	if (m->wants_ack()) {
	  if (already_ack(replay_version)) {
	    MOSDOpReply *reply = new MOSDOpReply(m, 0, get_osdmap()->get_epoch(), 0, false);
	    reply->add_flags(CEPH_OSD_FLAG_ACK);
	    reply->set_reply_versions(replay_version, user_version);
	    osd->send_message_osd_client(reply, m->get_connection());
	  } else {
	    dout(10) << " waiting for " << replay_version << " to ack" << dendl;
	    waiting_for_ack[replay_version].push_back(make_pair(op, user_version));
	  }
	}
	dout(10) << " waiting for " << replay_version << " to commit" << dendl;
        // always queue ondisk waiters, so that we can requeue if needed
	waiting_for_ondisk[replay_version].push_back(make_pair(op, user_version));
	op->mark_delayed("waiting for ondisk");
      }
      return;
    }
  }

  ObjectContextRef obc;
  bool can_create = op->may_write() || op->may_cache();
  hobject_t missing_oid;
  hobject_t oid(m->get_oid(),
		m->get_object_locator().key,
		m->get_snapid(),
		m->get_pg().ps(),
		m->get_object_locator().get_pool(),
		m->get_object_locator().nspace);

  // io blocked on obc?
  if (((m->get_flags() & CEPH_OSD_FLAG_FLUSH) == 0) &&
      maybe_await_blocked_snapset(oid, op)) {
    return;
  }

  int r = find_object_context(
    oid, &obc, can_create,
    m->get_flags() & CEPH_OSD_FLAG_MAP_SNAP_CLONE,
    &missing_oid);

  if (r == -EAGAIN) {
    // If we're not the primary of this OSD, and we have
    // CEPH_OSD_FLAG_LOCALIZE_READS set, we just return -EAGAIN. Otherwise,
    // we have to wait for the object.
    if (is_primary() ||
	(!(m->get_flags() & CEPH_OSD_FLAG_BALANCE_READS) &&
	 !(m->get_flags() & CEPH_OSD_FLAG_LOCALIZE_READS))) {
      // missing the specific snap we need; requeue and wait.
      assert(!op->may_write()); // only happens on a read/cache
      wait_for_unreadable_object(missing_oid, op);
      return;
    }
  } else if (r == 0) {
    if (is_unreadable_object(obc->obs.oi.soid)) {
      dout(10) << __func__ << ": clone " << obc->obs.oi.soid
	       << " is unreadable, waiting" << dendl;
      wait_for_unreadable_object(obc->obs.oi.soid, op);
      return;
    }

    // degraded object?  (the check above was for head; this could be a clone)
    if (write_ordered &&
	obc->obs.oi.soid.snap != CEPH_NOSNAP &&
	is_degraded_or_backfilling_object(obc->obs.oi.soid)) {
      dout(10) << __func__ << ": clone " << obc->obs.oi.soid
	       << " is degraded, waiting" << dendl;
      wait_for_degraded_object(obc->obs.oi.soid, op);
      return;
    }
  }

  bool in_hit_set = false;
  if (hit_set) {
    if (obc.get()) {
      if (obc->obs.oi.soid != hobject_t() && hit_set->contains(obc->obs.oi.soid))
	in_hit_set = true;
    } else {
      if (missing_oid != hobject_t() && hit_set->contains(missing_oid))
        in_hit_set = true;
    }
    hit_set->insert(oid);
    if (hit_set->is_full() ||
	hit_set_start_stamp + pool.info.hit_set_period <= m->get_recv_stamp()) {
      hit_set_persist();
    }
  }

  if (agent_state) {
    agent_choose_mode();
  }

  if ((m->get_flags() & CEPH_OSD_FLAG_IGNORE_CACHE) == 0 &&
      maybe_handle_cache(op, write_ordered, obc, r, missing_oid, false, in_hit_set))
    return;

  if (r && (r != -ENOENT || !obc)) {
    dout(20) << __func__ << "find_object_context got error " << r << dendl;
    osd->reply_op_error(op, r);
    return;
  }

  // make sure locator is consistent
  object_locator_t oloc(obc->obs.oi.soid);
  if (m->get_object_locator() != oloc) {
    dout(10) << " provided locator " << m->get_object_locator() 
	     << " != object's " << obc->obs.oi.soid << dendl;
    osd->clog->warn() << "bad locator " << m->get_object_locator() 
		     << " on object " << oloc
		     << " op " << *m << "\n";
  }

  // io blocked on obc?
  if (obc->is_blocked() &&
      (m->get_flags() & CEPH_OSD_FLAG_FLUSH) == 0) {
    wait_for_blocked_object(obc->obs.oi.soid, op);
    return;
  }

  dout(25) << __func__ << " oi " << obc->obs.oi << dendl;

  // are writes blocked by another object?
  if (obc->blocked_by) {
    dout(10) << "do_op writes for " << obc->obs.oi.soid << " blocked by "
	     << obc->blocked_by->obs.oi.soid << dendl;
    wait_for_degraded_object(obc->blocked_by->obs.oi.soid, op);
    return;
  }

  // src_oids
  map<hobject_t,ObjectContextRef> src_obc;
  for (vector<OSDOp>::iterator p = m->ops.begin(); p != m->ops.end(); ++p) {
    OSDOp& osd_op = *p;

    // make sure LIST_SNAPS is on CEPH_SNAPDIR and nothing else
    if (osd_op.op.op == CEPH_OSD_OP_LIST_SNAPS &&
	m->get_snapid() != CEPH_SNAPDIR) {
      dout(10) << "LIST_SNAPS with incorrect context" << dendl;
      osd->reply_op_error(op, -EINVAL);
      return;
    }

    if (!ceph_osd_op_type_multi(osd_op.op.op))
      continue;
    if (osd_op.soid.oid.name.length()) {
      object_locator_t src_oloc;
      get_src_oloc(m->get_oid(), m->get_object_locator(), src_oloc);
      hobject_t src_oid(osd_op.soid, src_oloc.key, m->get_pg().ps(),
			info.pgid.pool(), m->get_object_locator().nspace);
      if (!src_obc.count(src_oid)) {
	ObjectContextRef sobc;
	hobject_t wait_oid;
	int r;

	if (src_oid.is_head() && is_missing_object(src_oid)) {
	  wait_for_unreadable_object(src_oid, op);
	} else if ((r = find_object_context(
		      src_oid, &sobc, false, false,
		      &wait_oid)) == -EAGAIN) {
	  // missing the specific snap we need; requeue and wait.
	  wait_for_unreadable_object(wait_oid, op);
	} else if (r) {
	  if (!maybe_handle_cache(op, write_ordered, sobc, r, wait_oid, true))
	    osd->reply_op_error(op, r);
	} else if (sobc->obs.oi.is_whiteout()) {
	  osd->reply_op_error(op, -ENOENT);
	} else {
	  if (sobc->obs.oi.soid.get_key() != obc->obs.oi.soid.get_key() &&
		   sobc->obs.oi.soid.get_key() != obc->obs.oi.soid.oid.name &&
		   sobc->obs.oi.soid.oid.name != obc->obs.oi.soid.get_key()) {
	    dout(1) << " src_oid " << sobc->obs.oi.soid << " != "
		  << obc->obs.oi.soid << dendl;
	    osd->reply_op_error(op, -EINVAL);
	  } else if (is_degraded_or_backfilling_object(sobc->obs.oi.soid) ||
		   (check_src_targ(sobc->obs.oi.soid, obc->obs.oi.soid))) {
	    if (is_degraded_or_backfilling_object(sobc->obs.oi.soid)) {
	      wait_for_degraded_object(sobc->obs.oi.soid, op);
	    } else {
	      waiting_for_degraded_object[sobc->obs.oi.soid].push_back(op);
	      op->mark_delayed("waiting for degraded object");
	    }
	    dout(10) << " writes for " << obc->obs.oi.soid << " now blocked by "
		     << sobc->obs.oi.soid << dendl;
	    obc->blocked_by = sobc;
	    sobc->blocking.insert(obc);
	  } else {
	    dout(10) << " src_oid " << src_oid << " obc " << src_obc << dendl;
	    src_obc[src_oid] = sobc;
	    continue;
	  }
	}
	// Error cleanup below
      } else {
	continue;
      }
      // Error cleanup below
    } else {
      dout(10) << "no src oid specified for multi op " << osd_op << dendl;
      osd->reply_op_error(op, -EINVAL);
    }
    return;
  }

  // any SNAPDIR op needs to have all clones present.  treat them as
  // src_obc's so that we track references properly and clean up later.
  if (m->get_snapid() == CEPH_SNAPDIR) {
    for (vector<snapid_t>::iterator p = obc->ssc->snapset.clones.begin();
	 p != obc->ssc->snapset.clones.end();
	 ++p) {
      hobject_t clone_oid = obc->obs.oi.soid;
      clone_oid.snap = *p;
      if (!src_obc.count(clone_oid)) {
	if (is_unreadable_object(clone_oid)) {
	  wait_for_unreadable_object(clone_oid, op);
	  return;
	}

	ObjectContextRef sobc = get_object_context(clone_oid, false);
	if (!sobc) {
	  if (!maybe_handle_cache(op, write_ordered, sobc, -ENOENT, clone_oid, true))
	    osd->reply_op_error(op, -ENOENT);
	  return;
	} else {
	  dout(10) << " clone_oid " << clone_oid << " obc " << sobc << dendl;
	  src_obc[clone_oid] = sobc;
	  continue;
	}
	assert(0); // unreachable
      } else {
	continue;
      }
    }
  }

  OpContext *ctx = new OpContext(op, m->get_reqid(), m->ops, obc, this);

  if (!obc->obs.exists)
    ctx->snapset_obc = get_object_context(obc->obs.oi.soid.get_snapdir(), false);

  /* Due to obc caching, we might have a cached non-existent snapset_obc
   * for the snapdir.  If so, we can ignore it.  Subsequent parts of the
   * do_op pipeline make decisions based on whether snapset_obc is
   * populated.
   */
  if (ctx->snapset_obc && !ctx->snapset_obc->obs.exists)
    ctx->snapset_obc = ObjectContextRef();

  if (m->get_flags() & CEPH_OSD_FLAG_SKIPRWLOCKS) {
    dout(20) << __func__ << ": skipping rw locks" << dendl;
  } else if (m->get_flags() & CEPH_OSD_FLAG_FLUSH) {
    dout(20) << __func__ << ": part of flush, will ignore write lock" << dendl;

    // verify there is in fact a flush in progress
    // FIXME: we could make this a stronger test.
    map<hobject_t,FlushOpRef>::iterator p = flush_ops.find(obc->obs.oi.soid);
    if (p == flush_ops.end()) {
      dout(10) << __func__ << " no flush in progress, aborting" << dendl;
      reply_ctx(ctx, -EINVAL);
      return;
    }
  } else if (!get_rw_locks(write_ordered, ctx)) {
    dout(20) << __func__ << " waiting for rw locks " << dendl;
    op->mark_delayed("waiting for rw locks");
    close_op_ctx(ctx, -EBUSY);
    return;
  }

  if (r) {
    dout(20) << __func__ << " returned an error: " << r << dendl;
    close_op_ctx(ctx, r);
    osd->reply_op_error(op, r);
    return;
  }

  if (m->get_flags() & CEPH_OSD_FLAG_IGNORE_CACHE) {
    ctx->ignore_cache = true;
  }

  if ((op->may_read()) && (obc->obs.oi.is_lost())) {
    // This object is lost. Reading from it returns an error.
    dout(20) << __func__ << ": object " << obc->obs.oi.soid
	     << " is lost" << dendl;
    reply_ctx(ctx, -ENFILE);
    return;
  }
  if (!op->may_write() &&
      !op->may_cache() &&
      (!obc->obs.exists ||
       ((m->get_snapid() != CEPH_SNAPDIR) &&
	obc->obs.oi.is_whiteout()))) {
    reply_ctx(ctx, -ENOENT);
    return;
  }

  op->mark_started();
  ctx->src_obc.swap(src_obc);

  execute_ctx(ctx);
}

bool ReplicatedPG::maybe_handle_cache(OpRequestRef op,
				      bool write_ordered,
				      ObjectContextRef obc,
                                      int r, const hobject_t& missing_oid,
				      bool must_promote,
				      bool in_hit_set)
{
  // return quickly if caching is not enabled
  if (pool.info.cache_mode == pg_pool_t::CACHEMODE_NONE)
    return false;

  if (obc)
    dout(25) << __func__ << " " << obc->obs.oi << " "
	     << (obc->obs.exists ? "exists" : "DNE")
	     << " missing_oid " << missing_oid
	     << " must_promote " << (int)must_promote
	     << " in_hit_set " << (int)in_hit_set
	     << dendl;
  else
    dout(25) << __func__ << " (no obc)"
	     << " missing_oid " << missing_oid
	     << " must_promote " << (int)must_promote
	     << " in_hit_set " << (int)in_hit_set
	     << dendl;

  // if it is write-ordered and blocked, stop now
  if (obc.get() && obc->is_blocked() && write_ordered) {
    // we're already doing something with this object
    dout(20) << __func__ << " blocked on " << obc->obs.oi.soid << dendl;
    return false;
  }

  if (r == -ENOENT && missing_oid == hobject_t()) {
    // we know this object is logically absent (e.g., an undefined clone)
    return false;
  }

  if (obc.get() && obc->obs.exists) {
    osd->logger->inc(l_osd_op_cache_hit);
    return false;
  }

  MOSDOp *m = static_cast<MOSDOp*>(op->get_req());
  const object_locator_t& oloc = m->get_object_locator();

  if (must_promote || op->need_promote()) {
    promote_object(obc, missing_oid, oloc, op);
    return true;
  }

  // older versions do not proxy the feature bits.
  bool can_proxy_read = get_osdmap()->get_up_osd_features() &
    CEPH_FEATURE_OSD_PROXY_FEATURES;
  OpRequestRef promote_op;

  switch (pool.info.cache_mode) {
  case pg_pool_t::CACHEMODE_WRITEBACK:
    if (agent_state &&
	agent_state->evict_mode == TierAgentState::EVICT_MODE_FULL) {
      if (!op->may_write() && !op->may_cache() && !write_ordered) {
	if (can_proxy_read) {
	  dout(20) << __func__ << " cache pool full, proxying read" << dendl;
	  do_proxy_read(op);
	} else {
	  dout(20) << __func__ << " cache pool full, redirect read" << dendl;
	  do_cache_redirect(op);
	}
	return true;
      }
      dout(20) << __func__ << " cache pool full, waiting" << dendl;
      waiting_for_cache_not_full.push_back(op);
      return true;
    }
    if (can_skip_promote(op)) {
      return false;
    }
    if (op->may_write() || write_ordered || !hit_set) {
      promote_object(obc, missing_oid, oloc, op);
      return true;
    }

    if (can_proxy_read)
      do_proxy_read(op);
    else
      promote_op = op;   // for non-proxy case promote_object needs this

    // Avoid duplicate promotion
    if (obc.get() && obc->is_blocked()) {
      return true;
    }

    // Promote too?
    switch (pool.info.min_read_recency_for_promote) {
    case 0:
      promote_object(obc, missing_oid, oloc, promote_op);
      break;
    case 1:
      // Check if in the current hit set
      if (in_hit_set) {
	promote_object(obc, missing_oid, oloc, promote_op);
      } else if (!can_proxy_read) {
	do_cache_redirect(op);
      }
      break;
    default:
      if (in_hit_set) {
	promote_object(obc, missing_oid, oloc, promote_op);
      } else {
	// Check if in other hit sets
	map<time_t,HitSetRef>::iterator itor;
	bool in_other_hit_sets = false;
	for (itor = agent_state->hit_set_map.begin(); itor != agent_state->hit_set_map.end(); ++itor) {
	  if (itor->second->contains(missing_oid)) {
	    in_other_hit_sets = true;
	    break;
	  }
	}
	if (in_other_hit_sets) {
	  promote_object(obc, missing_oid, oloc, promote_op);
	} else if (!can_proxy_read) {
	  do_cache_redirect(op);
	}
      }
      break;
    }
    return true;

  case pg_pool_t::CACHEMODE_FORWARD:
    do_cache_redirect(op);
    return true;

  case pg_pool_t::CACHEMODE_READONLY:
    // TODO: clean this case up
    if (!obc.get() && r == -ENOENT) {
      // we don't have the object and op's a read
      promote_object(obc, missing_oid, oloc, op);
      return true;
    }
    if (!r) { // it must be a write
      do_cache_redirect(op);
      return true;
    }
    // crap, there was a failure of some kind
    return false;

  case pg_pool_t::CACHEMODE_READFORWARD:
    // Do writeback to the cache tier for writes
    if (op->may_write() || write_ordered) {
      if (agent_state &&
	  agent_state->evict_mode == TierAgentState::EVICT_MODE_FULL) {
	dout(20) << __func__ << " cache pool full, waiting" << dendl;
	waiting_for_cache_not_full.push_back(op);
	return true;
      }
      if (can_skip_promote(op)) {
	return false;
      }
      promote_object(obc, missing_oid, oloc, op);
      return true;
    }

    // If it is a read, we can read, we need to forward it
    do_cache_redirect(op);
    return true;

  case pg_pool_t::CACHEMODE_READPROXY:
    // Do writeback to the cache tier for writes
    if (op->may_write() || write_ordered) {
      if (agent_state &&
	  agent_state->evict_mode == TierAgentState::EVICT_MODE_FULL) {
	dout(20) << __func__ << " cache pool full, waiting" << dendl;
	waiting_for_cache_not_full.push_back(op);
	return true;
      }
      if (can_skip_promote(op)) {
	return false;
      }
      promote_object(obc, missing_oid, oloc, op);
      return true;
    }

    // If it is a read, we can read, we need to proxy it
    do_proxy_read(op);
    return true;

  default:
    assert(0 == "unrecognized cache_mode");
  }
  return false;
}

bool ReplicatedPG::can_skip_promote(OpRequestRef op)
{
  MOSDOp *m = static_cast<MOSDOp*>(op->get_req());
  if (m->ops.empty())
    return false;
  // if we get a delete with FAILOK we can skip promote.  without
  // FAILOK we still need to promote (or do something smarter) to
  // determine whether to return ENOENT or 0.
  if (m->ops[0].op.op == CEPH_OSD_OP_DELETE &&
      (m->ops[0].op.flags & CEPH_OSD_OP_FLAG_FAILOK))
    return true;
  return false;
}

void ReplicatedPG::do_cache_redirect(OpRequestRef op)
{
  MOSDOp *m = static_cast<MOSDOp*>(op->get_req());
  int flags = m->get_flags() & (CEPH_OSD_FLAG_ACK|CEPH_OSD_FLAG_ONDISK);
  MOSDOpReply *reply = new MOSDOpReply(m, -ENOENT,
				       get_osdmap()->get_epoch(), flags, false);
  request_redirect_t redir(m->get_object_locator(), pool.info.tier_of);
  reply->set_redirect(redir);
  dout(10) << "sending redirect to pool " << pool.info.tier_of << " for op "
	   << op << dendl;
  m->get_connection()->send_message(reply);
  return;
}

struct C_ProxyRead : public Context {
  ReplicatedPGRef pg;
  hobject_t oid;
  epoch_t last_peering_reset;
  ceph_tid_t tid;
  ReplicatedPG::ProxyReadOpRef prdop;
  C_ProxyRead(ReplicatedPG *p, hobject_t o, epoch_t lpr,
	     const ReplicatedPG::ProxyReadOpRef& prd)
    : pg(p), oid(o), last_peering_reset(lpr),
      tid(0), prdop(prd)
  {}
  void finish(int r) {
    if (prdop->canceled)
      return;
    pg->lock();
    if (prdop->canceled) {
      pg->unlock();
      return;
    }
    if (last_peering_reset == pg->get_last_peering_reset()) {
      pg->finish_proxy_read(oid, tid, r);
    }
    pg->unlock();
  }
};

void ReplicatedPG::do_proxy_read(OpRequestRef op)
{
  MOSDOp *m = static_cast<MOSDOp*>(op->get_req());
  object_locator_t oloc(m->get_object_locator());
  oloc.pool = pool.info.tier_of;

  hobject_t soid(m->get_oid(),
		 m->get_object_locator().key,
		 m->get_snapid(),
		 m->get_pg().ps(),
		 m->get_object_locator().get_pool(),
		 m->get_object_locator().nspace);
  unsigned flags = CEPH_OSD_FLAG_IGNORE_CACHE | CEPH_OSD_FLAG_IGNORE_OVERLAY;
  dout(10) << __func__ << " Start proxy read for " << *m << dendl;

  ProxyReadOpRef prdop(new ProxyReadOp(op, soid, m->ops));

  ObjectOperation obj_op;
  obj_op.dup(prdop->ops);

  C_ProxyRead *fin = new C_ProxyRead(this, soid, get_last_peering_reset(),
				     prdop);
  ceph_tid_t tid = osd->objecter->read(
    soid.oid, oloc, obj_op,
    m->get_snapid(), NULL,
    flags, new C_OnFinisher(fin, &osd->objecter_finisher),
    &prdop->user_version,
    &prdop->data_offset,
    m->get_features());
  fin->tid = tid;
  prdop->objecter_tid = tid;
  proxyread_ops[tid] = prdop;
  in_progress_proxy_reads[soid].push_back(op);
}

void ReplicatedPG::finish_proxy_read(hobject_t oid, ceph_tid_t tid, int r)
{
  dout(10) << __func__ << " " << oid << " tid " << tid
	   << " " << cpp_strerror(r) << dendl;

  map<ceph_tid_t, ProxyReadOpRef>::iterator p = proxyread_ops.find(tid);
  if (p == proxyread_ops.end()) {
    dout(10) << __func__ << " no proxyread_op found" << dendl;
    return;
  }
  ProxyReadOpRef prdop = p->second;
  if (tid != prdop->objecter_tid) {
    dout(10) << __func__ << " tid " << tid << " != prdop " << prdop
	     << " tid " << prdop->objecter_tid << dendl;
    return;
  }
  if (oid != prdop->soid) {
    dout(10) << __func__ << " oid " << oid << " != prdop " << prdop
	     << " soid " << prdop->soid << dendl;
    return;
  }
  proxyread_ops.erase(tid);

  map<hobject_t, list<OpRequestRef> >::iterator q = in_progress_proxy_reads.find(oid);
  if (q == in_progress_proxy_reads.end()) {
    dout(10) << __func__ << " no in_progress_proxy_reads found" << dendl;
    return;
  }
  assert(q->second.size());
  OpRequestRef op = q->second.front();
  assert(op == prdop->op);
  q->second.pop_front();
  if (q->second.size() == 0) {
    in_progress_proxy_reads.erase(oid);
  }

  osd->logger->inc(l_osd_tier_proxy_read);

  MOSDOp *m = static_cast<MOSDOp*>(op->get_req());
  OpContext *ctx = new OpContext(op, m->get_reqid(), prdop->ops, this);
  ctx->reply = new MOSDOpReply(m, 0, get_osdmap()->get_epoch(), 0, false);
  ctx->user_at_version = prdop->user_version;
  ctx->data_off = prdop->data_offset;
  ctx->ignore_log_op_stats = true;
  complete_read_ctx(r, ctx);
}

void ReplicatedPG::kick_proxy_read_blocked(hobject_t& soid)
{
  map<hobject_t, list<OpRequestRef> >::iterator p = in_progress_proxy_reads.find(soid);
  if (p == in_progress_proxy_reads.end())
    return;

  list<OpRequestRef>& ls = p->second;
  dout(10) << __func__ << " " << soid << " requeuing " << ls.size() << " requests" << dendl;
  requeue_ops(ls);
  in_progress_proxy_reads.erase(p);
}

void ReplicatedPG::cancel_proxy_read(ProxyReadOpRef prdop)
{
  dout(10) << __func__ << " " << prdop->soid << dendl;
  prdop->canceled = true;

  // cancel objecter op, if we can
  if (prdop->objecter_tid) {
    osd->objecter->op_cancel(prdop->objecter_tid, -ECANCELED);
    proxyread_ops.erase(prdop->objecter_tid);
    prdop->objecter_tid = 0;
  }
}

void ReplicatedPG::cancel_proxy_read_ops(bool requeue)
{
  dout(10) << __func__ << dendl;
  map<ceph_tid_t, ProxyReadOpRef>::iterator p = proxyread_ops.begin();
  while (p != proxyread_ops.end()) {
    cancel_proxy_read((p++)->second);
  }

  if (requeue) {
    map<hobject_t, list<OpRequestRef> >::iterator p =
      in_progress_proxy_reads.begin();
    while (p != in_progress_proxy_reads.end()) {
      list<OpRequestRef>& ls = p->second;
      dout(10) << __func__ << " " << p->first << " requeuing " << ls.size()
	       << " requests" << dendl;
      requeue_ops(ls);
      in_progress_proxy_reads.erase(p++);
    }
  } else {
    in_progress_proxy_reads.clear();
  }
}

class PromoteCallback: public ReplicatedPG::CopyCallback {
  ObjectContextRef obc;
  ReplicatedPG *pg;
public:
  PromoteCallback(ObjectContextRef obc_, ReplicatedPG *pg_)
    : obc(obc_),
      pg(pg_) {}

  virtual void finish(ReplicatedPG::CopyCallbackResults results) {
    ReplicatedPG::CopyResults *results_data = results.get<1>();
    int r = results.get<0>();
    pg->finish_promote(r, results_data, obc);
  }
};

void ReplicatedPG::promote_object(ObjectContextRef obc,
				  const hobject_t& missing_oid,
				  const object_locator_t& oloc,
				  OpRequestRef op)
{
  if (!obc) { // we need to create an ObjectContext
    assert(missing_oid != hobject_t());
    obc = get_object_context(missing_oid, true);
  }
  dout(10) << __func__ << " " << obc->obs.oi.soid << dendl;
  if (scrubber.write_blocked_by_scrub(obc->obs.oi.soid)) {
    dout(10) << __func__ << " " << obc->obs.oi.soid
	     << " blocked by scrub" << dendl;
    if (op) {
      waiting_for_active.push_back(op);
      dout(10) << __func__ << " " << obc->obs.oi.soid
	       << " placing op in waiting_for_active" << dendl;
    } else {
      dout(10) << __func__ << " " << obc->obs.oi.soid
	       << " no op, dropping on the floor" << dendl;
    }
    return;
  }

  PromoteCallback *cb = new PromoteCallback(obc, this);
  object_locator_t my_oloc = oloc;
  my_oloc.pool = pool.info.tier_of;
  start_copy(cb, obc, obc->obs.oi.soid, my_oloc, 0,
	     CEPH_OSD_COPY_FROM_FLAG_IGNORE_OVERLAY |
	     CEPH_OSD_COPY_FROM_FLAG_IGNORE_CACHE |
	     CEPH_OSD_COPY_FROM_FLAG_MAP_SNAP_CLONE,
	     obc->obs.oi.soid.snap == CEPH_NOSNAP);

  assert(obc->is_blocked());

  if (op)
    wait_for_blocked_object(obc->obs.oi.soid, op);
}

void ReplicatedPG::execute_ctx(OpContext *ctx)
{
  dout(10) << __func__ << " " << ctx << dendl;
  ctx->reset_obs(ctx->obc);
  OpRequestRef op = ctx->op;
  MOSDOp *m = static_cast<MOSDOp*>(op->get_req());
  ObjectContextRef obc = ctx->obc;
  const hobject_t& soid = obc->obs.oi.soid;
  map<hobject_t,ObjectContextRef>& src_obc = ctx->src_obc;

  // this method must be idempotent since we may call it several times
  // before we finally apply the resulting transaction.
  delete ctx->op_t;
  ctx->op_t = pgbackend->get_transaction();

  if (op->may_write() || op->may_cache()) {
    // snap
    if (!(m->get_flags() & CEPH_OSD_FLAG_ENFORCE_SNAPC) &&
	pool.info.is_pool_snaps_mode()) {
      // use pool's snapc
      ctx->snapc = pool.snapc;
    } else {
      // client specified snapc
      ctx->snapc.seq = m->get_snap_seq();
      ctx->snapc.snaps = m->get_snaps();
    }
    if ((m->get_flags() & CEPH_OSD_FLAG_ORDERSNAP) &&
	ctx->snapc.seq < obc->ssc->snapset.seq) {
      dout(10) << " ORDERSNAP flag set and snapc seq " << ctx->snapc.seq
	       << " < snapset seq " << obc->ssc->snapset.seq
	       << " on " << obc->obs.oi.soid << dendl;
      reply_ctx(ctx, -EOLDSNAPC);
      return;
    }

    // version
    ctx->at_version = get_next_version();
    ctx->mtime = m->get_mtime();

    dout(10) << "do_op " << soid << " " << ctx->ops
	     << " ov " << obc->obs.oi.version << " av " << ctx->at_version 
	     << " snapc " << ctx->snapc
	     << " snapset " << obc->ssc->snapset
	     << dendl;  
  } else {
    dout(10) << "do_op " << soid << " " << ctx->ops
	     << " ov " << obc->obs.oi.version
	     << dendl;  
  }

  if (!ctx->user_at_version)
    ctx->user_at_version = obc->obs.oi.user_version;
  dout(30) << __func__ << " user_at_version " << ctx->user_at_version << dendl;

  // note my stats
  utime_t now = ceph_clock_now(cct);

  if (op->may_read()) {
    dout(10) << " taking ondisk_read_lock" << dendl;
    obc->ondisk_read_lock();
  }
  for (map<hobject_t,ObjectContextRef>::iterator p = src_obc.begin(); p != src_obc.end(); ++p) {
    dout(10) << " taking ondisk_read_lock for src " << p->first << dendl;
    p->second->ondisk_read_lock();
  }

  {
#ifdef WITH_LTTNG
    osd_reqid_t reqid = ctx->op->get_reqid();
#endif
    tracepoint(osd, prepare_tx_enter, reqid.name._type,
        reqid.name._num, reqid.tid, reqid.inc);
  }

  int result = prepare_transaction(ctx);

  {
#ifdef WITH_LTTNG
    osd_reqid_t reqid = ctx->op->get_reqid();
#endif
    tracepoint(osd, prepare_tx_exit, reqid.name._type,
        reqid.name._num, reqid.tid, reqid.inc);
  }

  if (op->may_read()) {
    dout(10) << " dropping ondisk_read_lock" << dendl;
    obc->ondisk_read_unlock();
  }
  for (map<hobject_t,ObjectContextRef>::iterator p = src_obc.begin(); p != src_obc.end(); ++p) {
    dout(10) << " dropping ondisk_read_lock for src " << p->first << dendl;
    p->second->ondisk_read_unlock();
  }

  if (result == -EINPROGRESS) {
    // come back later.
    return;
  }

  if (result == -EAGAIN) {
    // clean up after the ctx
    close_op_ctx(ctx, result);
    return;
  }

  // check for full
  if (ctx->delta_stats.num_bytes > 0 &&
      pool.info.has_flag(pg_pool_t::FLAG_FULL)) {
    reply_ctx(ctx, -ENOSPC);
    return;
  }

  bool successful_write = !ctx->op_t->empty() && op->may_write() && result >= 0;
  // prepare the reply
  ctx->reply = new MOSDOpReply(m, 0, get_osdmap()->get_epoch(), 0,
			       successful_write);

  // Write operations aren't allowed to return a data payload because
  // we can't do so reliably. If the client has to resend the request
  // and it has already been applied, we will return 0 with no
  // payload.  Non-deterministic behavior is no good.  However, it is
  // possible to construct an operation that does a read, does a guard
  // check (e.g., CMPXATTR), and then a write.  Then we either succeed
  // with the write, or return a CMPXATTR and the read value.
  if (successful_write) {
    // write.  normalize the result code.
    dout(20) << " zeroing write result code " << result << dendl;
    result = 0;
  }
  ctx->reply->set_result(result);

  // read or error?
  if (ctx->op_t->empty() || result < 0) {
    // finish side-effects
    if (result == 0)
      do_osd_op_effects(ctx, m->get_connection());

    if (ctx->pending_async_reads.empty()) {
      complete_read_ctx(result, ctx);
    } else {
      in_progress_async_reads.push_back(make_pair(op, ctx));
      ctx->start_async_reads(this);
    }

    return;
  }

  ctx->reply->set_reply_versions(ctx->at_version, ctx->user_at_version);

  assert(op->may_write() || op->may_cache());

  // trim log?
  calc_trim_to();

  // verify that we are doing this in order?
  if (cct->_conf->osd_debug_op_order && m->get_source().is_client() &&
      !pool.info.is_tier() && !pool.info.has_tiers()) {
    map<client_t,ceph_tid_t>& cm = debug_op_order[obc->obs.oi.soid];
    ceph_tid_t t = m->get_tid();
    client_t n = m->get_source().num();
    map<client_t,ceph_tid_t>::iterator p = cm.find(n);
    if (p == cm.end()) {
      dout(20) << " op order client." << n << " tid " << t << " (first)" << dendl;
      cm[n] = t;
    } else {
      dout(20) << " op order client." << n << " tid " << t << " last was " << p->second << dendl;
      if (p->second > t) {
	derr << "bad op order, already applied " << p->second << " > this " << t << dendl;
	assert(0 == "out of order op");
      }
      p->second = t;
    }
  }

  // issue replica writes
  ceph_tid_t rep_tid = osd->get_tid();
  RepGather *repop = new_repop(ctx, obc, rep_tid);  // new repop claims our obc, src_obc refs
  // note: repop now owns ctx AND ctx->op

  repop->src_obc.swap(src_obc); // and src_obc.

  issue_repop(repop, now);

  eval_repop(repop);
  repop->put();
}

void ReplicatedPG::reply_ctx(OpContext *ctx, int r)
{
  if (ctx->op)
    osd->reply_op_error(ctx->op, r);
  close_op_ctx(ctx, r);
}

void ReplicatedPG::reply_ctx(OpContext *ctx, int r, eversion_t v, version_t uv)
{
  if (ctx->op)
    osd->reply_op_error(ctx->op, r, v, uv);
  close_op_ctx(ctx, r);
}

void ReplicatedPG::log_op_stats(OpContext *ctx)
{
  OpRequestRef op = ctx->op;
  MOSDOp *m = static_cast<MOSDOp*>(op->get_req());

  utime_t now = ceph_clock_now(cct);
  utime_t latency = now;
  latency -= ctx->op->get_req()->get_recv_stamp();
  utime_t process_latency = now;
  process_latency -= ctx->op->get_dequeued_time();

  utime_t rlatency;
  if (ctx->readable_stamp != utime_t()) {
    rlatency = ctx->readable_stamp;
    rlatency -= ctx->op->get_req()->get_recv_stamp();
  }

  uint64_t inb = ctx->bytes_written;
  uint64_t outb = ctx->bytes_read;

  osd->logger->inc(l_osd_op);

  osd->logger->inc(l_osd_op_outb, outb);
  osd->logger->inc(l_osd_op_inb, inb);
  osd->logger->tinc(l_osd_op_lat, latency);
  osd->logger->tinc(l_osd_op_process_lat, process_latency);

  if (op->may_read() && op->may_write()) {
    osd->logger->inc(l_osd_op_rw);
    osd->logger->inc(l_osd_op_rw_inb, inb);
    osd->logger->inc(l_osd_op_rw_outb, outb);
    osd->logger->tinc(l_osd_op_rw_lat, latency);
    osd->logger->tinc(l_osd_op_rw_process_lat, process_latency);
    if (rlatency != utime_t())
      osd->logger->tinc(l_osd_op_rw_rlat, rlatency);
  } else if (op->may_read()) {
    osd->logger->inc(l_osd_op_r);
    osd->logger->inc(l_osd_op_r_outb, outb);
    osd->logger->tinc(l_osd_op_r_lat, latency);
    osd->logger->tinc(l_osd_op_r_process_lat, process_latency);
  } else if (op->may_write() || op->may_cache()) {
    osd->logger->inc(l_osd_op_w);
    osd->logger->inc(l_osd_op_w_inb, inb);
    osd->logger->tinc(l_osd_op_w_lat, latency);
    osd->logger->tinc(l_osd_op_w_process_lat, process_latency);
    if (rlatency != utime_t())
      osd->logger->tinc(l_osd_op_w_rlat, rlatency);
  } else
    assert(0);

  dout(15) << "log_op_stats " << *m
	   << " inb " << inb
	   << " outb " << outb
	   << " rlat " << rlatency
	   << " lat " << latency << dendl;
}

void ReplicatedPG::do_sub_op(OpRequestRef op)
{
  MOSDSubOp *m = static_cast<MOSDSubOp*>(op->get_req());
  assert(have_same_or_newer_map(m->map_epoch));
  assert(m->get_type() == MSG_OSD_SUBOP);
  dout(15) << "do_sub_op " << *op->get_req() << dendl;

  OSDOp *first = NULL;
  if (m->ops.size() >= 1) {
    first = &m->ops[0];
  }

  if (!is_peered()) {
    waiting_for_peered.push_back(op);
    op->mark_delayed("waiting for active");
    return;
  }

  if (first) {
    switch (first->op.op) {
    case CEPH_OSD_OP_DELETE:
      sub_op_remove(op);
      return;
    case CEPH_OSD_OP_SCRUB_RESERVE:
      sub_op_scrub_reserve(op);
      return;
    case CEPH_OSD_OP_SCRUB_UNRESERVE:
      sub_op_scrub_unreserve(op);
      return;
    case CEPH_OSD_OP_SCRUB_STOP:
      sub_op_scrub_stop(op);
      return;
    case CEPH_OSD_OP_SCRUB_MAP:
      sub_op_scrub_map(op);
      return;
    }
  }
}

void ReplicatedPG::do_sub_op_reply(OpRequestRef op)
{
  MOSDSubOpReply *r = static_cast<MOSDSubOpReply *>(op->get_req());
  assert(r->get_type() == MSG_OSD_SUBOPREPLY);
  if (r->ops.size() >= 1) {
    OSDOp& first = r->ops[0];
    switch (first.op.op) {
    case CEPH_OSD_OP_SCRUB_RESERVE:
      sub_op_scrub_reserve_reply(op);
      return;
    }
  }
}

void ReplicatedPG::do_scan(
  OpRequestRef op,
  ThreadPool::TPHandle &handle)
{
  MOSDPGScan *m = static_cast<MOSDPGScan*>(op->get_req());
  assert(m->get_type() == MSG_OSD_PG_SCAN);
  dout(10) << "do_scan " << *m << dendl;

  op->mark_started();

  switch (m->op) {
  case MOSDPGScan::OP_SCAN_GET_DIGEST:
    {
      double ratio, full_ratio;
      if (osd->too_full_for_backfill(&ratio, &full_ratio)) {
	dout(1) << __func__ << ": Canceling backfill, current usage is "
		<< ratio << ", which exceeds " << full_ratio << dendl;
	queue_peering_event(
	  CephPeeringEvtRef(
	    new CephPeeringEvt(
	      get_osdmap()->get_epoch(),
	      get_osdmap()->get_epoch(),
	      BackfillTooFull())));
	return;
      }

      BackfillInterval bi;
      bi.begin = m->begin;
      // No need to flush, there won't be any in progress writes occuring
      // past m->begin
      scan_range(
	cct->_conf->osd_backfill_scan_min,
	cct->_conf->osd_backfill_scan_max,
	&bi,
	handle);
      MOSDPGScan *reply = new MOSDPGScan(
	MOSDPGScan::OP_SCAN_DIGEST,
	pg_whoami,
	get_osdmap()->get_epoch(), m->query_epoch,
	spg_t(info.pgid.pgid, get_primary().shard), bi.begin, bi.end);
      ::encode(bi.objects, reply->get_data());
      osd->send_message_osd_cluster(reply, m->get_connection());
    }
    break;

  case MOSDPGScan::OP_SCAN_DIGEST:
    {
      pg_shard_t from = m->from;

      // Check that from is in backfill_targets vector
      assert(is_backfill_targets(from));

      BackfillInterval bi;
      bi.begin = m->begin;
      bi.end = m->end;
      bufferlist::iterator p = m->get_data().begin();
      ::decode(bi.objects, p);

      // handle hobject_t encoding change
      if (bi.objects.size() && bi.objects.begin()->first.pool == -1) {
	map<hobject_t, eversion_t> tmp;
	tmp.swap(bi.objects);
	for (map<hobject_t, eversion_t>::iterator i = tmp.begin();
	     i != tmp.end();
	     ++i) {
	  hobject_t first(i->first);
	  if (!first.is_max() && first.pool == -1)
	    first.pool = info.pgid.pool();
	  bi.objects[first] = i->second;
	}
      }
      peer_backfill_info[from] = bi;

      if (waiting_on_backfill.erase(from)) {
	if (waiting_on_backfill.empty()) {
	  assert(peer_backfill_info.size() == backfill_targets.size());
	  finish_recovery_op(hobject_t::get_max());
	}
      } else {
	// we canceled backfill for a while due to a too full, and this
	// is an extra response from a non-too-full peer
      }
    }
    break;
  }
}

void ReplicatedPG::do_backfill(OpRequestRef op)
{
  MOSDPGBackfill *m = static_cast<MOSDPGBackfill*>(op->get_req());
  assert(m->get_type() == MSG_OSD_PG_BACKFILL);
  dout(10) << "do_backfill " << *m << dendl;

  op->mark_started();

  switch (m->op) {
  case MOSDPGBackfill::OP_BACKFILL_FINISH:
    {
      assert(cct->_conf->osd_kill_backfill_at != 1);

      MOSDPGBackfill *reply = new MOSDPGBackfill(
	MOSDPGBackfill::OP_BACKFILL_FINISH_ACK,
	get_osdmap()->get_epoch(),
	m->query_epoch,
	spg_t(info.pgid.pgid, primary.shard));
      reply->set_priority(cct->_conf->osd_recovery_op_priority);
      osd->send_message_osd_cluster(reply, m->get_connection());
      queue_peering_event(
	CephPeeringEvtRef(
	  new CephPeeringEvt(
	    get_osdmap()->get_epoch(),
	    get_osdmap()->get_epoch(),
	    RecoveryDone())));
    }
    // fall-thru

  case MOSDPGBackfill::OP_BACKFILL_PROGRESS:
    {
      assert(cct->_conf->osd_kill_backfill_at != 2);

      info.last_backfill = m->last_backfill;
      if (m->compat_stat_sum) {
	info.stats.stats = m->stats.stats; // Previously, we only sent sum
      } else {
	info.stats = m->stats;
      }

      ObjectStore::Transaction *t = new ObjectStore::Transaction;
      dirty_info = true;
      write_if_dirty(*t);
      int tr = osd->store->queue_transaction_and_cleanup(osr.get(), t);
      assert(tr == 0);
    }
    break;

  case MOSDPGBackfill::OP_BACKFILL_FINISH_ACK:
    {
      assert(is_primary());
      assert(cct->_conf->osd_kill_backfill_at != 3);
      finish_recovery_op(hobject_t::get_max());
    }
    break;
  }
}

ReplicatedPG::RepGather *ReplicatedPG::trim_object(const hobject_t &coid)
{
  // load clone info
  bufferlist bl;
  ObjectContextRef obc = get_object_context(coid, false, NULL);
  if (!obc) {
    derr << __func__ << "could not find coid " << coid << dendl;
    assert(0);
  }
  assert(obc->ssc);

  if (!obc->get_snaptrimmer_write()) {
    dout(10) << __func__ << ": Unable to get a wlock on " << coid << dendl;
    return NULL;
  }

  hobject_t snapoid(
    coid.oid, coid.get_key(),
    obc->ssc->snapset.head_exists ? CEPH_NOSNAP:CEPH_SNAPDIR, coid.get_hash(),
    info.pgid.pool(), coid.get_namespace());
  ObjectContextRef snapset_obc = get_object_context(snapoid, false);

  if (!snapset_obc->get_snaptrimmer_write()) {
    dout(10) << __func__ << ": Unable to get a wlock on " << snapoid << dendl;
    list<OpRequestRef> to_wake;
    bool requeue_recovery = false;
    bool requeue_snaptrimmer = false;
    obc->put_write(&to_wake, &requeue_recovery, &requeue_snaptrimmer);
    assert(to_wake.empty());
    assert(!requeue_recovery);
    return NULL;
  }

  object_info_t &coi = obc->obs.oi;
  set<snapid_t> old_snaps(coi.snaps.begin(), coi.snaps.end());
  assert(old_snaps.size());

  SnapSet& snapset = obc->ssc->snapset;

  dout(10) << coid << " old_snaps " << old_snaps
	   << " old snapset " << snapset << dendl;
  assert(snapset.seq);

  RepGather *repop = simple_repop_create(obc);
  OpContext *ctx = repop->ctx;
  ctx->snapset_obc = snapset_obc;
  ctx->lock_to_release = OpContext::W_LOCK;
  ctx->release_snapset_obc = true;
  ctx->at_version = get_next_version();

  PGBackend::PGTransaction *t = ctx->op_t;
  set<snapid_t> new_snaps;
  for (set<snapid_t>::iterator i = old_snaps.begin();
       i != old_snaps.end();
       ++i) {
    if (!pool.info.is_removed_snap(*i))
      new_snaps.insert(*i);
  }

  if (new_snaps.empty()) {
    // remove clone
    dout(10) << coid << " snaps " << old_snaps << " -> "
	     << new_snaps << " ... deleting" << dendl;

    // ...from snapset
    snapid_t last = coid.snap;
    vector<snapid_t>::iterator p;
    for (p = snapset.clones.begin(); p != snapset.clones.end(); ++p)
      if (*p == last)
	break;
    assert(p != snapset.clones.end());
    object_stat_sum_t delta;
    delta.num_bytes -= snapset.get_clone_bytes(last);

    if (p != snapset.clones.begin()) {
      // not the oldest... merge overlap into next older clone
      vector<snapid_t>::iterator n = p - 1;
      hobject_t prev_coid = coid;
      prev_coid.snap = *n;
      bool adjust_prev_bytes = is_present_clone(prev_coid);

      if (adjust_prev_bytes)
	delta.num_bytes -= snapset.get_clone_bytes(*n);

      snapset.clone_overlap[*n].intersection_of(
	snapset.clone_overlap[*p]);

      if (adjust_prev_bytes)
	delta.num_bytes += snapset.get_clone_bytes(*n);
    }
    delta.num_objects--;
    if (coi.is_dirty())
      delta.num_objects_dirty--;
    if (coi.is_omap())
      delta.num_objects_omap--;
    if (coi.is_whiteout()) {
      dout(20) << __func__ << " trimming whiteout on " << coid << dendl;
      delta.num_whiteouts--;
    }
    delta.num_object_clones--;
    info.stats.stats.add(delta);
    obc->obs.exists = false;

    snapset.clones.erase(p);
    snapset.clone_overlap.erase(last);
    snapset.clone_size.erase(last);
	
    ctx->log.push_back(
      pg_log_entry_t(
	pg_log_entry_t::DELETE,
	coid,
	ctx->at_version,
	ctx->obs->oi.version,
	0,
	osd_reqid_t(),
	ctx->mtime)
      );
    if (pool.info.require_rollback()) {
      set<snapid_t> snaps(
	ctx->obc->obs.oi.snaps.begin(),
	ctx->obc->obs.oi.snaps.end());
      ctx->log.back().mod_desc.update_snaps(snaps);
      if (ctx->log.back().mod_desc.rmobject(ctx->at_version.version)) {
	t->stash(coid, ctx->at_version.version);
      } else {
	t->remove(coid);
      }
    } else {
      t->remove(coid);
      ctx->log.back().mod_desc.mark_unrollbackable();
    }
    ctx->at_version.version++;
  } else {
    // save adjusted snaps for this object
    dout(10) << coid << " snaps " << old_snaps
	     << " -> " << new_snaps << dendl;
    coi.snaps = vector<snapid_t>(new_snaps.rbegin(), new_snaps.rend());

    coi.prior_version = coi.version;
    coi.version = ctx->at_version;
    bl.clear();
    ::encode(coi, bl);
    setattr_maybe_cache(ctx->obc, ctx, t, OI_ATTR, bl);

    ctx->log.push_back(
      pg_log_entry_t(
	pg_log_entry_t::MODIFY,
	coid,
	coi.version,
	coi.prior_version,
	0,
	osd_reqid_t(),
	ctx->mtime)
      );
    if (pool.info.require_rollback()) {
      set<string> changing;
      changing.insert(OI_ATTR);
      ctx->obc->fill_in_setattrs(changing, &(ctx->log.back().mod_desc));
      set<snapid_t> snaps(
	ctx->obc->obs.oi.snaps.begin(),
	ctx->obc->obs.oi.snaps.end());
      ctx->log.back().mod_desc.update_snaps(old_snaps);
    } else {
      ctx->log.back().mod_desc.mark_unrollbackable();
    }
    
    ::encode(coi.snaps, ctx->log.back().snaps);
    ctx->at_version.version++;
  }

  // save head snapset
  dout(10) << coid << " new snapset " << snapset << dendl;

  if (snapset.clones.empty() && !snapset.head_exists) {
    dout(10) << coid << " removing " << snapoid << dendl;
    ctx->log.push_back(
      pg_log_entry_t(
	pg_log_entry_t::DELETE,
	snapoid,
	ctx->at_version,
	ctx->snapset_obc->obs.oi.version,
	0,
	osd_reqid_t(),
	ctx->mtime)
      );

    ctx->snapset_obc->obs.exists = false;
    
    if (pool.info.require_rollback()) {
      if (ctx->log.back().mod_desc.rmobject(ctx->at_version.version)) {
	t->stash(snapoid, ctx->at_version.version);
      } else {
	t->remove(snapoid);
      }
    } else {
      t->remove(snapoid);
      ctx->log.back().mod_desc.mark_unrollbackable();
    }
  } else {
    dout(10) << coid << " updating snapset on " << snapoid << dendl;
    ctx->log.push_back(
      pg_log_entry_t(
	pg_log_entry_t::MODIFY,
	snapoid,
	ctx->at_version,
	ctx->snapset_obc->obs.oi.version,
	0,
	osd_reqid_t(),
	ctx->mtime)
      );

    ctx->snapset_obc->obs.oi.prior_version =
      ctx->snapset_obc->obs.oi.version;
    ctx->snapset_obc->obs.oi.version = ctx->at_version;

    bl.clear();
    ::encode(snapset, bl);
    setattr_maybe_cache(ctx->snapset_obc, ctx, t, SS_ATTR, bl);

    bl.clear();
    ::encode(ctx->snapset_obc->obs.oi, bl);
    setattr_maybe_cache(ctx->snapset_obc, ctx, t, OI_ATTR, bl);

    if (pool.info.require_rollback()) {
      set<string> changing;
      changing.insert(OI_ATTR);
      changing.insert(SS_ATTR);
      ctx->snapset_obc->fill_in_setattrs(changing, &(ctx->log.back().mod_desc));
    } else {
      ctx->log.back().mod_desc.mark_unrollbackable();
    }
  }

  return repop;
}

void ReplicatedPG::snap_trimmer()
{
  if (g_conf->osd_snap_trim_sleep > 0) {
    utime_t t;
    t.set_from_double(g_conf->osd_snap_trim_sleep);
    t.sleep();
    lock();
    dout(20) << __func__ << " slept for " << t << dendl;
  } else {
    lock();
  }
  if (deleting) {
    unlock();
    return;
  }
  dout(10) << "snap_trimmer entry" << dendl;
  if (is_primary()) {
    entity_inst_t nobody;
    if (scrubber.active) {
      dout(10) << " scrubbing, will requeue snap_trimmer after" << dendl;
      scrubber.queue_snap_trim = true;
      unlock();
      return;
    }

    dout(10) << "snap_trimmer posting" << dendl;
    snap_trimmer_machine.process_event(SnapTrim());

    if (snap_trimmer_machine.need_share_pg_info) {
      dout(10) << "snap_trimmer share_pg_info" << dendl;
      snap_trimmer_machine.need_share_pg_info = false;
      share_pg_info();
    }
  } else if (is_active() && 
	     last_complete_ondisk.epoch > info.history.last_epoch_started) {
    // replica collection trimming
    snap_trimmer_machine.process_event(SnapTrim());
  }
  unlock();
  return;
}

int ReplicatedPG::do_xattr_cmp_u64(int op, __u64 v1, bufferlist& xattr)
{
  __u64 v2;

  string v2s(xattr.c_str(), xattr.length());
  if (v2s.length())
    v2 = strtoull(v2s.c_str(), NULL, 10);
  else
    v2 = 0;

  dout(20) << "do_xattr_cmp_u64 '" << v1 << "' vs '" << v2 << "' op " << op << dendl;

  switch (op) {
  case CEPH_OSD_CMPXATTR_OP_EQ:
    return (v1 == v2);
  case CEPH_OSD_CMPXATTR_OP_NE:
    return (v1 != v2);
  case CEPH_OSD_CMPXATTR_OP_GT:
    return (v1 > v2);
  case CEPH_OSD_CMPXATTR_OP_GTE:
    return (v1 >= v2);
  case CEPH_OSD_CMPXATTR_OP_LT:
    return (v1 < v2);
  case CEPH_OSD_CMPXATTR_OP_LTE:
    return (v1 <= v2);
  default:
    return -EINVAL;
  }
}

int ReplicatedPG::do_xattr_cmp_str(int op, string& v1s, bufferlist& xattr)
{
  string v2s(xattr.c_str(), xattr.length());

  dout(20) << "do_xattr_cmp_str '" << v1s << "' vs '" << v2s << "' op " << op << dendl;

  switch (op) {
  case CEPH_OSD_CMPXATTR_OP_EQ:
    return (v1s.compare(v2s) == 0);
  case CEPH_OSD_CMPXATTR_OP_NE:
    return (v1s.compare(v2s) != 0);
  case CEPH_OSD_CMPXATTR_OP_GT:
    return (v1s.compare(v2s) > 0);
  case CEPH_OSD_CMPXATTR_OP_GTE:
    return (v1s.compare(v2s) >= 0);
  case CEPH_OSD_CMPXATTR_OP_LT:
    return (v1s.compare(v2s) < 0);
  case CEPH_OSD_CMPXATTR_OP_LTE:
    return (v1s.compare(v2s) <= 0);
  default:
    return -EINVAL;
  }
}

// ========================================================================
// low level osd ops

int ReplicatedPG::do_tmap2omap(OpContext *ctx, unsigned flags)
{
  dout(20) << " convert tmap to omap for " << ctx->new_obs.oi.soid << dendl;
  bufferlist header, vals;
  int r = _get_tmap(ctx, &header, &vals);
  if (r < 0) {
    if (r == -ENODATA && (flags & CEPH_OSD_TMAP2OMAP_NULLOK))
      r = 0;
    return r;
  }

  vector<OSDOp> ops(3);

  ops[0].op.op = CEPH_OSD_OP_TRUNCATE;
  ops[0].op.extent.offset = 0;
  ops[0].op.extent.length = 0;

  ops[1].op.op = CEPH_OSD_OP_OMAPSETHEADER;
  ops[1].indata.claim(header);

  ops[2].op.op = CEPH_OSD_OP_OMAPSETVALS;
  ops[2].indata.claim(vals);

  return do_osd_ops(ctx, ops);
}

int ReplicatedPG::do_tmapup_slow(OpContext *ctx, bufferlist::iterator& bp, OSDOp& osd_op,
				    bufferlist& bl)
{
  // decode
  bufferlist header;
  map<string, bufferlist> m;
  if (bl.length()) {
    bufferlist::iterator p = bl.begin();
    ::decode(header, p);
    ::decode(m, p);
    assert(p.end());
  }

  // do the update(s)
  while (!bp.end()) {
    __u8 op;
    string key;
    ::decode(op, bp);

    switch (op) {
    case CEPH_OSD_TMAP_SET: // insert key
      {
	::decode(key, bp);
	bufferlist data;
	::decode(data, bp);
	m[key] = data;
      }
      break;
    case CEPH_OSD_TMAP_RM: // remove key
      ::decode(key, bp);
      if (!m.count(key)) {
	return -ENOENT;
      }
      m.erase(key);
      break;
    case CEPH_OSD_TMAP_RMSLOPPY: // remove key
      ::decode(key, bp);
      m.erase(key);
      break;
    case CEPH_OSD_TMAP_HDR: // update header
      {
	::decode(header, bp);
      }
      break;
    default:
      return -EINVAL;
    }
  }

  // reencode
  bufferlist obl;
  ::encode(header, obl);
  ::encode(m, obl);

  // write it out
  vector<OSDOp> nops(1);
  OSDOp& newop = nops[0];
  newop.op.op = CEPH_OSD_OP_WRITEFULL;
  newop.op.extent.offset = 0;
  newop.op.extent.length = obl.length();
  newop.indata = obl;
  do_osd_ops(ctx, nops);
  osd_op.outdata.claim(newop.outdata);
  return 0;
}

int ReplicatedPG::do_tmapup(OpContext *ctx, bufferlist::iterator& bp, OSDOp& osd_op)
{
  bufferlist::iterator orig_bp = bp;
  int result = 0;
  if (bp.end()) {
    dout(10) << "tmapup is a no-op" << dendl;
  } else {
    // read the whole object
    vector<OSDOp> nops(1);
    OSDOp& newop = nops[0];
    newop.op.op = CEPH_OSD_OP_READ;
    newop.op.extent.offset = 0;
    newop.op.extent.length = 0;
    do_osd_ops(ctx, nops);

    dout(10) << "tmapup read " << newop.outdata.length() << dendl;

    dout(30) << " starting is \n";
    newop.outdata.hexdump(*_dout);
    *_dout << dendl;

    bufferlist::iterator ip = newop.outdata.begin();
    bufferlist obl;

    dout(30) << "the update command is: \n";
    osd_op.indata.hexdump(*_dout);
    *_dout << dendl;

    // header
    bufferlist header;
    __u32 nkeys = 0;
    if (newop.outdata.length()) {
      ::decode(header, ip);
      ::decode(nkeys, ip);
    }
    dout(10) << "tmapup header " << header.length() << dendl;

    if (!bp.end() && *bp == CEPH_OSD_TMAP_HDR) {
      ++bp;
      ::decode(header, bp);
      dout(10) << "tmapup new header " << header.length() << dendl;
    }

    ::encode(header, obl);

    dout(20) << "tmapup initial nkeys " << nkeys << dendl;

    // update keys
    bufferlist newkeydata;
    string nextkey, last_in_key;
    bufferlist nextval;
    bool have_next = false;
    if (!ip.end()) {
      have_next = true;
      ::decode(nextkey, ip);
      ::decode(nextval, ip);
    }
    result = 0;
    while (!bp.end() && !result) {
      __u8 op;
      string key;
      try {
	::decode(op, bp);
	::decode(key, bp);
      }
      catch (buffer::error& e) {
	return -EINVAL;
      }
      if (key < last_in_key) {
	dout(5) << "tmapup warning: key '" << key << "' < previous key '" << last_in_key
		<< "', falling back to an inefficient (unsorted) update" << dendl;
	bp = orig_bp;
	return do_tmapup_slow(ctx, bp, osd_op, newop.outdata);
      }
      last_in_key = key;

      dout(10) << "tmapup op " << (int)op << " key " << key << dendl;
	  
      // skip existing intervening keys
      bool key_exists = false;
      while (have_next && !key_exists) {
	dout(20) << "  (have_next=" << have_next << " nextkey=" << nextkey << ")" << dendl;
	if (nextkey > key)
	  break;
	if (nextkey < key) {
	  // copy untouched.
	  ::encode(nextkey, newkeydata);
	  ::encode(nextval, newkeydata);
	  dout(20) << "  keep " << nextkey << " " << nextval.length() << dendl;
	} else {
	  // don't copy; discard old value.  and stop.
	  dout(20) << "  drop " << nextkey << " " << nextval.length() << dendl;
	  key_exists = true;
	  nkeys--;
	}
	if (!ip.end()) {
	  ::decode(nextkey, ip);
	  ::decode(nextval, ip);
	} else {
	  have_next = false;
	}
      }

      if (op == CEPH_OSD_TMAP_SET) {
	bufferlist val;
	try {
	  ::decode(val, bp);
	}
	catch (buffer::error& e) {
	  return -EINVAL;
	}
	::encode(key, newkeydata);
	::encode(val, newkeydata);
	dout(20) << "   set " << key << " " << val.length() << dendl;
	nkeys++;
      } else if (op == CEPH_OSD_TMAP_CREATE) {
	if (key_exists) {
	  return -EEXIST;
	}
	bufferlist val;
	try {
	  ::decode(val, bp);
	}
	catch (buffer::error& e) {
	  return -EINVAL;
	}
	::encode(key, newkeydata);
	::encode(val, newkeydata);
	dout(20) << "   create " << key << " " << val.length() << dendl;
	nkeys++;
      } else if (op == CEPH_OSD_TMAP_RM) {
	// do nothing.
	if (!key_exists) {
	  return -ENOENT;
	}
      } else if (op == CEPH_OSD_TMAP_RMSLOPPY) {
	// do nothing
      } else {
	dout(10) << "  invalid tmap op " << (int)op << dendl;
	return -EINVAL;
      }
    }

    // copy remaining
    if (have_next) {
      ::encode(nextkey, newkeydata);
      ::encode(nextval, newkeydata);
      dout(20) << "  keep " << nextkey << " " << nextval.length() << dendl;
    }
    if (!ip.end()) {
      bufferlist rest;
      rest.substr_of(newop.outdata, ip.get_off(), newop.outdata.length() - ip.get_off());
      dout(20) << "  keep trailing " << rest.length()
	       << " at " << newkeydata.length() << dendl;
      newkeydata.claim_append(rest);
    }

    // encode final key count + key data
    dout(20) << "tmapup final nkeys " << nkeys << dendl;
    ::encode(nkeys, obl);
    obl.claim_append(newkeydata);

    if (0) {
      dout(30) << " final is \n";
      obl.hexdump(*_dout);
      *_dout << dendl;

      // sanity check
      bufferlist::iterator tp = obl.begin();
      bufferlist h;
      ::decode(h, tp);
      map<string,bufferlist> d;
      ::decode(d, tp);
      assert(tp.end());
      dout(0) << " **** debug sanity check, looks ok ****" << dendl;
    }

    // write it out
    if (!result) {
      dout(20) << "tmapput write " << obl.length() << dendl;
      newop.op.op = CEPH_OSD_OP_WRITEFULL;
      newop.op.extent.offset = 0;
      newop.op.extent.length = obl.length();
      newop.indata = obl;
      do_osd_ops(ctx, nops);
      osd_op.outdata.claim(newop.outdata);
    }
  }
  return result;
}

static int check_offset_and_length(uint64_t offset, uint64_t length, uint64_t max)
{
  if (offset >= max ||
      length > max ||
      offset + length > max)
    return -EFBIG;

  return 0;
}

struct FillInExtent : public Context {
  ceph_le64 *r;
  FillInExtent(ceph_le64 *r) : r(r) {}
  void finish(int _r) {
    if (_r >= 0) {
      *r = _r;
    }
  }
};

template<typename V>
static string list_keys(const map<string, V>& m) {
  string s;
  for (typename map<string, V>::const_iterator itr = m.begin(); itr != m.end(); ++itr) {
    if (!s.empty()) {
      s.push_back(',');
    }
    s.append(itr->first);
  }
  return s;
}

template<typename T>
static string list_entries(const T& m) {
  string s;
  for (typename T::const_iterator itr = m.begin(); itr != m.end(); ++itr) {
    if (!s.empty()) {
      s.push_back(',');
    }
    s.append(*itr);
  }
  return s;
}

bool ReplicatedPG::maybe_create_new_object(OpContext *ctx)
{
  ObjectState& obs = ctx->new_obs;
  if (!obs.exists) {
    ctx->delta_stats.num_objects++;
    obs.exists = true;
    obs.oi.new_object();
    return true;
  } else if (obs.oi.is_whiteout()) {
    dout(10) << __func__ << " clearing whiteout on " << obs.oi.soid << dendl;
    ctx->new_obs.oi.clear_flag(object_info_t::FLAG_WHITEOUT);
    --ctx->delta_stats.num_whiteouts;
  }
  return false;
}

int ReplicatedPG::do_osd_ops(OpContext *ctx, vector<OSDOp>& ops)
{
  int result = 0;
  SnapSetContext *ssc = ctx->obc->ssc;
  ObjectState& obs = ctx->new_obs;
  object_info_t& oi = obs.oi;
  const hobject_t& soid = oi.soid;

  bool first_read = true;

  PGBackend::PGTransaction* t = ctx->op_t;

  dout(10) << "do_osd_op " << soid << " " << ops << dendl;

  for (vector<OSDOp>::iterator p = ops.begin(); p != ops.end(); ++p, ctx->current_osd_subop_num++) {
    OSDOp& osd_op = *p;
    ceph_osd_op& op = osd_op.op;

    // TODO: check endianness (__le32 vs uint32_t, etc.)
    // The fields in ceph_osd_op are little-endian (according to the definition in rados.h),
    // but the code in this function seems to treat them as native-endian.  What should the
    // tracepoints do?
    tracepoint(osd, do_osd_op_pre, soid.oid.name.c_str(), soid.snap.val, op.op, ceph_osd_op_name(op.op), op.flags);

    dout(10) << "do_osd_op  " << osd_op << dendl;

    bufferlist::iterator bp = osd_op.indata.begin();

    // user-visible modifcation?
    switch (op.op) {
      // non user-visible modifications
    case CEPH_OSD_OP_WATCH:
    case CEPH_OSD_OP_CACHE_EVICT:
    case CEPH_OSD_OP_CACHE_FLUSH:
    case CEPH_OSD_OP_CACHE_TRY_FLUSH:
    case CEPH_OSD_OP_UNDIRTY:
    case CEPH_OSD_OP_COPY_FROM:  // we handle user_version update explicitly
      break;
    default:
      if (op.op & CEPH_OSD_OP_MODE_WR)
	ctx->user_modify = true;
    }

    ObjectContextRef src_obc;
    if (ceph_osd_op_type_multi(op.op)) {
      MOSDOp *m = static_cast<MOSDOp *>(ctx->op->get_req());
      object_locator_t src_oloc;
      get_src_oloc(soid.oid, m->get_object_locator(), src_oloc);
      hobject_t src_oid(osd_op.soid, src_oloc.key, soid.get_hash(),
			info.pgid.pool(), src_oloc.nspace);
      src_obc = ctx->src_obc[src_oid];
      dout(10) << " src_oid " << src_oid << " obc " << src_obc << dendl;
      assert(src_obc);
    }

    // munge -1 truncate to 0 truncate
    if (ceph_osd_op_uses_extent(op.op) &&
        op.extent.truncate_seq == 1 &&
        op.extent.truncate_size == (-1ULL)) {
      op.extent.truncate_size = 0;
      op.extent.truncate_seq = 0;
    }

    // munge ZERO -> TRUNCATE?  (don't munge to DELETE or we risk hosing attributes)
    if (op.op == CEPH_OSD_OP_ZERO &&
	obs.exists &&
	op.extent.offset < cct->_conf->osd_max_object_size &&
	op.extent.length >= 1 &&
	op.extent.length <= cct->_conf->osd_max_object_size &&
	op.extent.offset + op.extent.length >= oi.size) {
      if (op.extent.offset >= oi.size) {
        // no-op
	goto fail;
      }
      dout(10) << " munging ZERO " << op.extent.offset << "~" << op.extent.length
	       << " -> TRUNCATE " << op.extent.offset << " (old size is " << oi.size << ")" << dendl;
      op.op = CEPH_OSD_OP_TRUNCATE;
    }

    switch (op.op) {
      
      // --- READS ---

    case CEPH_OSD_OP_SYNC_READ:
      if (pool.info.require_rollback()) {
	result = -EOPNOTSUPP;
	break;
      }
      // fall through
    case CEPH_OSD_OP_READ:
      ++ctx->num_read;
      {
	__u32 seq = oi.truncate_seq;
	uint64_t size = oi.size;
	tracepoint(osd, do_osd_op_pre_read, soid.oid.name.c_str(), soid.snap.val, size, seq, op.extent.offset, op.extent.length, op.extent.truncate_size, op.extent.truncate_seq);
	bool trimmed_read = false;
	// are we beyond truncate_size?
	if ( (seq < op.extent.truncate_seq) &&
	     (op.extent.offset + op.extent.length > op.extent.truncate_size) )
	  size = op.extent.truncate_size;

	if (op.extent.offset >= size) {
	  op.extent.length = 0;
	  trimmed_read = true;
	} else if (op.extent.offset + op.extent.length > size) {
	  op.extent.length = size - op.extent.offset;
	  trimmed_read = true;
	}

	// read into a buffer
	bufferlist bl;
	if (trimmed_read && op.extent.length == 0) {
	  // read size was trimmed to zero and it is expected to do nothing
	  // a read operation of 0 bytes does *not* do nothing, this is why
	  // the trimmed_read boolean is needed
	} else if (pool.info.require_rollback()) {
	  ctx->pending_async_reads.push_back(
	    make_pair(
	      boost::make_tuple(op.extent.offset, op.extent.length, op.flags),
	      make_pair(&osd_op.outdata, new FillInExtent(&op.extent.length))));
	  dout(10) << " async_read noted for " << soid << dendl;
	} else {
	  int r = pgbackend->objects_read_sync(
	    soid, op.extent.offset, op.extent.length, op.flags, &osd_op.outdata);
	  if (r >= 0)
	    op.extent.length = r;
	  else {
	    result = r;
	    op.extent.length = 0;
	  }
	  dout(10) << " read got " << r << " / " << op.extent.length
		   << " bytes from obj " << soid << dendl;

	  // whole object?  can we verify the checksum?
	  if (result >= 0 &&
	      op.extent.offset == 0 && op.extent.length == oi.size &&
	      oi.is_data_digest()) {
	    uint32_t crc = osd_op.outdata.crc32c(-1);
	    if (oi.data_digest != crc) {
	      osd->clog->error() << info.pgid << std::hex
				 << " full-object read crc 0x" << crc
				 << " != expected 0x" << oi.data_digest
				 << std::dec << " on " << soid;
	      // FIXME fall back to replica or something?
	      if (g_conf->osd_read_eio_on_bad_digest)
		result = -EIO;
	    }
	  }
	}
	if (first_read) {
	  first_read = false;
	  ctx->data_off = op.extent.offset;
	}
	ctx->delta_stats.num_rd_kb += SHIFT_ROUND_UP(op.extent.length, 10);
	ctx->delta_stats.num_rd++;

      }
      break;

    /* map extents */
    case CEPH_OSD_OP_MAPEXT:
      tracepoint(osd, do_osd_op_pre_mapext, soid.oid.name.c_str(), soid.snap.val, op.extent.offset, op.extent.length);
      if (pool.info.require_rollback()) {
	result = -EOPNOTSUPP;
	break;
      }
      ++ctx->num_read;
      {
	// read into a buffer
	bufferlist bl;
	int r = osd->store->fiemap(coll, soid, op.extent.offset, op.extent.length, bl);
	osd_op.outdata.claim(bl);
	if (r < 0)
	  result = r;
	else
	  ctx->delta_stats.num_rd_kb += SHIFT_ROUND_UP(bl.length(), 10);
	ctx->delta_stats.num_rd++;
	dout(10) << " map_extents done on object " << soid << dendl;
      }
      break;

    /* map extents */
    case CEPH_OSD_OP_SPARSE_READ:
      tracepoint(osd, do_osd_op_pre_sparse_read, soid.oid.name.c_str(), soid.snap.val, oi.size, oi.truncate_seq, op.extent.offset, op.extent.length, op.extent.truncate_size, op.extent.truncate_seq);
      if (pool.info.require_rollback()) {
	result = -EOPNOTSUPP;
	break;
      }
      ++ctx->num_read;
      {
        if (op.extent.truncate_seq) {
          dout(0) << "sparse_read does not support truncation sequence " << dendl;
          result = -EINVAL;
          break;
        }
	// read into a buffer
	bufferlist bl;
        int total_read = 0;
	int r = osd->store->fiemap(coll, soid, op.extent.offset, op.extent.length, bl);
	if (r < 0)  {
	  result = r;
          break;
	}
        map<uint64_t, uint64_t> m;
        bufferlist::iterator iter = bl.begin();
        ::decode(m, iter);
        map<uint64_t, uint64_t>::iterator miter;
        bufferlist data_bl;
	uint64_t last = op.extent.offset;
        for (miter = m.begin(); miter != m.end(); ++miter) {
	  // verify hole?
	  if (cct->_conf->osd_verify_sparse_read_holes &&
	      last < miter->first) {
	    bufferlist t;
	    uint64_t len = miter->first - last;
	    r = pgbackend->objects_read_sync(soid, last, len, op.flags, &t);
	    if (!t.is_zero()) {
	      osd->clog->error() << coll << " " << soid << " sparse-read found data in hole "
				<< last << "~" << len << "\n";
	    }
	  }

          bufferlist tmpbl;
	  r = pgbackend->objects_read_sync(soid, miter->first, miter->second, op.flags, &tmpbl);
          if (r < 0)
            break;

          if (r < (int)miter->second) /* this is usually happen when we get extent that exceeds the actual file size */
            miter->second = r;
          total_read += r;
          dout(10) << "sparse-read " << miter->first << "@" << miter->second << dendl;
	  data_bl.claim_append(tmpbl);
	  last = miter->first + r;
        }

	// verify trailing hole?
	if (cct->_conf->osd_verify_sparse_read_holes) {
	  uint64_t end = MIN(op.extent.offset + op.extent.length, oi.size);
	  if (last < end) {
	    bufferlist t;
	    uint64_t len = end - last;
	    r = pgbackend->objects_read_sync(soid, last, len, op.flags, &t);
	    if (!t.is_zero()) {
	      osd->clog->error() << coll << " " << soid << " sparse-read found data in hole "
				<< last << "~" << len << "\n";
	    }
	  }
	}

        if (r < 0) {
          result = r;
          break;
        }

        op.extent.length = total_read;

        ::encode(m, osd_op.outdata);
        ::encode(data_bl, osd_op.outdata);

	ctx->delta_stats.num_rd_kb += SHIFT_ROUND_UP(op.extent.length, 10);
	ctx->delta_stats.num_rd++;

	dout(10) << " sparse_read got " << total_read << " bytes from object " << soid << dendl;
      }
      break;

    case CEPH_OSD_OP_CALL:
      {
	string cname, mname;
	bufferlist indata;
	try {
	  bp.copy(op.cls.class_len, cname);
	  bp.copy(op.cls.method_len, mname);
	  bp.copy(op.cls.indata_len, indata);
	} catch (buffer::error& e) {
	  dout(10) << "call unable to decode class + method + indata" << dendl;
	  dout(30) << "in dump: ";
	  osd_op.indata.hexdump(*_dout);
	  *_dout << dendl;
	  result = -EINVAL;
	  tracepoint(osd, do_osd_op_pre_call, soid.oid.name.c_str(), soid.snap.val, "???", "???");
	  break;
	}
	tracepoint(osd, do_osd_op_pre_call, soid.oid.name.c_str(), soid.snap.val, cname.c_str(), mname.c_str());

	ClassHandler::ClassData *cls;
	result = osd->class_handler->open_class(cname, &cls);
	assert(result == 0);   // init_op_flags() already verified this works.

	ClassHandler::ClassMethod *method = cls->get_method(mname.c_str());
	if (!method) {
	  dout(10) << "call method " << cname << "." << mname << " does not exist" << dendl;
	  result = -EOPNOTSUPP;
	  break;
	}

	int flags = method->get_flags();
	if (flags & CLS_METHOD_WR)
	  ctx->user_modify = true;

	bufferlist outdata;
	dout(10) << "call method " << cname << "." << mname << dendl;
	int prev_rd = ctx->num_read;
	int prev_wr = ctx->num_write;
	result = method->exec((cls_method_context_t)&ctx, indata, outdata);

	if (ctx->num_read > prev_rd && !(flags & CLS_METHOD_RD)) {
	  derr << "method " << cname << "." << mname << " tried to read object but is not marked RD" << dendl;
	  result = -EIO;
	  break;
	}
	if (ctx->num_write > prev_wr && !(flags & CLS_METHOD_WR)) {
	  derr << "method " << cname << "." << mname << " tried to update object but is not marked WR" << dendl;
	  result = -EIO;
	  break;
	}

	dout(10) << "method called response length=" << outdata.length() << dendl;
	op.extent.length = outdata.length();
	osd_op.outdata.claim_append(outdata);
	dout(30) << "out dump: ";
	osd_op.outdata.hexdump(*_dout);
	*_dout << dendl;
      }
      break;

    case CEPH_OSD_OP_STAT:
      // note: stat does not require RD
      {
	tracepoint(osd, do_osd_op_pre_stat, soid.oid.name.c_str(), soid.snap.val);

	if (obs.exists && !oi.is_whiteout()) {
	  ::encode(oi.size, osd_op.outdata);
	  ::encode(oi.mtime, osd_op.outdata);
	  dout(10) << "stat oi has " << oi.size << " " << oi.mtime << dendl;
	} else {
	  result = -ENOENT;
	  dout(10) << "stat oi object does not exist" << dendl;
	}

	ctx->delta_stats.num_rd++;
      }
      break;

    case CEPH_OSD_OP_ISDIRTY:
      ++ctx->num_read;
      {
	tracepoint(osd, do_osd_op_pre_isdirty, soid.oid.name.c_str(), soid.snap.val);
	bool is_dirty = obs.oi.is_dirty();
	::encode(is_dirty, osd_op.outdata);
	ctx->delta_stats.num_rd++;
	result = 0;
      }
      break;

    case CEPH_OSD_OP_UNDIRTY:
      ++ctx->num_write;
      {
	tracepoint(osd, do_osd_op_pre_undirty, soid.oid.name.c_str(), soid.snap.val);
	if (oi.is_dirty()) {
	  ctx->undirty = true;  // see make_writeable()
	  ctx->modify = true;
	  ctx->delta_stats.num_wr++;
	}
	result = 0;
      }
      break;

    case CEPH_OSD_OP_CACHE_TRY_FLUSH:
      ++ctx->num_write;
      {
	tracepoint(osd, do_osd_op_pre_try_flush, soid.oid.name.c_str(), soid.snap.val);
	if (ctx->lock_to_release != OpContext::NONE) {
	  dout(10) << "cache-try-flush without SKIPRWLOCKS flag set" << dendl;
	  result = -EINVAL;
	  break;
	}
	if (pool.info.cache_mode == pg_pool_t::CACHEMODE_NONE) {
	  result = -EINVAL;
	  break;
	}
	if (!obs.exists) {
	  result = 0;
	  break;
	}
	if (oi.is_dirty()) {
	  result = start_flush(ctx->op, ctx->obc, false, NULL, NULL);
	  if (result == -EINPROGRESS)
	    result = -EAGAIN;
	} else {
	  result = 0;
	}
      }
      break;

    case CEPH_OSD_OP_CACHE_FLUSH:
      ++ctx->num_write;
      {
	tracepoint(osd, do_osd_op_pre_cache_flush, soid.oid.name.c_str(), soid.snap.val);
	if (ctx->lock_to_release == OpContext::NONE) {
	  dout(10) << "cache-flush with SKIPRWLOCKS flag set" << dendl;
	  result = -EINVAL;
	  break;
	}
	if (pool.info.cache_mode == pg_pool_t::CACHEMODE_NONE) {
	  result = -EINVAL;
	  break;
	}
	if (!obs.exists) {
	  result = 0;
	  break;
	}
	hobject_t missing;
	if (oi.is_dirty()) {
	  result = start_flush(ctx->op, ctx->obc, true, &missing, NULL);
	  if (result == -EINPROGRESS)
	    result = -EAGAIN;
	} else {
	  result = 0;
	}
	// Check special return value which has set missing_return
        if (result == -ENOENT) {
          dout(10) << __func__ << " CEPH_OSD_OP_CACHE_FLUSH got ENOENT" << dendl;
	  assert(!missing.is_min());
	  wait_for_unreadable_object(missing, ctx->op);
	  // Error code which is used elsewhere when wait_for_unreadable_object() is used
	  result = -EAGAIN;
	}
      }
      break;

    case CEPH_OSD_OP_CACHE_EVICT:
      ++ctx->num_write;
      {
	tracepoint(osd, do_osd_op_pre_cache_evict, soid.oid.name.c_str(), soid.snap.val);
	if (pool.info.cache_mode == pg_pool_t::CACHEMODE_NONE) {
	  result = -EINVAL;
	  break;
	}
	if (oi.is_dirty()) {
	  result = -EBUSY;
	  break;
	}
	if (!oi.watchers.empty()) {
	  result = -EBUSY;
	  break;
	}
	if (soid.snap == CEPH_NOSNAP) {
	  result = _verify_no_head_clones(soid, ssc->snapset);
	  if (result < 0)
	    break;
	}
	result = _delete_oid(ctx, true);
	if (result >= 0) {
	  // mark that this is a cache eviction to avoid triggering normal
	  // make_writeable() clone or snapdir object creation in finish_ctx()
	  ctx->cache_evict = true;
	}
	osd->logger->inc(l_osd_tier_evict);
      }
      break;

    case CEPH_OSD_OP_GETXATTR:
      ++ctx->num_read;
      {
	string aname;
	bp.copy(op.xattr.name_len, aname);
	tracepoint(osd, do_osd_op_pre_getxattr, soid.oid.name.c_str(), soid.snap.val, aname.c_str());
	string name = "_" + aname;
	int r = getattr_maybe_cache(
	  ctx->obc,
	  name,
	  &(osd_op.outdata));
	if (r >= 0) {
	  op.xattr.value_len = osd_op.outdata.length();
	  result = 0;
	  ctx->delta_stats.num_rd_kb += SHIFT_ROUND_UP(osd_op.outdata.length(), 10);
	} else
	  result = r;

	ctx->delta_stats.num_rd++;
      }
      break;

   case CEPH_OSD_OP_GETXATTRS:
      ++ctx->num_read;
      {
	tracepoint(osd, do_osd_op_pre_getxattrs, soid.oid.name.c_str(), soid.snap.val);
	map<string, bufferlist> out;
	result = getattrs_maybe_cache(
	  ctx->obc,
	  &out,
	  true);
        
        bufferlist bl;
        ::encode(out, bl);
	ctx->delta_stats.num_rd_kb += SHIFT_ROUND_UP(bl.length(), 10);
        ctx->delta_stats.num_rd++;
        osd_op.outdata.claim_append(bl);
      }
      break;
      
    case CEPH_OSD_OP_CMPXATTR:
    case CEPH_OSD_OP_SRC_CMPXATTR:
      ++ctx->num_read;
      {
	string aname;
	bp.copy(op.xattr.name_len, aname);
	tracepoint(osd, do_osd_op_pre_cmpxattr, soid.oid.name.c_str(), soid.snap.val, aname.c_str());
	string name = "_" + aname;
	name[op.xattr.name_len + 1] = 0;
	
	bufferlist xattr;
	if (op.op == CEPH_OSD_OP_CMPXATTR)
	  result = getattr_maybe_cache(
	    ctx->obc,
	    name,
	    &xattr);
	else
	  result = getattr_maybe_cache(
	    src_obc,
	    name,
	    &xattr);
	if (result < 0 && result != -EEXIST && result != -ENODATA)
	  break;
	
	ctx->delta_stats.num_rd++;
	ctx->delta_stats.num_rd_kb += SHIFT_ROUND_UP(xattr.length(), 10);

	switch (op.xattr.cmp_mode) {
	case CEPH_OSD_CMPXATTR_MODE_STRING:
	  {
	    string val;
	    bp.copy(op.xattr.value_len, val);
	    val[op.xattr.value_len] = 0;
	    dout(10) << "CEPH_OSD_OP_CMPXATTR name=" << name << " val=" << val
		     << " op=" << (int)op.xattr.cmp_op << " mode=" << (int)op.xattr.cmp_mode << dendl;
	    result = do_xattr_cmp_str(op.xattr.cmp_op, val, xattr);
	  }
	  break;

        case CEPH_OSD_CMPXATTR_MODE_U64:
	  {
	    uint64_t u64val;
	    try {
	      ::decode(u64val, bp);
	    }
	    catch (buffer::error& e) {
	      result = -EINVAL;
	      goto fail;
	    }
	    dout(10) << "CEPH_OSD_OP_CMPXATTR name=" << name << " val=" << u64val
		     << " op=" << (int)op.xattr.cmp_op << " mode=" << (int)op.xattr.cmp_mode << dendl;
	    result = do_xattr_cmp_u64(op.xattr.cmp_op, u64val, xattr);
	  }
	  break;

	default:
	  dout(10) << "bad cmp mode " << (int)op.xattr.cmp_mode << dendl;
	  result = -EINVAL;
	}

	if (!result) {
	  dout(10) << "comparison returned false" << dendl;
	  result = -ECANCELED;
	  break;
	}
	if (result < 0) {
	  dout(10) << "comparison returned " << result << " " << cpp_strerror(-result) << dendl;
	  break;
	}

	dout(10) << "comparison returned true" << dendl;
      }
      break;

    case CEPH_OSD_OP_ASSERT_VER:
      ++ctx->num_read;
      {
	uint64_t ver = op.assert_ver.ver;
	tracepoint(osd, do_osd_op_pre_assert_ver, soid.oid.name.c_str(), soid.snap.val, ver);
	if (!ver)
	  result = -EINVAL;
        else if (ver < oi.user_version)
	  result = -ERANGE;
	else if (ver > oi.user_version)
	  result = -EOVERFLOW;
      }
      break;

    case CEPH_OSD_OP_LIST_WATCHERS:
      ++ctx->num_read;
      {
	tracepoint(osd, do_osd_op_pre_list_watchers, soid.oid.name.c_str(), soid.snap.val);
        obj_list_watch_response_t resp;

        map<pair<uint64_t, entity_name_t>, watch_info_t>::const_iterator oi_iter;
        for (oi_iter = oi.watchers.begin(); oi_iter != oi.watchers.end();
                                       ++oi_iter) {
          dout(20) << "key cookie=" << oi_iter->first.first
               << " entity=" << oi_iter->first.second << " "
               << oi_iter->second << dendl;
          assert(oi_iter->first.first == oi_iter->second.cookie);
          assert(oi_iter->first.second.is_client());

          watch_item_t wi(oi_iter->first.second, oi_iter->second.cookie,
		 oi_iter->second.timeout_seconds, oi_iter->second.addr);
          resp.entries.push_back(wi);
        }

        resp.encode(osd_op.outdata);
        result = 0;

        ctx->delta_stats.num_rd++;
        break;
      }

    case CEPH_OSD_OP_LIST_SNAPS:
      ++ctx->num_read;
      {
	tracepoint(osd, do_osd_op_pre_list_snaps, soid.oid.name.c_str(), soid.snap.val);
        obj_list_snap_response_t resp;

        if (!ssc) {
	  ssc = ctx->obc->ssc = get_snapset_context(soid, false);
        }
        assert(ssc);

        int clonecount = ssc->snapset.clones.size();
        if (ssc->snapset.head_exists)
          clonecount++;
        resp.clones.reserve(clonecount);
        for (vector<snapid_t>::const_iterator clone_iter = ssc->snapset.clones.begin();
	     clone_iter != ssc->snapset.clones.end(); ++clone_iter) {
          clone_info ci;
          ci.cloneid = *clone_iter;

	  hobject_t clone_oid = soid;
	  clone_oid.snap = *clone_iter;
	  ObjectContextRef clone_obc = ctx->src_obc[clone_oid];
          assert(clone_obc);
	  for (vector<snapid_t>::reverse_iterator p = clone_obc->obs.oi.snaps.rbegin();
	       p != clone_obc->obs.oi.snaps.rend();
	       ++p) {
	    ci.snaps.push_back(*p);
	  }

          dout(20) << " clone " << *clone_iter << " snaps " << ci.snaps << dendl;

          map<snapid_t, interval_set<uint64_t> >::const_iterator coi;
          coi = ssc->snapset.clone_overlap.find(ci.cloneid);
          if (coi == ssc->snapset.clone_overlap.end()) {
            osd->clog->error() << "osd." << osd->whoami << ": inconsistent clone_overlap found for oid "
			      << soid << " clone " << *clone_iter;
            result = -EINVAL;
            break;
          }
          const interval_set<uint64_t> &o = coi->second;
          ci.overlap.reserve(o.num_intervals());
          for (interval_set<uint64_t>::const_iterator r = o.begin();
               r != o.end(); ++r) {
            ci.overlap.push_back(pair<uint64_t,uint64_t>(r.get_start(), r.get_len()));
          }

          map<snapid_t, uint64_t>::const_iterator si;
          si = ssc->snapset.clone_size.find(ci.cloneid);
          if (si == ssc->snapset.clone_size.end()) {
            osd->clog->error() << "osd." << osd->whoami << ": inconsistent clone_size found for oid "
			      << soid << " clone " << *clone_iter;
            result = -EINVAL;
            break;
          }
          ci.size = si->second;

          resp.clones.push_back(ci);
        }
        if (ssc->snapset.head_exists &&
	    !ctx->obc->obs.oi.is_whiteout()) {
          assert(obs.exists);
          clone_info ci;
          ci.cloneid = CEPH_NOSNAP;

          //Size for HEAD is oi.size
          ci.size = oi.size;

          resp.clones.push_back(ci);
        }
	resp.seq = ssc->snapset.seq;

        resp.encode(osd_op.outdata);
        result = 0;

        ctx->delta_stats.num_rd++;
        break;
      }

    case CEPH_OSD_OP_ASSERT_SRC_VERSION:
      ++ctx->num_read;
      {
	uint64_t ver = op.assert_ver.ver;
	tracepoint(osd, do_osd_op_pre_assert_src_version, soid.oid.name.c_str(), soid.snap.val, ver);
	if (!ver)
	  result = -EINVAL;
        else if (ver < src_obc->obs.oi.user_version)
	  result = -ERANGE;
	else if (ver > src_obc->obs.oi.user_version)
	  result = -EOVERFLOW;
	break;
      }

   case CEPH_OSD_OP_NOTIFY:
      ++ctx->num_read;
      {
	uint32_t timeout;
        bufferlist bl;

	try {
	  uint32_t ver; // obsolete
          ::decode(ver, bp);
	  ::decode(timeout, bp);
          ::decode(bl, bp);
	} catch (const buffer::error &e) {
	  timeout = 0;
	}
	tracepoint(osd, do_osd_op_pre_notify, soid.oid.name.c_str(), soid.snap.val, timeout);
	if (!timeout)
	  timeout = cct->_conf->osd_default_notify_timeout;

	notify_info_t n;
	n.timeout = timeout;
	n.cookie = op.watch.cookie;
        n.bl = bl;
	ctx->notifies.push_back(n);
      }
      break;

    case CEPH_OSD_OP_NOTIFY_ACK:
      ++ctx->num_read;
      {
	try {
	  uint64_t notify_id = 0;
	  uint64_t watch_cookie = 0;
	  ::decode(notify_id, bp);
	  ::decode(watch_cookie, bp);
	  bufferlist reply_bl;
	  if (!bp.end()) {
	    ::decode(reply_bl, bp);
	  }
	  tracepoint(osd, do_osd_op_pre_notify_ack, soid.oid.name.c_str(), soid.snap.val, notify_id, watch_cookie, "Y");
	  OpContext::NotifyAck ack(notify_id, watch_cookie, reply_bl);
	  ctx->notify_acks.push_back(ack);
	} catch (const buffer::error &e) {
	  tracepoint(osd, do_osd_op_pre_notify_ack, soid.oid.name.c_str(), soid.snap.val, op.watch.cookie, 0, "N");
	  OpContext::NotifyAck ack(
	    // op.watch.cookie is actually the notify_id for historical reasons
	    op.watch.cookie
	    );
	  ctx->notify_acks.push_back(ack);
	}
      }
      break;

    case CEPH_OSD_OP_SETALLOCHINT:
      ++ctx->num_write;
      {
	tracepoint(osd, do_osd_op_pre_setallochint, soid.oid.name.c_str(), soid.snap.val, op.alloc_hint.expected_object_size, op.alloc_hint.expected_write_size);
        if (!(get_min_peer_features() & CEPH_FEATURE_OSD_SET_ALLOC_HINT)) { 
          result = -EOPNOTSUPP;
          break;
        }
	if (maybe_create_new_object(ctx)) {
          ctx->mod_desc.create();
          t->touch(soid);
	}
        t->set_alloc_hint(soid, op.alloc_hint.expected_object_size,
                          op.alloc_hint.expected_write_size);
        ctx->delta_stats.num_wr++;
        result = 0;
      }
      break;


      // --- WRITES ---

      // -- object data --

    case CEPH_OSD_OP_WRITE:
      ++ctx->num_write;
      { // write
        __u32 seq = oi.truncate_seq;
	tracepoint(osd, do_osd_op_pre_write, soid.oid.name.c_str(), soid.snap.val, oi.size, seq, op.extent.offset, op.extent.length, op.extent.truncate_size, op.extent.truncate_seq);
	if (op.extent.length != osd_op.indata.length()) {
	  result = -EINVAL;
	  break;
	}

	if (pool.info.has_flag(pg_pool_t::FLAG_WRITE_FADVISE_DONTNEED))
	  op.flags = op.flags | CEPH_OSD_OP_FLAG_FADVISE_DONTNEED;

	if (pool.info.requires_aligned_append() &&
	    (op.extent.offset % pool.info.required_alignment() != 0)) {
	  result = -EOPNOTSUPP;
	  break;
	}

	if (!obs.exists) {
	  ctx->mod_desc.create();
	} else if (op.extent.offset == oi.size) {
	  ctx->mod_desc.append(oi.size);
	} else {
	  ctx->mod_desc.mark_unrollbackable();
	  if (pool.info.require_rollback()) {
	    result = -EOPNOTSUPP;
	    break;
	  }
	}

        if (seq && (seq > op.extent.truncate_seq) &&
            (op.extent.offset + op.extent.length > oi.size)) {
	  // old write, arrived after trimtrunc
	  op.extent.length = (op.extent.offset > oi.size ? 0 : oi.size - op.extent.offset);
	  dout(10) << " old truncate_seq " << op.extent.truncate_seq << " < current " << seq
		   << ", adjusting write length to " << op.extent.length << dendl;
	  bufferlist t;
	  t.substr_of(osd_op.indata, 0, op.extent.length);
	  osd_op.indata.swap(t);
        }
	if (op.extent.truncate_seq > seq) {
	  // write arrives before trimtrunc
	  if (obs.exists && !oi.is_whiteout()) {
	    dout(10) << " truncate_seq " << op.extent.truncate_seq << " > current " << seq
		     << ", truncating to " << op.extent.truncate_size << dendl;
	    t->truncate(soid, op.extent.truncate_size);
	    oi.truncate_seq = op.extent.truncate_seq;
	    oi.truncate_size = op.extent.truncate_size;
	    if (op.extent.truncate_size != oi.size) {
	      ctx->delta_stats.num_bytes -= oi.size;
	      ctx->delta_stats.num_bytes += op.extent.truncate_size;
	      oi.size = op.extent.truncate_size;
	    }
	  } else {
	    dout(10) << " truncate_seq " << op.extent.truncate_seq << " > current " << seq
		     << ", but object is new" << dendl;
	    oi.truncate_seq = op.extent.truncate_seq;
	    oi.truncate_size = op.extent.truncate_size;
	  }
	}
	result = check_offset_and_length(op.extent.offset, op.extent.length, cct->_conf->osd_max_object_size);
	if (result < 0)
	  break;
	if (pool.info.require_rollback()) {
	  t->append(soid, op.extent.offset, op.extent.length, osd_op.indata, op.flags);
	} else {
	  t->write(soid, op.extent.offset, op.extent.length, osd_op.indata, op.flags);
	}
	write_update_size_and_usage(ctx->delta_stats, oi, ctx->modified_ranges,
				    op.extent.offset, op.extent.length, true);
	maybe_create_new_object(ctx);
	if (op.extent.offset == 0 && op.extent.length == oi.size)
	  obs.oi.set_data_digest(osd_op.indata.crc32c(-1));
	else
	  obs.oi.clear_data_digest();
      }
      break;
      
    case CEPH_OSD_OP_WRITEFULL:
      ++ctx->num_write;
      { // write full object
	tracepoint(osd, do_osd_op_pre_writefull, soid.oid.name.c_str(), soid.snap.val, oi.size, op.extent.offset, op.extent.length);

	if (op.extent.length != osd_op.indata.length()) {
	  result = -EINVAL;
	  break;
	}
	result = check_offset_and_length(op.extent.offset, op.extent.length, cct->_conf->osd_max_object_size);
	if (result < 0)
	  break;

	if (pool.info.has_flag(pg_pool_t::FLAG_WRITE_FADVISE_DONTNEED))
	  op.flags = op.flags | CEPH_OSD_OP_FLAG_FADVISE_DONTNEED;

	if (pool.info.require_rollback()) {
	  if (obs.exists) {
	    if (ctx->mod_desc.rmobject(ctx->at_version.version)) {
	      t->stash(soid, ctx->at_version.version);
	    } else {
	      t->remove(soid);
	    }
	  }
	  ctx->mod_desc.create();
	  t->append(soid, op.extent.offset, op.extent.length, osd_op.indata, op.flags);
	  if (obs.exists) {
	    map<string, bufferlist> to_set = ctx->obc->attr_cache;
	    map<string, boost::optional<bufferlist> > &overlay =
	      ctx->pending_attrs[ctx->obc];
	    for (map<string, boost::optional<bufferlist> >::iterator i =
		   overlay.begin();
		 i != overlay.end();
		 ++i) {
	      if (i->second) {
		to_set[i->first] = *(i->second);
	      } else {
		to_set.erase(i->first);
	      }
	    }
	    t->setattrs(soid, to_set);
	  }
	} else {
	  ctx->mod_desc.mark_unrollbackable();
	  if (obs.exists) {
	    t->truncate(soid, 0);
	  }
	  t->write(soid, op.extent.offset, op.extent.length, osd_op.indata, op.flags);
	}
	maybe_create_new_object(ctx);
	obs.oi.set_data_digest(osd_op.indata.crc32c(-1));

	interval_set<uint64_t> ch;
	if (oi.size > 0)
	  ch.insert(0, oi.size);
	ctx->modified_ranges.union_of(ch);
	if (op.extent.length + op.extent.offset != oi.size) {
	  ctx->delta_stats.num_bytes -= oi.size;
	  oi.size = op.extent.length + op.extent.offset;
	  ctx->delta_stats.num_bytes += oi.size;
	}
	ctx->delta_stats.num_wr++;
	ctx->delta_stats.num_wr_kb += SHIFT_ROUND_UP(op.extent.length, 10);
      }
      break;

    case CEPH_OSD_OP_ROLLBACK :
      ++ctx->num_write;
      tracepoint(osd, do_osd_op_pre_rollback, soid.oid.name.c_str(), soid.snap.val);
      result = _rollback_to(ctx, op);
      break;

    case CEPH_OSD_OP_ZERO:
      tracepoint(osd, do_osd_op_pre_zero, soid.oid.name.c_str(), soid.snap.val, op.extent.offset, op.extent.length);
      if (pool.info.require_rollback()) {
	result = -EOPNOTSUPP;
	break;
      }
      ++ctx->num_write;
      { // zero
	result = check_offset_and_length(op.extent.offset, op.extent.length, cct->_conf->osd_max_object_size);
	if (result < 0)
	  break;
	assert(op.extent.length);
	if (obs.exists && !oi.is_whiteout()) {
	  ctx->mod_desc.mark_unrollbackable();
	  t->zero(soid, op.extent.offset, op.extent.length);
	  interval_set<uint64_t> ch;
	  ch.insert(op.extent.offset, op.extent.length);
	  ctx->modified_ranges.union_of(ch);
	  ctx->delta_stats.num_wr++;
	  oi.clear_data_digest();
	} else {
	  // no-op
	}
      }
      break;
    case CEPH_OSD_OP_CREATE:
      ++ctx->num_write;
      {
	tracepoint(osd, do_osd_op_pre_create, soid.oid.name.c_str(), soid.snap.val);
        int flags = le32_to_cpu(op.flags);
	if (obs.exists && !oi.is_whiteout() &&
	    (flags & CEPH_OSD_OP_FLAG_EXCL)) {
          result = -EEXIST; /* this is an exclusive create */
	} else {
	  if (osd_op.indata.length()) {
	    bufferlist::iterator p = osd_op.indata.begin();
	    string category;
	    try {
	      ::decode(category, p);
	    }
	    catch (buffer::error& e) {
	      result = -EINVAL;
	      goto fail;
	    }
	    // category is no longer implemented.
	  }
          if (result >= 0) {
	    if (maybe_create_new_object(ctx)) {
              ctx->mod_desc.create();
	    }
            t->touch(soid);
          }
	}
      }
      break;

    case CEPH_OSD_OP_TRIMTRUNC:
      op.extent.offset = op.extent.truncate_size;
      // falling through

    case CEPH_OSD_OP_TRUNCATE:
      tracepoint(osd, do_osd_op_pre_truncate, soid.oid.name.c_str(), soid.snap.val, oi.size, oi.truncate_seq, op.extent.offset, op.extent.length, op.extent.truncate_size, op.extent.truncate_seq);
      if (pool.info.require_rollback()) {
	result = -EOPNOTSUPP;
	break;
      }
      ++ctx->num_write;
      ctx->mod_desc.mark_unrollbackable();
      {
	// truncate
	if (!obs.exists || oi.is_whiteout()) {
	  dout(10) << " object dne, truncate is a no-op" << dendl;
	  break;
	}

	if (op.extent.offset > cct->_conf->osd_max_object_size) {
	  result = -EFBIG;
	  break;
	}

	if (op.extent.truncate_seq) {
	  assert(op.extent.offset == op.extent.truncate_size);
	  if (op.extent.truncate_seq <= oi.truncate_seq) {
	    dout(10) << " truncate seq " << op.extent.truncate_seq << " <= current " << oi.truncate_seq
		     << ", no-op" << dendl;
	    break; // old
	  }
	  dout(10) << " truncate seq " << op.extent.truncate_seq << " > current " << oi.truncate_seq
		   << ", truncating" << dendl;
	  oi.truncate_seq = op.extent.truncate_seq;
	  oi.truncate_size = op.extent.truncate_size;
	}

	t->truncate(soid, op.extent.offset);
	if (oi.size > op.extent.offset) {
	  interval_set<uint64_t> trim;
	  trim.insert(op.extent.offset, oi.size-op.extent.offset);
	  ctx->modified_ranges.union_of(trim);
	}
	if (op.extent.offset != oi.size) {
	  ctx->delta_stats.num_bytes -= oi.size;
	  ctx->delta_stats.num_bytes += op.extent.offset;
	  oi.size = op.extent.offset;
	}
	ctx->delta_stats.num_wr++;
	// do no set exists, or we will break above DELETE -> TRUNCATE munging.

	oi.clear_data_digest();
      }
      break;
    
    case CEPH_OSD_OP_DELETE:
      ++ctx->num_write;
      tracepoint(osd, do_osd_op_pre_delete, soid.oid.name.c_str(), soid.snap.val);
      result = _delete_oid(ctx, ctx->ignore_cache);
      break;

    case CEPH_OSD_OP_CLONERANGE:
      tracepoint(osd, do_osd_op_pre_clonerange, soid.oid.name.c_str(), soid.snap.val, op.clonerange.offset, op.clonerange.length, op.clonerange.src_offset);
      ctx->mod_desc.mark_unrollbackable();
      if (pool.info.require_rollback()) {
	result = -EOPNOTSUPP;
	break;
      }
      ++ctx->num_read;
      ++ctx->num_write;
      {
	if (maybe_create_new_object(ctx)) {
	  t->touch(obs.oi.soid);
	}
	if (op.clonerange.src_offset + op.clonerange.length > src_obc->obs.oi.size) {
	  dout(10) << " clonerange source " << osd_op.soid << " "
		   << op.clonerange.src_offset << "~" << op.clonerange.length
		   << " extends past size " << src_obc->obs.oi.size << dendl;
	  result = -EINVAL;
	  break;
	}
	t->clone_range(src_obc->obs.oi.soid,
		      obs.oi.soid, op.clonerange.src_offset,
		      op.clonerange.length, op.clonerange.offset);

	obs.oi.clear_data_digest();

	write_update_size_and_usage(ctx->delta_stats, oi, ctx->modified_ranges,
				    op.clonerange.offset, op.clonerange.length, false);
      }
      break;
      
    case CEPH_OSD_OP_WATCH:
      ++ctx->num_write;
      {
	tracepoint(osd, do_osd_op_pre_watch, soid.oid.name.c_str(), soid.snap.val,
		   op.watch.cookie, op.watch.op);
	if (!obs.exists) {
	  result = -ENOENT;
	  break;
	}
        uint64_t cookie = op.watch.cookie;
        entity_name_t entity = ctx->reqid.name;
	ObjectContextRef obc = ctx->obc;

	dout(10) << "watch " << ceph_osd_watch_op_name(op.watch.op)
		 << ": ctx->obc=" << (void *)obc.get() << " cookie=" << cookie
		 << " oi.version=" << oi.version.version << " ctx->at_version=" << ctx->at_version << dendl;
	dout(10) << "watch: oi.user_version=" << oi.user_version<< dendl;
	dout(10) << "watch: peer_addr="
	  << ctx->op->get_req()->get_connection()->get_peer_addr() << dendl;

	watch_info_t w(cookie, cct->_conf->osd_client_watch_timeout,
	  ctx->op->get_req()->get_connection()->get_peer_addr());
	if (op.watch.op == CEPH_OSD_WATCH_OP_WATCH ||
	    op.watch.op == CEPH_OSD_WATCH_OP_LEGACY_WATCH) {
	  if (oi.watchers.count(make_pair(cookie, entity))) {
	    dout(10) << " found existing watch " << w << " by " << entity << dendl;
	  } else {
	    dout(10) << " registered new watch " << w << " by " << entity << dendl;
	    oi.watchers[make_pair(cookie, entity)] = w;
	    t->nop();  // make sure update the object_info on disk!
	  }
	  bool will_ping = (op.watch.op == CEPH_OSD_WATCH_OP_WATCH);
	  ctx->watch_connects.push_back(make_pair(w, will_ping));
        } else if (op.watch.op == CEPH_OSD_WATCH_OP_RECONNECT) {
	  if (!oi.watchers.count(make_pair(cookie, entity))) {
	    result = -ENOTCONN;
	    break;
	  }
	  dout(10) << " found existing watch " << w << " by " << entity << dendl;
	  ctx->watch_connects.push_back(make_pair(w, true));
        } else if (op.watch.op == CEPH_OSD_WATCH_OP_PING) {
	  if (!oi.watchers.count(make_pair(cookie, entity))) {
	    result = -ENOTCONN;
	    break;
	  }
	  map<pair<uint64_t,entity_name_t>,WatchRef>::iterator p =
	    obc->watchers.find(make_pair(cookie, entity));
	  if (p == obc->watchers.end() ||
	      !p->second->is_connected()) {
	    // client needs to reconnect
	    result = -ETIMEDOUT;
	    break;
	  }
	  dout(10) << " found existing watch " << w << " by " << entity << dendl;
	  p->second->got_ping(ceph_clock_now(NULL));
	  result = 0;
        } else if (op.watch.op == CEPH_OSD_WATCH_OP_UNWATCH) {
	  map<pair<uint64_t, entity_name_t>, watch_info_t>::iterator oi_iter =
	    oi.watchers.find(make_pair(cookie, entity));
	  if (oi_iter != oi.watchers.end()) {
	    dout(10) << " removed watch " << oi_iter->second << " by "
		     << entity << dendl;
            oi.watchers.erase(oi_iter);
	    t->nop();  // update oi on disk
	    ctx->watch_disconnects.push_back(
	      OpContext::watch_disconnect_t(cookie, entity, false));
	  } else {
	    dout(10) << " can't remove: no watch by " << entity << dendl;
	  }
        }
      }
      break;


      // -- object attrs --
      
    case CEPH_OSD_OP_SETXATTR:
      ++ctx->num_write;
      {
	if (cct->_conf->osd_max_attr_size > 0 &&
	    op.xattr.value_len > cct->_conf->osd_max_attr_size) {
	  tracepoint(osd, do_osd_op_pre_setxattr, soid.oid.name.c_str(), soid.snap.val, "???");
	  result = -EFBIG;
	  break;
	}
	unsigned max_name_len = MIN(osd->store->get_max_attr_name_length(),
				    cct->_conf->osd_max_attr_name_len);
	if (op.xattr.name_len > max_name_len) {
	  result = -ENAMETOOLONG;
	  break;
	}
	if (maybe_create_new_object(ctx)) {
	  ctx->mod_desc.create();
	  t->touch(soid);
	}
	string aname;
	bp.copy(op.xattr.name_len, aname);
	tracepoint(osd, do_osd_op_pre_setxattr, soid.oid.name.c_str(), soid.snap.val, aname.c_str());
	string name = "_" + aname;
	if (pool.info.require_rollback()) {
	  map<string, boost::optional<bufferlist> > to_set;
	  bufferlist old;
	  int r = getattr_maybe_cache(ctx->obc, name, &old);
	  if (r == 0) {
	    to_set[name] = old;
	  } else {
	    to_set[name];
	  }
	  ctx->mod_desc.setattrs(to_set);
	} else {
	  ctx->mod_desc.mark_unrollbackable();
	}
	bufferlist bl;
	bp.copy(op.xattr.value_len, bl);
	setattr_maybe_cache(ctx->obc, ctx, t, name, bl);
 	ctx->delta_stats.num_wr++;
      }
      break;

    case CEPH_OSD_OP_RMXATTR:
      ++ctx->num_write;
      {
	string aname;
	bp.copy(op.xattr.name_len, aname);
	tracepoint(osd, do_osd_op_pre_rmxattr, soid.oid.name.c_str(), soid.snap.val, aname.c_str());
	string name = "_" + aname;
	if (pool.info.require_rollback()) {
	  map<string, boost::optional<bufferlist> > to_set;
	  bufferlist old;
	  int r = getattr_maybe_cache(ctx->obc, name, &old);
	  if (r == 0) {
	    to_set[name] = old;
	  } else {
	    to_set[name];
	  }
	  ctx->mod_desc.setattrs(to_set);
	} else {
	  ctx->mod_desc.mark_unrollbackable();
	}
	rmattr_maybe_cache(ctx->obc, ctx, t, name);
 	ctx->delta_stats.num_wr++;
      }
      break;
    

      // -- fancy writers --
    case CEPH_OSD_OP_APPEND:
      {
	tracepoint(osd, do_osd_op_pre_append, soid.oid.name.c_str(), soid.snap.val, oi.size, oi.truncate_seq, op.extent.offset, op.extent.length, op.extent.truncate_size, op.extent.truncate_seq);
	// just do it inline; this works because we are happy to execute
	// fancy op on replicas as well.
	vector<OSDOp> nops(1);
	OSDOp& newop = nops[0];
	newop.op.op = CEPH_OSD_OP_WRITE;
	newop.op.extent.offset = oi.size;
	newop.op.extent.length = op.extent.length;
	newop.op.extent.truncate_seq = oi.truncate_seq;
        newop.indata = osd_op.indata;
	result = do_osd_ops(ctx, nops);
	osd_op.outdata.claim(newop.outdata);
      }
      break;

    case CEPH_OSD_OP_STARTSYNC:
      tracepoint(osd, do_osd_op_pre_startsync, soid.oid.name.c_str(), soid.snap.val);
      t->nop();
      break;


      // -- trivial map --
    case CEPH_OSD_OP_TMAPGET:
      tracepoint(osd, do_osd_op_pre_tmapget, soid.oid.name.c_str(), soid.snap.val);
      if (pool.info.require_rollback()) {
	result = -EOPNOTSUPP;
	break;
      }
      ++ctx->num_read;
      {
	vector<OSDOp> nops(1);
	OSDOp& newop = nops[0];
	newop.op.op = CEPH_OSD_OP_SYNC_READ;
	newop.op.extent.offset = 0;
	newop.op.extent.length = 0;
	do_osd_ops(ctx, nops);
	osd_op.outdata.claim(newop.outdata);
      }
      break;

    case CEPH_OSD_OP_TMAPPUT:
      tracepoint(osd, do_osd_op_pre_tmapput, soid.oid.name.c_str(), soid.snap.val);
      if (pool.info.require_rollback()) {
	result = -EOPNOTSUPP;
	break;
      }
      ++ctx->num_write;
      {
	//_dout_lock.Lock();
	//osd_op.data.hexdump(*_dout);
	//_dout_lock.Unlock();

	// verify sort order
	bool unsorted = false;
	if (true) {
	  bufferlist header;
	  ::decode(header, bp);
	  uint32_t n;
	  ::decode(n, bp);
	  string last_key;
	  while (n--) {
	    string key;
	    ::decode(key, bp);
	    dout(10) << "tmapput key " << key << dendl;
	    bufferlist val;
	    ::decode(val, bp);
	    if (key < last_key) {
	      dout(10) << "TMAPPUT is unordered; resorting" << dendl;
	      unsorted = true;
	      break;
	    }
	    last_key = key;
	  }
	}

	// write it
	vector<OSDOp> nops(1);
	OSDOp& newop = nops[0];
	newop.op.op = CEPH_OSD_OP_WRITEFULL;
	newop.op.extent.offset = 0;
	newop.op.extent.length = osd_op.indata.length();
	newop.indata = osd_op.indata;

	if (unsorted) {
	  bp = osd_op.indata.begin();
	  bufferlist header;
	  map<string, bufferlist> m;
	  ::decode(header, bp);
	  ::decode(m, bp);
	  assert(bp.end());
	  bufferlist newbl;
	  ::encode(header, newbl);
	  ::encode(m, newbl);
	  newop.indata = newbl;
	}
	do_osd_ops(ctx, nops);
      }
      break;

    case CEPH_OSD_OP_TMAPUP:
      tracepoint(osd, do_osd_op_pre_tmapup, soid.oid.name.c_str(), soid.snap.val);
      if (pool.info.require_rollback()) {
	result = -EOPNOTSUPP;
	break;
      }
      ++ctx->num_write;
      result = do_tmapup(ctx, bp, osd_op);
      break;

    case CEPH_OSD_OP_TMAP2OMAP:
      ++ctx->num_write;
      tracepoint(osd, do_osd_op_pre_tmap2omap, soid.oid.name.c_str(), soid.snap.val);
      result = do_tmap2omap(ctx, op.tmap2omap.flags);
      break;

      // OMAP Read ops
    case CEPH_OSD_OP_OMAPGETKEYS:
      ++ctx->num_read;
      {
	string start_after;
	uint64_t max_return;
	try {
	  ::decode(start_after, bp);
	  ::decode(max_return, bp);
	}
	catch (buffer::error& e) {
	  result = -EINVAL;
	  tracepoint(osd, do_osd_op_pre_omapgetkeys, soid.oid.name.c_str(), soid.snap.val, "???", 0);
	  goto fail;
	}
	tracepoint(osd, do_osd_op_pre_omapgetkeys, soid.oid.name.c_str(), soid.snap.val, start_after.c_str(), max_return);
	set<string> out_set;

	if (!pool.info.require_rollback()) {
	  ObjectMap::ObjectMapIterator iter = osd->store->get_omap_iterator(
	    coll, soid
	    );
	  assert(iter);
	  iter->upper_bound(start_after);
	  for (uint64_t i = 0;
	       i < max_return && iter->valid();
	       ++i, iter->next()) {
	    out_set.insert(iter->key());
	  }
	} // else return empty out_set
	::encode(out_set, osd_op.outdata);
	ctx->delta_stats.num_rd_kb += SHIFT_ROUND_UP(osd_op.outdata.length(), 10);
	ctx->delta_stats.num_rd++;
      }
      break;

    case CEPH_OSD_OP_OMAPGETVALS:
      ++ctx->num_read;
      {
	string start_after;
	uint64_t max_return;
	string filter_prefix;
	try {
	  ::decode(start_after, bp);
	  ::decode(max_return, bp);
	  ::decode(filter_prefix, bp);
	}
	catch (buffer::error& e) {
	  result = -EINVAL;
	  tracepoint(osd, do_osd_op_pre_omapgetvals, soid.oid.name.c_str(), soid.snap.val, "???", 0, "???");
	  goto fail;
	}
	tracepoint(osd, do_osd_op_pre_omapgetvals, soid.oid.name.c_str(), soid.snap.val, start_after.c_str(), max_return, filter_prefix.c_str());
	map<string, bufferlist> out_set;

	if (!pool.info.require_rollback()) {
	  ObjectMap::ObjectMapIterator iter = osd->store->get_omap_iterator(
	    coll, soid
	    );
          if (!iter) {
            result = -ENOENT;
            goto fail;
          }
	  iter->upper_bound(start_after);
	  if (filter_prefix > start_after) iter->lower_bound(filter_prefix);
	  for (uint64_t i = 0;
	       i < max_return && iter->valid() &&
		 iter->key().substr(0, filter_prefix.size()) == filter_prefix;
	       ++i, iter->next()) {
	    dout(20) << "Found key " << iter->key() << dendl;
	    out_set.insert(make_pair(iter->key(), iter->value()));
	  }
	} // else return empty out_set
	::encode(out_set, osd_op.outdata);
	ctx->delta_stats.num_rd_kb += SHIFT_ROUND_UP(osd_op.outdata.length(), 10);
	ctx->delta_stats.num_rd++;
      }
      break;

    case CEPH_OSD_OP_OMAPGETHEADER:
      tracepoint(osd, do_osd_op_pre_omapgetheader, soid.oid.name.c_str(), soid.snap.val);
      if (pool.info.require_rollback()) {
	// return empty header
	break;
      }
      ++ctx->num_read;
      {
	osd->store->omap_get_header(coll, soid, &osd_op.outdata);
	ctx->delta_stats.num_rd_kb += SHIFT_ROUND_UP(osd_op.outdata.length(), 10);
	ctx->delta_stats.num_rd++;
      }
      break;

    case CEPH_OSD_OP_OMAPGETVALSBYKEYS:
      ++ctx->num_read;
      {
	set<string> keys_to_get;
	try {
	  ::decode(keys_to_get, bp);
	}
	catch (buffer::error& e) {
	  result = -EINVAL;
	  tracepoint(osd, do_osd_op_pre_omapgetvalsbykeys, soid.oid.name.c_str(), soid.snap.val, "???");
	  goto fail;
	}
	tracepoint(osd, do_osd_op_pre_omapgetvalsbykeys, soid.oid.name.c_str(), soid.snap.val, list_entries(keys_to_get).c_str());
	map<string, bufferlist> out;
	if (!pool.info.require_rollback()) {
	  osd->store->omap_get_values(coll, soid, keys_to_get, &out);
	} // else return empty omap entries
	::encode(out, osd_op.outdata);
	ctx->delta_stats.num_rd_kb += SHIFT_ROUND_UP(osd_op.outdata.length(), 10);
	ctx->delta_stats.num_rd++;
      }
      break;

    case CEPH_OSD_OP_OMAP_CMP:
      ++ctx->num_read;
      {
	if (!obs.exists || oi.is_whiteout()) {
	  result = -ENOENT;
	  tracepoint(osd, do_osd_op_pre_omap_cmp, soid.oid.name.c_str(), soid.snap.val, "???");
	  break;
	}
	map<string, pair<bufferlist, int> > assertions;
	try {
	  ::decode(assertions, bp);
	}
	catch (buffer::error& e) {
	  result = -EINVAL;
	  tracepoint(osd, do_osd_op_pre_omap_cmp, soid.oid.name.c_str(), soid.snap.val, "???");
	  goto fail;
	}
	tracepoint(osd, do_osd_op_pre_omap_cmp, soid.oid.name.c_str(), soid.snap.val, list_keys(assertions).c_str());
	
	map<string, bufferlist> out;

	if (!pool.info.require_rollback()) {
	  set<string> to_get;
	  for (map<string, pair<bufferlist, int> >::iterator i = assertions.begin();
	       i != assertions.end();
	       ++i)
	    to_get.insert(i->first);
	  int r = osd->store->omap_get_values(coll, soid, to_get, &out);
	  if (r < 0) {
	    result = r;
	    break;
	  }
	} // else leave out empty

	//Should set num_rd_kb based on encode length of map
	ctx->delta_stats.num_rd++;

	int r = 0;
	bufferlist empty;
	for (map<string, pair<bufferlist, int> >::iterator i = assertions.begin();
	     i != assertions.end();
	     ++i) {
	  bufferlist &bl = out.count(i->first) ? 
	    out[i->first] : empty;
	  switch (i->second.second) {
	  case CEPH_OSD_CMPXATTR_OP_EQ:
	    if (!(bl == i->second.first)) {
	      r = -ECANCELED;
	    }
	    break;
	  case CEPH_OSD_CMPXATTR_OP_LT:
	    if (!(bl < i->second.first)) {
	      r = -ECANCELED;
	    }
	    break;
	  case CEPH_OSD_CMPXATTR_OP_GT:
	    if (!(bl > i->second.first)) {
	      r = -ECANCELED;
	    }
	    break;
	  default:
	    r = -EINVAL;
	    break;
	  }
	  if (r < 0)
	    break;
	}
	if (r < 0) {
	  result = r;
	}
      }
      break;

      // OMAP Write ops
    case CEPH_OSD_OP_OMAPSETVALS:
      if (pool.info.require_rollback()) {
	result = -EOPNOTSUPP;
	tracepoint(osd, do_osd_op_pre_omapsetvals, soid.oid.name.c_str(), soid.snap.val, "???");
	break;
      }
      ctx->mod_desc.mark_unrollbackable();
      ++ctx->num_write;
      {
	if (maybe_create_new_object(ctx)) {
	  t->touch(soid);
	}
	map<string, bufferlist> to_set;
	try {
	  ::decode(to_set, bp);
	}
	catch (buffer::error& e) {
	  result = -EINVAL;
	  tracepoint(osd, do_osd_op_pre_omapsetvals, soid.oid.name.c_str(), soid.snap.val, "???");
	  goto fail;
	}
	tracepoint(osd, do_osd_op_pre_omapsetvals, soid.oid.name.c_str(), soid.snap.val, list_keys(to_set).c_str());
	dout(20) << "setting vals: " << dendl;
	for (map<string, bufferlist>::iterator i = to_set.begin();
	     i != to_set.end();
	     ++i) {
	  dout(20) << "\t" << i->first << dendl;
	}
	t->omap_setkeys(soid, to_set);
	ctx->delta_stats.num_wr++;
      }
      obs.oi.set_flag(object_info_t::FLAG_OMAP);
      obs.oi.clear_omap_digest();
      break;

    case CEPH_OSD_OP_OMAPSETHEADER:
      tracepoint(osd, do_osd_op_pre_omapsetheader, soid.oid.name.c_str(), soid.snap.val);
      if (pool.info.require_rollback()) {
	result = -EOPNOTSUPP;
	break;
      }
      ctx->mod_desc.mark_unrollbackable();
      ++ctx->num_write;
      {
	if (maybe_create_new_object(ctx)) {
	  t->touch(soid);
	} else {
	  obs.oi.clear_omap_digest();
	}
	t->omap_setheader(soid, osd_op.indata);
	ctx->delta_stats.num_wr++;
      }
      obs.oi.set_flag(object_info_t::FLAG_OMAP);
      obs.oi.clear_omap_digest();
      break;

    case CEPH_OSD_OP_OMAPCLEAR:
      tracepoint(osd, do_osd_op_pre_omapclear, soid.oid.name.c_str(), soid.snap.val);
      if (pool.info.require_rollback()) {
	result = -EOPNOTSUPP;
	break;
      }
      ctx->mod_desc.mark_unrollbackable();
      ++ctx->num_write;
      {
	if (!obs.exists || oi.is_whiteout()) {
	  result = -ENOENT;
	  break;
	}
	t->touch(soid);
	t->omap_clear(soid);
	ctx->delta_stats.num_wr++;
      }
      obs.oi.set_flag(object_info_t::FLAG_OMAP);
      obs.oi.set_omap_digest(-1);
      break;

    case CEPH_OSD_OP_OMAPRMKEYS:
      if (pool.info.require_rollback()) {
	result = -EOPNOTSUPP;
	tracepoint(osd, do_osd_op_pre_omaprmkeys, soid.oid.name.c_str(), soid.snap.val, "???");
	break;
      }
      ctx->mod_desc.mark_unrollbackable();
      ++ctx->num_write;
      {
	if (!obs.exists || oi.is_whiteout()) {
	  result = -ENOENT;
	  tracepoint(osd, do_osd_op_pre_omaprmkeys, soid.oid.name.c_str(), soid.snap.val, "???");
	  break;
	}
	t->touch(soid);
	set<string> to_rm;
	try {
	  ::decode(to_rm, bp);
	}
	catch (buffer::error& e) {
	  result = -EINVAL;
	  tracepoint(osd, do_osd_op_pre_omaprmkeys, soid.oid.name.c_str(), soid.snap.val, "???");
	  goto fail;
	}
	tracepoint(osd, do_osd_op_pre_omaprmkeys, soid.oid.name.c_str(), soid.snap.val, list_entries(to_rm).c_str());
	t->omap_rmkeys(soid, to_rm);
	ctx->delta_stats.num_wr++;
      }
      obs.oi.set_flag(object_info_t::FLAG_OMAP);
      obs.oi.clear_omap_digest();
      break;

    case CEPH_OSD_OP_COPY_GET_CLASSIC:
      ++ctx->num_read;
      tracepoint(osd, do_osd_op_pre_copy_get_classic, soid.oid.name.c_str(), soid.snap.val);
      result = fill_in_copy_get(ctx, bp, osd_op, ctx->obc, true);
      if (result == -EINVAL)
	goto fail;
      break;

    case CEPH_OSD_OP_COPY_GET:
      ++ctx->num_read;
      tracepoint(osd, do_osd_op_pre_copy_get, soid.oid.name.c_str(), soid.snap.val);
      result = fill_in_copy_get(ctx, bp, osd_op, ctx->obc, false);
      if (result == -EINVAL)
	goto fail;
      break;

    case CEPH_OSD_OP_COPY_FROM:
      ++ctx->num_write;
      {
	object_t src_name;
	object_locator_t src_oloc;
	snapid_t src_snapid = (uint64_t)op.copy_from.snapid;
	version_t src_version = op.copy_from.src_version;
	try {
	  ::decode(src_name, bp);
	  ::decode(src_oloc, bp);
	}
	catch (buffer::error& e) {
	  result = -EINVAL;
	  tracepoint(osd,
		     do_osd_op_pre_copy_from,
		     soid.oid.name.c_str(),
		     soid.snap.val,
		     "???",
		     0,
		     "???",
		     "???",
		     0,
		     src_snapid,
		     src_version);
	  goto fail;
	}
	tracepoint(osd,
		   do_osd_op_pre_copy_from,
		   soid.oid.name.c_str(),
		   soid.snap.val,
		   src_name.name.c_str(),
		   src_oloc.pool,
		   src_oloc.key.c_str(),
		   src_oloc.nspace.c_str(),
		   src_oloc.hash,
		   src_snapid,
		   src_version);
	if (!ctx->copy_cb) {
	  // start
	  pg_t raw_pg;
	  get_osdmap()->object_locator_to_pg(src_name, src_oloc, raw_pg);
	  hobject_t src(src_name, src_oloc.key, src_snapid,
			raw_pg.ps(), raw_pg.pool(),
			src_oloc.nspace);
	  if (src == soid) {
	    dout(20) << " copy from self is invalid" << dendl;
	    result = -EINVAL;
	    break;
	  }
	  CopyFromCallback *cb = new CopyFromCallback(ctx);
	  ctx->copy_cb = cb;
	  start_copy(cb, ctx->obc, src, src_oloc, src_version,
		     op.copy_from.flags,
		     false);
	  result = -EINPROGRESS;
	} else {
	  // finish
	  assert(ctx->copy_cb->get_result() >= 0);
	  finish_copyfrom(ctx);
	  result = 0;
	}
      }
      break;

    default:
      tracepoint(osd, do_osd_op_pre_unknown, soid.oid.name.c_str(), soid.snap.val, op.op, ceph_osd_op_name(op.op));
      dout(1) << "unrecognized osd op " << op.op
	      << " " << ceph_osd_op_name(op.op)
	      << dendl;
      result = -EOPNOTSUPP;
    }

  fail:
    osd_op.rval = result;
    tracepoint(osd, do_osd_op_post, soid.oid.name.c_str(), soid.snap.val, op.op, ceph_osd_op_name(op.op), op.flags, result);
    if (result < 0 && (op.flags & CEPH_OSD_OP_FLAG_FAILOK))
      result = 0;

    if (result < 0)
      break;
  }
  return result;
}

int ReplicatedPG::_get_tmap(OpContext *ctx, bufferlist *header, bufferlist *vals)
{
  if (ctx->new_obs.oi.size == 0) {
    dout(20) << "unable to get tmap for zero sized " << ctx->new_obs.oi.soid << dendl;
    return -ENODATA;
  }
  vector<OSDOp> nops(1);
  OSDOp &newop = nops[0];
  newop.op.op = CEPH_OSD_OP_TMAPGET;
  do_osd_ops(ctx, nops);
  try {
    bufferlist::iterator i = newop.outdata.begin();
    ::decode(*header, i);
    (*vals).substr_of(newop.outdata, i.get_off(), i.get_remaining());
  } catch (...) {
    dout(20) << "unsuccessful at decoding tmap for " << ctx->new_obs.oi.soid
	     << dendl;
    return -EINVAL;
  }
  dout(20) << "successful at decoding tmap for " << ctx->new_obs.oi.soid
	   << dendl;
  return 0;
}

int ReplicatedPG::_verify_no_head_clones(const hobject_t& soid,
					const SnapSet& ss)
{
  // verify that all clones have been evicted
  dout(20) << __func__ << " verifying clones are absent "
	   << ss << dendl;
  for (vector<snapid_t>::const_iterator p = ss.clones.begin();
       p != ss.clones.end();
       ++p) {
    hobject_t clone_oid = soid;
    clone_oid.snap = *p;
    if (is_missing_object(clone_oid))
      return -EBUSY;
    ObjectContextRef clone_obc = get_object_context(clone_oid, false);
    if (clone_obc && clone_obc->obs.exists) {
      dout(10) << __func__ << " cannot evict head before clone "
	       << clone_oid << dendl;
      return -EBUSY;
    }
    if (copy_ops.count(clone_oid)) {
      dout(10) << __func__ << " cannot evict head, pending promote on clone "
	       << clone_oid << dendl;
      return -EBUSY;
    }
  }
  return 0;
}

inline int ReplicatedPG::_delete_oid(OpContext *ctx, bool no_whiteout)
{
  SnapSet& snapset = ctx->new_snapset;
  ObjectState& obs = ctx->new_obs;
  object_info_t& oi = obs.oi;
  const hobject_t& soid = oi.soid;
  PGBackend::PGTransaction* t = ctx->op_t;

  if (!obs.exists || (obs.oi.is_whiteout() && !no_whiteout))
    return -ENOENT;

  if (pool.info.require_rollback()) {
    if (ctx->mod_desc.rmobject(ctx->at_version.version)) {
      t->stash(soid, ctx->at_version.version);
    } else {
      t->remove(soid);
    }
    map<string, bufferlist> new_attrs;
    replace_cached_attrs(ctx, ctx->obc, new_attrs);
  } else {
    ctx->mod_desc.mark_unrollbackable();
    t->remove(soid);
  }

  if (oi.size > 0) {
    interval_set<uint64_t> ch;
    ch.insert(0, oi.size);
    ctx->modified_ranges.union_of(ch);
  }

  ctx->delta_stats.num_wr++;
  if (soid.is_snap()) {
    assert(ctx->obc->ssc->snapset.clone_overlap.count(soid.snap));
    ctx->delta_stats.num_bytes -= ctx->obc->ssc->snapset.get_clone_bytes(soid.snap);
  } else {
    ctx->delta_stats.num_bytes -= oi.size;
  }
  oi.size = 0;
  oi.new_object();

  // disconnect all watchers
  for (map<pair<uint64_t, entity_name_t>, watch_info_t>::iterator p =
	 oi.watchers.begin();
       p != oi.watchers.end();
       ++p) {
    dout(20) << __func__ << " will disconnect watcher " << p->first << dendl;
    ctx->watch_disconnects.push_back(
      OpContext::watch_disconnect_t(p->first.first, p->first.second, true));
  }
  oi.watchers.clear();

  // cache: cache: set whiteout on delete?
  if (pool.info.cache_mode != pg_pool_t::CACHEMODE_NONE && !no_whiteout) {
    dout(20) << __func__ << " setting whiteout on " << soid << dendl;
    oi.set_flag(object_info_t::FLAG_WHITEOUT);
    ctx->delta_stats.num_whiteouts++;
    t->touch(soid);
    osd->logger->inc(l_osd_tier_whiteout);
    return 0;
  }

  ctx->delta_stats.num_objects--;
  if (soid.is_snap())
    ctx->delta_stats.num_object_clones--;
  if (oi.is_whiteout()) {
    dout(20) << __func__ << " deleting whiteout on " << soid << dendl;
    ctx->delta_stats.num_whiteouts--;
  }
  if (soid.is_head())
    snapset.head_exists = false;
  obs.exists = false;
  return 0;
}

int ReplicatedPG::_rollback_to(OpContext *ctx, ceph_osd_op& op)
{
  SnapSet& snapset = ctx->new_snapset;
  ObjectState& obs = ctx->new_obs;
  object_info_t& oi = obs.oi;
  const hobject_t& soid = oi.soid;
  PGBackend::PGTransaction* t = ctx->op_t;
  snapid_t snapid = (uint64_t)op.snap.snapid;
  hobject_t missing_oid;

  dout(10) << "_rollback_to " << soid << " snapid " << snapid << dendl;

  ObjectContextRef rollback_to;
  int ret = find_object_context(
    hobject_t(soid.oid, soid.get_key(), snapid, soid.get_hash(), info.pgid.pool(),
	      soid.get_namespace()),
    &rollback_to, false, false, &missing_oid);
  if (ret == -EAGAIN) {
    /* clone must be missing */
    assert(is_missing_object(missing_oid));
    dout(20) << "_rollback_to attempted to roll back to a missing object "
	     << missing_oid << " (requested snapid: ) " << snapid << dendl;
    wait_for_unreadable_object(missing_oid, ctx->op);
    return ret;
  }
  if (maybe_handle_cache(ctx->op, true, rollback_to, ret, missing_oid, true)) {
    // promoting the rollback src, presumably
    return -EAGAIN;
  }
  if (ret == -ENOENT || (rollback_to && rollback_to->obs.oi.is_whiteout())) {
    // there's no snapshot here, or there's no object.
    // if there's no snapshot, we delete the object; otherwise, do nothing.
    dout(20) << "_rollback_to deleting head on " << soid.oid
	     << " because got ENOENT|whiteout on find_object_context" << dendl;
    if (ctx->obc->obs.oi.watchers.size()) {
      // Cannot delete an object with watchers
      ret = -EBUSY;
    } else {
      _delete_oid(ctx, false);
      ret = 0;
    }
  } else if (ret) {
    // ummm....huh? It *can't* return anything else at time of writing.
    assert(0 == "unexpected error code in _rollback_to");
  } else { //we got our context, let's use it to do the rollback!
    hobject_t& rollback_to_sobject = rollback_to->obs.oi.soid;
    if (is_degraded_or_backfilling_object(rollback_to_sobject)) {
      dout(20) << "_rollback_to attempted to roll back to a degraded object "
	       << rollback_to_sobject << " (requested snapid: ) " << snapid << dendl;
      wait_for_degraded_object(rollback_to_sobject, ctx->op);
      ret = -EAGAIN;
    } else if (rollback_to->obs.oi.soid.snap == CEPH_NOSNAP) {
      // rolling back to the head; we just need to clone it.
      ctx->modify = true;
    } else {
      /* 1) Delete current head
       * 2) Clone correct snapshot into head
       * 3) Calculate clone_overlaps by following overlaps
       *    forward from rollback snapshot */
      dout(10) << "_rollback_to deleting " << soid.oid
	       << " and rolling back to old snap" << dendl;

      if (pool.info.require_rollback()) {
	if (obs.exists) {
	  if (ctx->mod_desc.rmobject(ctx->at_version.version)) {
	    t->stash(soid, ctx->at_version.version);
	  } else {
	    t->remove(soid);
	  }
	}
	replace_cached_attrs(ctx, ctx->obc, rollback_to->attr_cache);
      } else {
	if (obs.exists) {
	  ctx->mod_desc.mark_unrollbackable();
	  t->remove(soid);
	}
      }
      ctx->mod_desc.create();
      t->clone(rollback_to_sobject, soid);
      snapset.head_exists = true;

      map<snapid_t, interval_set<uint64_t> >::iterator iter =
	snapset.clone_overlap.lower_bound(snapid);
      interval_set<uint64_t> overlaps = iter->second;
      assert(iter != snapset.clone_overlap.end());
      for ( ;
	    iter != snapset.clone_overlap.end();
	    ++iter)
	overlaps.intersection_of(iter->second);

      if (obs.oi.size > 0) {
	interval_set<uint64_t> modified;
	modified.insert(0, obs.oi.size);
	overlaps.intersection_of(modified);
	modified.subtract(overlaps);
	ctx->modified_ranges.union_of(modified);
      }

      // Adjust the cached objectcontext
      maybe_create_new_object(ctx);
      ctx->delta_stats.num_bytes -= obs.oi.size;
      ctx->delta_stats.num_bytes += rollback_to->obs.oi.size;
      obs.oi.size = rollback_to->obs.oi.size;
      if (rollback_to->obs.oi.is_data_digest())
	obs.oi.set_data_digest(rollback_to->obs.oi.data_digest);
      else
	obs.oi.clear_data_digest();
      if (rollback_to->obs.oi.is_omap_digest())
	obs.oi.set_omap_digest(rollback_to->obs.oi.omap_digest);
      else
	obs.oi.clear_omap_digest();
      snapset.head_exists = true;
    }
  }
  return ret;
}

void ReplicatedPG::_make_clone(
  OpContext *ctx,
  PGBackend::PGTransaction* t,
  ObjectContextRef obc,
  const hobject_t& head, const hobject_t& coid,
  object_info_t *poi)
{
  bufferlist bv;
  ::encode(*poi, bv);

  t->clone(head, coid);
  setattr_maybe_cache(obc, ctx, t, OI_ATTR, bv);
  rmattr_maybe_cache(obc, ctx, t, SS_ATTR);
}

void ReplicatedPG::make_writeable(OpContext *ctx)
{
  const hobject_t& soid = ctx->obs->oi.soid;
  SnapContext& snapc = ctx->snapc;

  // clone?
  assert(soid.snap == CEPH_NOSNAP);
  dout(20) << "make_writeable " << soid << " snapset=" << ctx->snapset
	   << "  snapc=" << snapc << dendl;
  
  bool was_dirty = ctx->obc->obs.oi.is_dirty();
  if (ctx->new_obs.exists) {
    // we will mark the object dirty
    if (ctx->undirty && was_dirty) {
      dout(20) << " clearing DIRTY flag" << dendl;
      assert(ctx->new_obs.oi.is_dirty());
      ctx->new_obs.oi.clear_flag(object_info_t::FLAG_DIRTY);
      --ctx->delta_stats.num_objects_dirty;
      osd->logger->inc(l_osd_tier_clean);
    } else if (!was_dirty && !ctx->undirty) {
      dout(20) << " setting DIRTY flag" << dendl;
      ctx->new_obs.oi.set_flag(object_info_t::FLAG_DIRTY);
      ++ctx->delta_stats.num_objects_dirty;
      osd->logger->inc(l_osd_tier_dirty);
    }
  } else {
    if (was_dirty) {
      dout(20) << " deletion, decrementing num_dirty and clearing flag" << dendl;
      ctx->new_obs.oi.clear_flag(object_info_t::FLAG_DIRTY);
      --ctx->delta_stats.num_objects_dirty;
    }
  }

  if ((ctx->new_obs.exists &&
       ctx->new_obs.oi.is_omap()) &&
      (!ctx->obc->obs.exists ||
       !ctx->obc->obs.oi.is_omap())) {
    ++ctx->delta_stats.num_objects_omap;
  }
  if ((!ctx->new_obs.exists ||
       !ctx->new_obs.oi.is_omap()) &&
      (ctx->obc->obs.exists &&
       ctx->obc->obs.oi.is_omap())) {
    --ctx->delta_stats.num_objects_omap;
  }

  // use newer snapc?
  if (ctx->new_snapset.seq > snapc.seq) {
    snapc.seq = ctx->new_snapset.seq;
    snapc.snaps = ctx->new_snapset.snaps;
    dout(10) << " using newer snapc " << snapc << dendl;
  }

  if (ctx->obs->exists)
    filter_snapc(snapc.snaps);
  
  if ((ctx->obs->exists && !ctx->obs->oi.is_whiteout()) && // head exist(ed)
      snapc.snaps.size() &&                 // there are snaps
      !ctx->cache_evict &&
      snapc.snaps[0] > ctx->new_snapset.seq) {  // existing object is old
    // clone
    hobject_t coid = soid;
    coid.snap = snapc.seq;
    
    unsigned l;
    for (l=1; l<snapc.snaps.size() && snapc.snaps[l] > ctx->new_snapset.seq; l++) ;
    
    vector<snapid_t> snaps(l);
    for (unsigned i=0; i<l; i++)
      snaps[i] = snapc.snaps[i];
    
    // prepare clone
    object_info_t static_snap_oi(coid);
    object_info_t *snap_oi;
    if (is_primary()) {
      ctx->clone_obc = object_contexts.lookup_or_create(static_snap_oi.soid);
      ctx->clone_obc->destructor_callback = new C_PG_ObjectContext(this, ctx->clone_obc.get());
      ctx->clone_obc->obs.oi = static_snap_oi;
      ctx->clone_obc->obs.exists = true;
      ctx->clone_obc->ssc = ctx->obc->ssc;
      ctx->clone_obc->ssc->ref++;
      if (pool.info.require_rollback())
	ctx->clone_obc->attr_cache = ctx->obc->attr_cache;
      snap_oi = &ctx->clone_obc->obs.oi;
      bool got = ctx->clone_obc->get_write_greedy(ctx->op);
      assert(got);
      dout(20) << " got greedy write on clone_obc " << *ctx->clone_obc << dendl;
    } else {
      snap_oi = &static_snap_oi;
    }
    snap_oi->version = ctx->at_version;
    snap_oi->prior_version = ctx->obs->oi.version;
    snap_oi->copy_user_bits(ctx->obs->oi);
    snap_oi->snaps = snaps;
    if (was_dirty)
      snap_oi->set_flag(object_info_t::FLAG_DIRTY);

    // prepend transaction to op_t
    PGBackend::PGTransaction *t = pgbackend->get_transaction();
    _make_clone(ctx, t, ctx->clone_obc, soid, coid, snap_oi);
    t->append(ctx->op_t);
    delete ctx->op_t;
    ctx->op_t = t;
    
    ctx->delta_stats.num_objects++;
    if (snap_oi->is_dirty())
      ctx->delta_stats.num_objects_dirty++;
    if (snap_oi->is_whiteout()) {
      dout(20) << __func__ << " cloning whiteout on " << soid << " to " << coid << dendl;
      ctx->delta_stats.num_whiteouts++;
    }
    if (snap_oi->is_omap())
      ctx->delta_stats.num_objects_omap++;
    ctx->delta_stats.num_object_clones++;
    ctx->new_snapset.clones.push_back(coid.snap);
    ctx->new_snapset.clone_size[coid.snap] = ctx->obs->oi.size;

    // clone_overlap should contain an entry for each clone 
    // (an empty interval_set if there is no overlap)
    ctx->new_snapset.clone_overlap[coid.snap];
    if (ctx->obs->oi.size)
      ctx->new_snapset.clone_overlap[coid.snap].insert(0, ctx->obs->oi.size);
    
    // log clone
    dout(10) << " cloning v " << ctx->obs->oi.version
	     << " to " << coid << " v " << ctx->at_version
	     << " snaps=" << snaps << dendl;
    ctx->log.push_back(pg_log_entry_t(pg_log_entry_t::CLONE, coid, ctx->at_version,
				      ctx->obs->oi.version,
				      ctx->obs->oi.user_version,
				      osd_reqid_t(), ctx->new_obs.oi.mtime));
    ::encode(snaps, ctx->log.back().snaps);
    ctx->log.back().mod_desc.create();

    ctx->at_version.version++;
  }

  // update most recent clone_overlap and usage stats
  if (ctx->new_snapset.clones.size() > 0) {
    /* we need to check whether the most recent clone exists, if it's been evicted,
     * it's not included in the stats */
    hobject_t last_clone_oid = soid;
    last_clone_oid.snap = ctx->new_snapset.clone_overlap.rbegin()->first;
    if (is_present_clone(last_clone_oid)) {
      interval_set<uint64_t> &newest_overlap = ctx->new_snapset.clone_overlap.rbegin()->second;
      ctx->modified_ranges.intersection_of(newest_overlap);
      // modified_ranges is still in use by the clone
      add_interval_usage(ctx->modified_ranges, ctx->delta_stats);
      newest_overlap.subtract(ctx->modified_ranges);
    }
  }
  
  // update snapset with latest snap context
  ctx->new_snapset.seq = snapc.seq;
  ctx->new_snapset.snaps = snapc.snaps;
  ctx->new_snapset.head_exists = ctx->new_obs.exists;
  dout(20) << "make_writeable " << soid << " done, snapset=" << ctx->new_snapset << dendl;
}


void ReplicatedPG::write_update_size_and_usage(object_stat_sum_t& delta_stats, object_info_t& oi,
					       interval_set<uint64_t>& modified, uint64_t offset,
					       uint64_t length, bool count_bytes)
{
  interval_set<uint64_t> ch;
  if (length)
    ch.insert(offset, length);
  modified.union_of(ch);
  if (length && (offset + length > oi.size)) {
    uint64_t new_size = offset + length;
    delta_stats.num_bytes += new_size - oi.size;
    oi.size = new_size;
  }
  delta_stats.num_wr++;
  if (count_bytes)
    delta_stats.num_wr_kb += SHIFT_ROUND_UP(length, 10);
}

void ReplicatedPG::add_interval_usage(interval_set<uint64_t>& s, object_stat_sum_t& delta_stats)
{
  for (interval_set<uint64_t>::const_iterator p = s.begin(); p != s.end(); ++p) {
    delta_stats.num_bytes += p.get_len();
  }
}

void ReplicatedPG::do_osd_op_effects(OpContext *ctx, const ConnectionRef& conn)
{
  entity_name_t entity = ctx->reqid.name;
  dout(15) << "do_osd_op_effects " << entity << " con " << conn.get() << dendl;

  // disconnects first
  for (list<OpContext::watch_disconnect_t>::iterator i =
	 ctx->watch_disconnects.begin();
       i != ctx->watch_disconnects.end();
       ++i) {
    pair<uint64_t, entity_name_t> watcher(i->cookie, i->name);
    if (ctx->obc->watchers.count(watcher)) {
      WatchRef watch = ctx->obc->watchers[watcher];
      dout(10) << "do_osd_op_effects disconnect watcher " << watcher << dendl;
      ctx->obc->watchers.erase(watcher);
      watch->remove(i->send_disconnect);
    } else {
      dout(10) << "do_osd_op_effects disconnect failed to find watcher "
	       << watcher << dendl;
    }
  }

  if (!conn)
    return;
  boost::intrusive_ptr<OSD::Session> session((OSD::Session *)conn->get_priv());
  if (!session.get())
    return;
  session->put();  // get_priv() takes a ref, and so does the intrusive_ptr

  for (list<pair<watch_info_t,bool> >::iterator i = ctx->watch_connects.begin();
       i != ctx->watch_connects.end();
       ++i) {
    pair<uint64_t, entity_name_t> watcher(i->first.cookie, entity);
    dout(15) << "do_osd_op_effects applying watch connect on session "
	     << session.get() << " watcher " << watcher << dendl;
    WatchRef watch;
    if (ctx->obc->watchers.count(watcher)) {
      dout(15) << "do_osd_op_effects found existing watch watcher " << watcher
	       << dendl;
      watch = ctx->obc->watchers[watcher];
    } else {
      dout(15) << "do_osd_op_effects new watcher " << watcher
	       << dendl;
      watch = Watch::makeWatchRef(
	this, osd, ctx->obc, i->first.timeout_seconds,
	i->first.cookie, entity, conn->get_peer_addr());
      ctx->obc->watchers.insert(
	make_pair(
	  watcher,
	  watch));
    }
    watch->connect(conn, i->second);
  }

  for (list<notify_info_t>::iterator p = ctx->notifies.begin();
       p != ctx->notifies.end();
       ++p) {
    dout(10) << "do_osd_op_effects, notify " << *p << dendl;
    ConnectionRef conn(ctx->op->get_req()->get_connection());
    NotifyRef notif(
      Notify::makeNotifyRef(
	conn,
	ctx->reqid.name.num(),
	p->bl,
	p->timeout,
	p->cookie,
	osd->get_next_id(get_osdmap()->get_epoch()),
	ctx->obc->obs.oi.user_version,
	osd));
    for (map<pair<uint64_t, entity_name_t>, WatchRef>::iterator i =
	   ctx->obc->watchers.begin();
	 i != ctx->obc->watchers.end();
	 ++i) {
      dout(10) << "starting notify on watch " << i->first << dendl;
      i->second->start_notify(notif);
    }
    notif->init();
  }

  for (list<OpContext::NotifyAck>::iterator p = ctx->notify_acks.begin();
       p != ctx->notify_acks.end();
       ++p) {
    if (p->watch_cookie)
      dout(10) << "notify_ack " << make_pair(p->watch_cookie.get(), p->notify_id) << dendl;
    else
      dout(10) << "notify_ack " << make_pair("NULL", p->notify_id) << dendl;
    for (map<pair<uint64_t, entity_name_t>, WatchRef>::iterator i =
	   ctx->obc->watchers.begin();
	 i != ctx->obc->watchers.end();
	 ++i) {
      if (i->first.second != entity) continue;
      if (p->watch_cookie &&
	  p->watch_cookie.get() != i->first.first) continue;
      dout(10) << "acking notify on watch " << i->first << dendl;
      i->second->notify_ack(p->notify_id, p->reply_bl);
    }
  }
}

coll_t ReplicatedPG::get_temp_coll(ObjectStore::Transaction *t)
{
  return pgbackend->get_temp_coll(t);
}

hobject_t ReplicatedPG::generate_temp_object()
{
  ostringstream ss;
  ss << "temp_" << info.pgid << "_" << get_role() << "_" << osd->monc->get_global_id() << "_" << (++temp_seq);
  hobject_t hoid = hobject_t::make_temp(ss.str());
  dout(20) << __func__ << " " << hoid << dendl;
  return hoid;
}

int ReplicatedPG::prepare_transaction(OpContext *ctx)
{
  assert(!ctx->ops.empty());
  
  const hobject_t& soid = ctx->obs->oi.soid;

  // valid snap context?
  if (!ctx->snapc.is_valid()) {
    dout(10) << " invalid snapc " << ctx->snapc << dendl;
    return -EINVAL;
  }

  // prepare the actual mutation
  int result = do_osd_ops(ctx, ctx->ops);
  if (result < 0)
    return result;

  // read-op?  done?
  if (ctx->op_t->empty() && !ctx->modify) {
    unstable_stats.add(ctx->delta_stats);
    return result;
  }

  // clone, if necessary
  if (soid.snap == CEPH_NOSNAP)
    make_writeable(ctx);

  finish_ctx(ctx,
	     ctx->new_obs.exists ? pg_log_entry_t::MODIFY :
	     pg_log_entry_t::DELETE);

  return result;
}

void ReplicatedPG::finish_ctx(OpContext *ctx, int log_op_type, bool maintain_ssc,
			      bool scrub_ok)
{
  const hobject_t& soid = ctx->obs->oi.soid;
  dout(20) << __func__ << " " << soid << " " << ctx
	   << " op " << pg_log_entry_t::get_op_name(log_op_type)
	   << dendl;
  utime_t now = ceph_clock_now(cct);

  // snapset
  bufferlist bss;

  if (soid.snap == CEPH_NOSNAP && maintain_ssc) {
    ::encode(ctx->new_snapset, bss);
    assert(ctx->new_obs.exists == ctx->new_snapset.head_exists);

    if (ctx->new_obs.exists) {
      if (!ctx->obs->exists) {
	if (ctx->snapset_obc && ctx->snapset_obc->obs.exists) {
	  hobject_t snapoid = soid.get_snapdir();
	  ctx->log.push_back(pg_log_entry_t(pg_log_entry_t::DELETE, snapoid,
	      ctx->at_version,
	      ctx->snapset_obc->obs.oi.version,
	      0, osd_reqid_t(), ctx->mtime));
	  if (pool.info.require_rollback()) {
	    if (ctx->log.back().mod_desc.rmobject(ctx->at_version.version)) {
	      ctx->op_t->stash(snapoid, ctx->at_version.version);
	    } else {
	      ctx->op_t->remove(snapoid);
	    }
	  } else {
	    ctx->op_t->remove(snapoid);
	    ctx->log.back().mod_desc.mark_unrollbackable();
	  }
	  dout(10) << " removing old " << snapoid << dendl;

	  ctx->at_version.version++;

	  ctx->snapset_obc->obs.exists = false;
	}
      }
    } else if (ctx->new_snapset.clones.size() &&
	       !ctx->cache_evict &&
	       (!ctx->snapset_obc || !ctx->snapset_obc->obs.exists)) {
      // save snapset on _snap
      hobject_t snapoid(soid.oid, soid.get_key(), CEPH_SNAPDIR, soid.get_hash(),
			info.pgid.pool(), soid.get_namespace());
      dout(10) << " final snapset " << ctx->new_snapset
	       << " in " << snapoid << dendl;
      ctx->log.push_back(pg_log_entry_t(pg_log_entry_t::MODIFY, snapoid,
					ctx->at_version,
	                                eversion_t(),
					0, osd_reqid_t(), ctx->mtime));

      if (!ctx->snapset_obc)
	ctx->snapset_obc = get_object_context(snapoid, true);
      bool got = ctx->snapset_obc->get_write_greedy(ctx->op);
      assert(got);
      dout(20) << " got greedy write on snapset_obc " << *ctx->snapset_obc << dendl;
      ctx->release_snapset_obc = true;
      if (pool.info.require_rollback() && !ctx->snapset_obc->obs.exists) {
	ctx->log.back().mod_desc.create();
      } else if (!pool.info.require_rollback()) {
	ctx->log.back().mod_desc.mark_unrollbackable();
      }
      ctx->snapset_obc->obs.exists = true;
      ctx->snapset_obc->obs.oi.version = ctx->at_version;
      ctx->snapset_obc->obs.oi.last_reqid = ctx->reqid;
      ctx->snapset_obc->obs.oi.mtime = ctx->mtime;
      ctx->snapset_obc->obs.oi.local_mtime = now;

      bufferlist bv(sizeof(ctx->new_obs.oi));
      ::encode(ctx->snapset_obc->obs.oi, bv);
      ctx->op_t->touch(snapoid);
      setattr_maybe_cache(ctx->snapset_obc, ctx, ctx->op_t, OI_ATTR, bv);
      setattr_maybe_cache(ctx->snapset_obc, ctx, ctx->op_t, SS_ATTR, bss);
      if (pool.info.require_rollback()) {
	map<string, boost::optional<bufferlist> > to_set;
	to_set[SS_ATTR];
	to_set[OI_ATTR];
	ctx->log.back().mod_desc.setattrs(to_set);
      } else {
	ctx->log.back().mod_desc.mark_unrollbackable();
      }
      ctx->at_version.version++;
    }
  }

  // finish and log the op.
  if (ctx->user_modify) {
    // update the user_version for any modify ops, except for the watch op
    ctx->user_at_version = MAX(info.last_user_version, ctx->new_obs.oi.user_version) + 1;
    /* In order for new clients and old clients to interoperate properly
     * when exchanging versions, we need to lower bound the user_version
     * (which our new clients pay proper attention to)
     * by the at_version (which is all the old clients can ever see). */
    if (ctx->at_version.version > ctx->user_at_version)
      ctx->user_at_version = ctx->at_version.version;
    ctx->new_obs.oi.user_version = ctx->user_at_version;
  }
  ctx->bytes_written = ctx->op_t->get_bytes_written();
 
  if (ctx->new_obs.exists) {
    // on the head object
    ctx->new_obs.oi.version = ctx->at_version;
    ctx->new_obs.oi.prior_version = ctx->obs->oi.version;
    ctx->new_obs.oi.last_reqid = ctx->reqid;
    if (ctx->mtime != utime_t()) {
      ctx->new_obs.oi.mtime = ctx->mtime;
      dout(10) << " set mtime to " << ctx->new_obs.oi.mtime << dendl;
      ctx->new_obs.oi.local_mtime = now;
    } else {
      dout(10) << " mtime unchanged at " << ctx->new_obs.oi.mtime << dendl;
    }

    bufferlist bv(sizeof(ctx->new_obs.oi));
    ::encode(ctx->new_obs.oi, bv);
    setattr_maybe_cache(ctx->obc, ctx, ctx->op_t, OI_ATTR, bv);

    if (soid.snap == CEPH_NOSNAP) {
      dout(10) << " final snapset " << ctx->new_snapset
	       << " in " << soid << dendl;
      setattr_maybe_cache(ctx->obc, ctx, ctx->op_t, SS_ATTR, bss);
    } else {
      dout(10) << " no snapset (this is a clone)" << dendl;
    }

    if (pool.info.require_rollback()) {
      set<string> changing;
      changing.insert(OI_ATTR);
      if (!soid.is_snap())
	changing.insert(SS_ATTR);
      ctx->obc->fill_in_setattrs(changing, &(ctx->mod_desc));
    } else {
      // replicated pools are never rollbackable in this case
      ctx->mod_desc.mark_unrollbackable();
    }
  } else {
    ctx->new_obs.oi = object_info_t(ctx->obc->obs.oi.soid);
  }

  // append to log
  ctx->log.push_back(pg_log_entry_t(log_op_type, soid, ctx->at_version,
				    ctx->obs->oi.version,
				    ctx->user_at_version, ctx->reqid,
				    ctx->mtime));
  if (soid.snap < CEPH_NOSNAP) {
    set<snapid_t> _snaps(ctx->new_obs.oi.snaps.begin(),
			 ctx->new_obs.oi.snaps.end());
    switch (log_op_type) {
    case pg_log_entry_t::MODIFY:
    case pg_log_entry_t::PROMOTE:
      dout(20) << __func__ << " encoding snaps " << ctx->new_obs.oi.snaps
	       << dendl;
      ::encode(ctx->new_obs.oi.snaps, ctx->log.back().snaps);
      break;
    case pg_log_entry_t::CLEAN:
      dout(20) << __func__ << " encoding snaps " << ctx->new_obs.oi.snaps
	       << dendl;
      ::encode(ctx->new_obs.oi.snaps, ctx->log.back().snaps);
      break;
    default:
      break;
    }
  }

  ctx->log.back().mod_desc.claim(ctx->mod_desc);
  if (!ctx->extra_reqids.empty()) {
    dout(20) << __func__ << "  extra_reqids " << ctx->extra_reqids << dendl;
    ctx->log.back().extra_reqids.swap(ctx->extra_reqids);
  }

  // apply new object state.
  ctx->obc->obs = ctx->new_obs;

  if (!maintain_ssc && soid.is_head()) {
    ctx->obc->ssc->exists = false;
    ctx->obc->ssc->snapset = SnapSet();
  } else {
    ctx->obc->ssc->exists = true;
    ctx->obc->ssc->snapset = ctx->new_snapset;
  }

  info.stats.stats.add(ctx->delta_stats);

  for (set<pg_shard_t>::iterator i = backfill_targets.begin();
       i != backfill_targets.end();
       ++i) {
    pg_shard_t bt = *i;
    pg_info_t& pinfo = peer_info[bt];
    if (soid <= pinfo.last_backfill)
      pinfo.stats.stats.add(ctx->delta_stats);
    else if (soid <= last_backfill_started)
      pending_backfill_updates[soid].stats.add(ctx->delta_stats);
  }

  if (!scrub_ok && scrubber.active) {
    assert(soid < scrubber.start || soid >= scrubber.end);
    if (soid < scrubber.start)
      scrub_cstat.add(ctx->delta_stats);
  }
}

void ReplicatedPG::complete_read_ctx(int result, OpContext *ctx)
{
  MOSDOp *m = static_cast<MOSDOp*>(ctx->op->get_req());
  assert(ctx->async_reads_complete());

  for (vector<OSDOp>::iterator p = ctx->ops.begin(); p != ctx->ops.end(); ++p) {
    ctx->bytes_read += p->outdata.length();
  }
  ctx->reply->claim_op_out_data(ctx->ops);
  ctx->reply->get_header().data_off = ctx->data_off;

  MOSDOpReply *reply = ctx->reply;
  ctx->reply = NULL;

  if (result >= 0) {
    if (!ctx->ignore_log_op_stats) {
      log_op_stats(ctx);
      publish_stats_to_osd();
    }

    // on read, return the current object version
    if (ctx->obs) {
      reply->set_reply_versions(eversion_t(), ctx->obs->oi.user_version);
    } else {
      reply->set_reply_versions(eversion_t(), ctx->user_at_version);
    }
  } else if (result == -ENOENT) {
    // on ENOENT, set a floor for what the next user version will be.
    reply->set_enoent_reply_versions(info.last_update, info.last_user_version);
  }

  reply->set_result(result);
  reply->add_flags(CEPH_OSD_FLAG_ACK | CEPH_OSD_FLAG_ONDISK);
  osd->send_message_osd_client(reply, m->get_connection());
  close_op_ctx(ctx, 0);
}

// ========================================================================
// copyfrom

struct C_Copyfrom : public Context {
  ReplicatedPGRef pg;
  hobject_t oid;
  epoch_t last_peering_reset;
  ceph_tid_t tid;
  ReplicatedPG::CopyOpRef cop;
  C_Copyfrom(ReplicatedPG *p, hobject_t o, epoch_t lpr,
	     const ReplicatedPG::CopyOpRef& c)
    : pg(p), oid(o), last_peering_reset(lpr),
      tid(0), cop(c)
  {}
  void finish(int r) {
    if (r == -ECANCELED)
      return;
    pg->lock();
    if (last_peering_reset == pg->get_last_peering_reset()) {
      pg->process_copy_chunk(oid, tid, r);
    }
    pg->unlock();
  }
};

struct C_CopyFrom_AsyncReadCb : public Context {
  OSDOp *osd_op;
  object_copy_data_t reply_obj;
  uint64_t features;
  bool classic;
  size_t len;
  C_CopyFrom_AsyncReadCb(OSDOp *osd_op, uint64_t features, bool classic) :
    osd_op(osd_op), features(features), classic(classic), len(0) {}
  void finish(int r) {
    assert(len > 0);
    assert(len <= reply_obj.data.length());
    bufferlist bl;
    bl.substr_of(reply_obj.data, 0, len);
    reply_obj.data.swap(bl);
    if (classic) {
      reply_obj.encode_classic(osd_op->outdata);
    } else {
      ::encode(reply_obj, osd_op->outdata, features);
    }
  }
};

int ReplicatedPG::fill_in_copy_get(
  OpContext *ctx,
  bufferlist::iterator& bp,
  OSDOp& osd_op,
  ObjectContextRef &obc,
  bool classic)
{
  object_info_t& oi = obc->obs.oi;
  hobject_t& soid = oi.soid;
  int result = 0;
  object_copy_cursor_t cursor;
  uint64_t out_max;
  try {
    ::decode(cursor, bp);
    ::decode(out_max, bp);
  }
  catch (buffer::error& e) {
    result = -EINVAL;
    return result;
  }

  MOSDOp *op = reinterpret_cast<MOSDOp*>(ctx->op->get_req());
  uint64_t features = op->get_features();

  bool async_read_started = false;
  object_copy_data_t _reply_obj;
  C_CopyFrom_AsyncReadCb *cb = NULL;
  if (pool.info.require_rollback()) {
    cb = new C_CopyFrom_AsyncReadCb(&osd_op, features, classic);
  }
  object_copy_data_t &reply_obj = cb ? cb->reply_obj : _reply_obj;
  // size, mtime
  reply_obj.size = oi.size;
  reply_obj.mtime = oi.mtime;
  if (soid.snap < CEPH_NOSNAP) {
    reply_obj.snaps = oi.snaps;
  } else {
    assert(obc->ssc);
    reply_obj.snap_seq = obc->ssc->snapset.seq;
  }
  if (oi.is_data_digest()) {
    reply_obj.flags |= object_copy_data_t::FLAG_DATA_DIGEST;
    reply_obj.data_digest = oi.data_digest;
  }
  if (oi.is_omap_digest()) {
    reply_obj.flags |= object_copy_data_t::FLAG_OMAP_DIGEST;
    reply_obj.omap_digest = oi.omap_digest;
  }

  // attrs
  map<string,bufferlist>& out_attrs = reply_obj.attrs;
  if (!cursor.attr_complete) {
    result = getattrs_maybe_cache(
      ctx->obc,
      &out_attrs,
      true);
    if (result < 0) {
      if (cb) {
        delete cb;
      }
      return result;
    }
    cursor.attr_complete = true;
    dout(20) << " got attrs" << dendl;
  }

  int64_t left = out_max - osd_op.outdata.length();

  // data
  bufferlist& bl = reply_obj.data;
  if (left > 0 && !cursor.data_complete) {
    if (cursor.data_offset < oi.size) {
      if (cb) {
	async_read_started = true;
	ctx->pending_async_reads.push_back(
	  make_pair(
	    boost::make_tuple(cursor.data_offset, left, 0),
	    make_pair(&bl, cb)));
	result = MIN(oi.size - cursor.data_offset, (uint64_t)left);
	cb->len = result;
      } else {
	result = pgbackend->objects_read_sync(
	  oi.soid, cursor.data_offset, left, osd_op.op.flags, &bl);
	if (result < 0)
	  return result;
      }
      assert(result <= left);
      left -= result;
      cursor.data_offset += result;
    }
    if (cursor.data_offset == oi.size) {
      cursor.data_complete = true;
      dout(20) << " got data" << dendl;
    }
    assert(cursor.data_offset <= oi.size);
  }

  // omap
  uint32_t omap_keys = 0;
  if (pool.info.require_rollback()) {
    cursor.omap_complete = true;
  } else {
    if (left > 0 && !cursor.omap_complete) {
      assert(cursor.data_complete);
      if (cursor.omap_offset.empty()) {
	osd->store->omap_get_header(coll, oi.soid, &reply_obj.omap_header);
      }
      bufferlist omap_data;
      ObjectMap::ObjectMapIterator iter =
	osd->store->get_omap_iterator(coll, oi.soid);
      assert(iter);
      iter->upper_bound(cursor.omap_offset);
      for (; iter->valid(); iter->next()) {
	++omap_keys;
	::encode(iter->key(), omap_data);
	::encode(iter->value(), omap_data);
	left -= iter->key().length() + 4 + iter->value().length() + 4;
	if (left <= 0)
	  break;
      }
      if (omap_keys) {
	::encode(omap_keys, reply_obj.omap_data);
	reply_obj.omap_data.claim_append(omap_data);
      }
      if (iter->valid()) {
	cursor.omap_offset = iter->key();
      } else {
	cursor.omap_complete = true;
	dout(20) << " got omap" << dendl;
      }
    }
  }

  if (cursor.is_complete()) {
    // include reqids only in the final step.  this is a bit fragile
    // but it works...
    pg_log.get_log().get_object_reqids(ctx->obc->obs.oi.soid, 10, &reply_obj.reqids);
    dout(20) << " got reqids" << dendl;
  }

  dout(20) << " cursor.is_complete=" << cursor.is_complete()
	   << " " << out_attrs.size() << " attrs"
	   << " " << bl.length() << " bytes"
	   << " " << reply_obj.omap_header.length() << " omap header bytes"
	   << " " << reply_obj.omap_data.length() << " omap data bytes in "
	   << omap_keys << " keys"
	   << " " << reply_obj.reqids.size() << " reqids"
	   << dendl;
  reply_obj.cursor = cursor;
  if (!async_read_started) {
    if (classic) {
      reply_obj.encode_classic(osd_op.outdata);
    } else {
      ::encode(reply_obj, osd_op.outdata, features);
    }
  }
  if (cb && !async_read_started) {
    delete cb;
  }
  result = 0;
  return result;
}

void ReplicatedPG::start_copy(CopyCallback *cb, ObjectContextRef obc,
			      hobject_t src, object_locator_t oloc,
			      version_t version, unsigned flags,
			      bool mirror_snapset)
{
  const hobject_t& dest = obc->obs.oi.soid;
  dout(10) << __func__ << " " << dest
	   << " from " << src << " " << oloc << " v" << version
	   << " flags " << flags
	   << (mirror_snapset ? " mirror_snapset" : "")
	   << dendl;

  assert(!mirror_snapset || (src.snap == CEPH_NOSNAP ||
			     src.snap == CEPH_SNAPDIR));

  // cancel a previous in-progress copy?
  if (copy_ops.count(dest)) {
    // FIXME: if the src etc match, we could avoid restarting from the
    // beginning.
    CopyOpRef cop = copy_ops[dest];
    cancel_copy(cop, false);
  }

  CopyOpRef cop(new CopyOp(cb, obc, src, oloc, version, flags,
			   mirror_snapset));
  copy_ops[dest] = cop;
  obc->start_block();

  _copy_some(obc, cop);
}

void ReplicatedPG::_copy_some(ObjectContextRef obc, CopyOpRef cop)
{
  dout(10) << __func__ << " " << obc << " " << cop << dendl;

  unsigned flags = 0;
  if (cop->flags & CEPH_OSD_COPY_FROM_FLAG_FLUSH)
    flags |= CEPH_OSD_FLAG_FLUSH;
  if (cop->flags & CEPH_OSD_COPY_FROM_FLAG_IGNORE_CACHE)
    flags |= CEPH_OSD_FLAG_IGNORE_CACHE;
  if (cop->flags & CEPH_OSD_COPY_FROM_FLAG_IGNORE_OVERLAY)
    flags |= CEPH_OSD_FLAG_IGNORE_OVERLAY;
  if (cop->flags & CEPH_OSD_COPY_FROM_FLAG_MAP_SNAP_CLONE)
    flags |= CEPH_OSD_FLAG_MAP_SNAP_CLONE;

  C_GatherBuilder gather(g_ceph_context);

  if (cop->cursor.is_initial() && cop->mirror_snapset) {
    // list snaps too.
    assert(cop->src.snap == CEPH_NOSNAP);
    ObjectOperation op;
    op.list_snaps(&cop->results.snapset, NULL);
    ceph_tid_t tid = osd->objecter->read(cop->src.oid, cop->oloc, op,
				    CEPH_SNAPDIR, NULL,
				    flags, gather.new_sub(), NULL);
    cop->objecter_tid2 = tid;
  }

  ObjectOperation op;
  if (cop->results.user_version) {
    op.assert_version(cop->results.user_version);
  } else {
    // we should learn the version after the first chunk, if we didn't know
    // it already!
    assert(cop->cursor.is_initial());
  }
  op.copy_get(&cop->cursor, get_copy_chunk_size(),
	      &cop->results.object_size, &cop->results.mtime,
	      &cop->attrs, &cop->data, &cop->omap_header, &cop->omap_data,
	      &cop->results.snaps, &cop->results.snap_seq,
	      &cop->results.flags,
	      &cop->results.source_data_digest,
	      &cop->results.source_omap_digest,
	      &cop->results.reqids,
	      &cop->rval);

  C_Copyfrom *fin = new C_Copyfrom(this, obc->obs.oi.soid,
				   get_last_peering_reset(), cop);
  gather.set_finisher(new C_OnFinisher(fin,
				       &osd->objecter_finisher));

  ceph_tid_t tid = osd->objecter->read(cop->src.oid, cop->oloc, op,
				  cop->src.snap, NULL,
				  flags,
				  gather.new_sub(),
				  // discover the object version if we don't know it yet
				  cop->results.user_version ? NULL : &cop->results.user_version);
  fin->tid = tid;
  cop->objecter_tid = tid;
  gather.activate();
}

void ReplicatedPG::process_copy_chunk(hobject_t oid, ceph_tid_t tid, int r)
{
  dout(10) << __func__ << " " << oid << " tid " << tid
	   << " " << cpp_strerror(r) << dendl;
  map<hobject_t,CopyOpRef>::iterator p = copy_ops.find(oid);
  if (p == copy_ops.end()) {
    dout(10) << __func__ << " no copy_op found" << dendl;
    return;
  }
  CopyOpRef cop = p->second;
  if (tid != cop->objecter_tid) {
    dout(10) << __func__ << " tid " << tid << " != cop " << cop
	     << " tid " << cop->objecter_tid << dendl;
    return;
  }

  if (cop->omap_data.length())
    cop->results.has_omap = true;

  if (r >= 0 && pool.info.require_rollback() && cop->omap_data.length()) {
    r = -EOPNOTSUPP;
  }
  cop->objecter_tid = 0;
  cop->objecter_tid2 = 0;  // assume this ordered before us (if it happened)
  ObjectContextRef& cobc = cop->obc;

  if (r < 0)
    goto out;

  assert(cop->rval >= 0);

  if (oid.snap < CEPH_NOSNAP && !cop->results.snaps.empty()) {
    // verify snap hasn't been deleted
    vector<snapid_t>::iterator p = cop->results.snaps.begin();
    while (p != cop->results.snaps.end()) {
      if (pool.info.is_removed_snap(*p)) {
	dout(10) << __func__ << " clone snap " << *p << " has been deleted"
		 << dendl;
	for (vector<snapid_t>::iterator q = p + 1;
	     q != cop->results.snaps.end();
	     ++q)
	  *(q - 1) = *q;
	cop->results.snaps.resize(cop->results.snaps.size() - 1);
      } else {
	++p;
      }
    }
    if (cop->results.snaps.empty()) {
      dout(10) << __func__ << " no more snaps for " << oid << dendl;
      r = -ENOENT;
      goto out;
    }
  }

  assert(cop->rval >= 0);

  if (!cop->cursor.is_complete()) {
    // write out what we have so far
    if (cop->temp_cursor.is_initial()) {
      assert(!cop->results.started_temp_obj);
      cop->results.started_temp_obj = true;
      cop->results.temp_oid = generate_temp_object();
      dout(20) << __func__ << " using temp " << cop->results.temp_oid << dendl;
    }
    ObjectContextRef tempobc = get_object_context(cop->results.temp_oid, true);
    RepGather *repop = simple_repop_create(tempobc);
    if (cop->temp_cursor.is_initial()) {
      repop->ctx->new_temp_oid = cop->results.temp_oid;
    }
    _write_copy_chunk(cop, repop->ctx->op_t);
    simple_repop_submit(repop);
    dout(10) << __func__ << " fetching more" << dendl;
    _copy_some(cobc, cop);
    return;
  }

  cop->results.final_tx = pgbackend->get_transaction();
  _build_finish_copy_transaction(cop, cop->results.final_tx);

  // verify digests?
  dout(20) << __func__ << std::hex
	   << " got digest: rx data 0x" << cop->results.data_digest
	   << " omap 0x" << cop->results.omap_digest
	   << ", source: data 0x" << cop->results.source_data_digest
	   << " omap 0x" <<  cop->results.source_omap_digest
	   << std::dec
	   << " flags " << cop->results.flags
	   << dendl;
  if (cop->results.is_data_digest() &&
      cop->results.data_digest != cop->results.source_data_digest) {
    derr << __func__ << std::hex << " data digest 0x" << cop->results.data_digest
	 << " != source 0x" << cop->results.source_data_digest << std::dec
	 << dendl;
    osd->clog->error() << info.pgid << " copy from " << cop->src
		       << " to " << cop->obc->obs.oi.soid << std::hex
		       << " data digest 0x" << cop->results.data_digest
		       << " != source 0x" << cop->results.source_data_digest
		       << std::dec;
    r = -EIO;
    goto out;
  }
  if (cop->results.is_omap_digest() &&
      cop->results.omap_digest != cop->results.source_omap_digest) {
    derr << __func__ << std::hex
	 << " omap digest 0x" << cop->results.omap_digest
	 << " != source 0x" << cop->results.source_omap_digest
	 << std::dec << dendl;
    osd->clog->error() << info.pgid << " copy from " << cop->src
		       << " to " << cop->obc->obs.oi.soid << std::hex
		       << " omap digest 0x" << cop->results.omap_digest
		       << " != source 0x" << cop->results.source_omap_digest
		       << std::dec;
    r = -EIO;
    goto out;
  }
  if (g_conf->osd_debug_inject_copyfrom_error) {
    derr << __func__ << " injecting copyfrom failure" << dendl;
    r = -EIO;
    goto out;
  }

  dout(20) << __func__ << " success; committing" << dendl;

 out:
  dout(20) << __func__ << " complete r = " << cpp_strerror(r) << dendl;
  CopyCallbackResults results(r, &cop->results);
  cop->cb->complete(results);

  copy_ops.erase(cobc->obs.oi.soid);
  cobc->stop_block();

  // cancel and requeue proxy reads on this object
  kick_proxy_read_blocked(cobc->obs.oi.soid);
  for (map<ceph_tid_t, ProxyReadOpRef>::iterator it = proxyread_ops.begin();
      it != proxyread_ops.end(); ++it) {
    if (it->second->soid == cobc->obs.oi.soid) {
      cancel_proxy_read(it->second);
    }
  }

  kick_object_context_blocked(cobc);
}

void ReplicatedPG::_write_copy_chunk(CopyOpRef cop, PGBackend::PGTransaction *t)
{
  dout(20) << __func__ << " " << cop
	   << " " << cop->attrs.size() << " attrs"
	   << " " << cop->data.length() << " bytes"
	   << " " << cop->omap_header.length() << " omap header bytes"
	   << " " << cop->omap_data.length() << " omap data bytes"
	   << dendl;
  if (!cop->temp_cursor.attr_complete) {
    t->touch(cop->results.temp_oid);
    for (map<string,bufferlist>::iterator p = cop->attrs.begin();
	 p != cop->attrs.end();
	 ++p) {
      cop->results.attrs[string("_") + p->first] = p->second;
      t->setattr(
	cop->results.temp_oid,
	string("_") + p->first, p->second);
    }
    cop->attrs.clear();
  }
  if (!cop->temp_cursor.data_complete) {
    assert(cop->data.length() + cop->temp_cursor.data_offset ==
	   cop->cursor.data_offset);
    if (pool.info.requires_aligned_append() &&
	!cop->cursor.data_complete) {
      /**
       * Trim off the unaligned bit at the end, we'll adjust cursor.data_offset
       * to pick it up on the next pass.
       */
      assert(cop->temp_cursor.data_offset %
	     pool.info.required_alignment() == 0);
      if (cop->data.length() % pool.info.required_alignment() != 0) {
	uint64_t to_trim =
	  cop->data.length() % pool.info.required_alignment();
	bufferlist bl;
	bl.substr_of(cop->data, 0, cop->data.length() - to_trim);
	cop->data.swap(bl);
	cop->cursor.data_offset -= to_trim;
	assert(cop->data.length() + cop->temp_cursor.data_offset ==
	       cop->cursor.data_offset);
      }
    }
    cop->results.data_digest = cop->data.crc32c(cop->results.data_digest);
    t->append(
      cop->results.temp_oid,
      cop->temp_cursor.data_offset,
      cop->data.length(),
      cop->data,
      0);
    cop->data.clear();
  }
  if (!pool.info.require_rollback()) {
    if (!cop->temp_cursor.omap_complete) {
      if (cop->omap_header.length()) {
	cop->results.omap_digest =
	  cop->omap_header.crc32c(cop->results.omap_digest);
	t->omap_setheader(
	  cop->results.temp_oid,
	  cop->omap_header);
	cop->omap_header.clear();
      }
      if (cop->omap_data.length()) {
	// don't checksum the key count prefix
	bufferlist keys;
	keys.substr_of(cop->omap_data, 4, cop->omap_data.length() - 4);
	cop->results.omap_digest = keys.crc32c(cop->results.omap_digest);

	map<string,bufferlist> omap;
	bufferlist::iterator p = cop->omap_data.begin();
	::decode(omap, p);
	t->omap_setkeys(cop->results.temp_oid, omap);
	cop->omap_data.clear();
      }
    }
  } else {
    assert(cop->omap_header.length() == 0);
    assert(cop->omap_data.length() == 0);
  }
  cop->temp_cursor = cop->cursor;
}

void ReplicatedPG::_build_finish_copy_transaction(CopyOpRef cop,
                                                  PGBackend::PGTransaction* t)
{
  ObjectState& obs = cop->obc->obs;
  if (cop->temp_cursor.is_initial()) {
    // write directly to final object
    cop->results.temp_oid = obs.oi.soid;
    _write_copy_chunk(cop, t);
  } else {
    // finish writing to temp object, then move into place
    _write_copy_chunk(cop, t);
    t->rename(cop->results.temp_oid, obs.oi.soid);
  }
}

void ReplicatedPG::finish_copyfrom(OpContext *ctx)
{
  dout(20) << "finish_copyfrom on " << ctx->obs->oi.soid << dendl;
  ObjectState& obs = ctx->new_obs;
  CopyFromCallback *cb = static_cast<CopyFromCallback*>(ctx->copy_cb);

  if (pool.info.require_rollback()) {
    if (obs.exists) {
      if (ctx->mod_desc.rmobject(ctx->at_version.version)) {
	ctx->op_t->stash(obs.oi.soid, ctx->at_version.version);
      } else {
	ctx->op_t->remove(obs.oi.soid);
      }
    }
    ctx->mod_desc.create();
    replace_cached_attrs(ctx, ctx->obc, cb->results->attrs);
  } else {
    if (obs.exists) {
      ctx->op_t->remove(obs.oi.soid);
    }
    ctx->mod_desc.mark_unrollbackable();
  }

  if (!obs.exists) {
    ctx->delta_stats.num_objects++;
    obs.exists = true;
  }
  if (cb->is_temp_obj_used()) {
    ctx->discard_temp_oid = cb->results->temp_oid;
  }
  ctx->op_t->append(cb->results->final_tx);
  delete cb->results->final_tx;
  cb->results->final_tx = NULL;

  // CopyFromCallback fills this in for us
  obs.oi.user_version = ctx->user_at_version;

  obs.oi.set_data_digest(cb->results->data_digest);
  obs.oi.set_omap_digest(cb->results->omap_digest);

  ctx->extra_reqids = cb->results->reqids;

  // cache: clear whiteout?
  if (obs.oi.is_whiteout()) {
    dout(10) << __func__ << " clearing whiteout on " << obs.oi.soid << dendl;
    obs.oi.clear_flag(object_info_t::FLAG_WHITEOUT);
    --ctx->delta_stats.num_whiteouts;
  }

  if (cb->results->has_omap) {
    dout(10) << __func__ << " setting omap flag on " << obs.oi.soid << dendl;
    obs.oi.set_flag(object_info_t::FLAG_OMAP);
  } else {
    dout(10) << __func__ << " clearing omap flag on " << obs.oi.soid << dendl;
    obs.oi.clear_flag(object_info_t::FLAG_OMAP);
  }

  interval_set<uint64_t> ch;
  if (obs.oi.size > 0)
    ch.insert(0, obs.oi.size);
  ctx->modified_ranges.union_of(ch);

  if (cb->get_data_size() != obs.oi.size) {
    ctx->delta_stats.num_bytes -= obs.oi.size;
    obs.oi.size = cb->get_data_size();
    ctx->delta_stats.num_bytes += obs.oi.size;
  }
  ctx->delta_stats.num_wr++;
  ctx->delta_stats.num_wr_kb += SHIFT_ROUND_UP(obs.oi.size, 10);

  osd->logger->inc(l_osd_copyfrom);
}

void ReplicatedPG::finish_promote(int r, CopyResults *results,
				  ObjectContextRef obc)
{
  const hobject_t& soid = obc->obs.oi.soid;
  dout(10) << __func__ << " " << soid << " r=" << r
	   << " uv" << results->user_version << dendl;

  if (r == -ECANCELED) {
    return;
  }

  if (r == -ENOENT && results->started_temp_obj) {
    dout(10) << __func__ << " abort; will clean up partial work" << dendl;
    ObjectContextRef tempobc = get_object_context(results->temp_oid, true);
    RepGather *repop = simple_repop_create(tempobc);
    repop->ctx->op_t->remove(results->temp_oid);
    simple_repop_submit(repop);
    results->started_temp_obj = false;
  }

  if (r == -ENOENT && soid.is_snap()) {
    dout(10) << __func__
	     << ": enoent while trying to promote clone, " << soid
	     << " must have been trimmed, removing from snapset"
	     << dendl;
    hobject_t head(soid.get_head());
    ObjectContextRef obc = get_object_context(head, false);
    assert(obc);
    RepGather *repop = simple_repop_create(obc);
    OpContext *tctx = repop->ctx;
    tctx->at_version = get_next_version();
    filter_snapc(tctx->new_snapset.snaps);
    vector<snapid_t> new_clones(tctx->new_snapset.clones.size());
    for (vector<snapid_t>::iterator i = tctx->new_snapset.clones.begin();
	 i != tctx->new_snapset.clones.end();
	 ++i) {
      if (*i != soid.snap)
	new_clones.push_back(*i);
    }
    tctx->new_snapset.clones.swap(new_clones);
    tctx->new_snapset.clone_overlap.erase(soid.snap);
    tctx->new_snapset.clone_size.erase(soid.snap);

    // take RWWRITE lock for duration of our local write.  ignore starvation.
    if (!obc->rwstate.take_write_lock()) {
      assert(0 == "problem!");
    }
    tctx->lock_to_release = OpContext::W_LOCK;
    dout(20) << __func__ << " took lock on obc, " << obc->rwstate << dendl;

    finish_ctx(tctx, pg_log_entry_t::PROMOTE);

    simple_repop_submit(repop);
    return;
  }

  bool whiteout = false;
  if (r == -ENOENT) {
    assert(soid.snap == CEPH_NOSNAP); // snap case is above
    dout(10) << __func__ << " whiteout " << soid << dendl;
    whiteout = true;
  }

  if (r < 0 && !whiteout) {
    derr << __func__ << " unexpected promote error " << cpp_strerror(r) << dendl;
    // pass error to everyone blocked on this object
    // FIXME: this is pretty sloppy, but at this point we got
    // something unexpected and don't have many other options.
    map<hobject_t,list<OpRequestRef> >::iterator blocked_iter =
      waiting_for_blocked_object.find(soid);
    if (blocked_iter != waiting_for_blocked_object.end()) {
      while (!blocked_iter->second.empty()) {
	osd->reply_op_error(blocked_iter->second.front(), r);
	blocked_iter->second.pop_front();
      }
      waiting_for_blocked_object.erase(blocked_iter);
    }
    return;
  }

  RepGather *repop = simple_repop_create(obc);
  OpContext *tctx = repop->ctx;
  tctx->at_version = get_next_version();

  ++tctx->delta_stats.num_objects;
  if (soid.snap < CEPH_NOSNAP)
    ++tctx->delta_stats.num_object_clones;
  tctx->new_obs.exists = true;

  tctx->extra_reqids = results->reqids;

  if (whiteout) {
    // create a whiteout
    tctx->op_t->touch(soid);
    tctx->new_obs.oi.set_flag(object_info_t::FLAG_WHITEOUT);
    ++tctx->delta_stats.num_whiteouts;
    dout(20) << __func__ << " creating whiteout on " << soid << dendl;
    osd->logger->inc(l_osd_tier_whiteout);
  } else {
    if (results->has_omap) {
      dout(10) << __func__ << " setting omap flag on " << soid << dendl;
      tctx->new_obs.oi.set_flag(object_info_t::FLAG_OMAP);
      ++tctx->delta_stats.num_objects_omap;
    }

    tctx->op_t->append(results->final_tx);
    delete results->final_tx;
    results->final_tx = NULL;
    if (results->started_temp_obj) {
      tctx->discard_temp_oid = results->temp_oid;
    }
    tctx->new_obs.oi.size = results->object_size;
    tctx->new_obs.oi.user_version = results->user_version;

    if (soid.snap != CEPH_NOSNAP) {
      if (!results->snaps.empty()) {
	tctx->new_obs.oi.snaps = results->snaps;
      } else {
	// we must have read "snap" content from the head object in
	// the base pool.  use snap_seq to construct what snaps should
	// be for this clone (what is was before we evicted the clean
	// clone from this pool, and what it will be when we flush and
	// the clone eventually happens in the base pool).
	SnapSet& snapset = obc->ssc->snapset;
	vector<snapid_t>::iterator p = snapset.snaps.begin();
	while (p != snapset.snaps.end() && *p > soid.snap)
	  ++p;
	assert(p != snapset.snaps.end());
	do {
	  tctx->new_obs.oi.snaps.push_back(*p);
	  ++p;
	} while (p != snapset.snaps.end() && *p > results->snap_seq);
      }
      dout(20) << __func__ << " snaps " << tctx->new_obs.oi.snaps << dendl;
      assert(!tctx->new_obs.oi.snaps.empty());
      assert(obc->ssc->snapset.clone_size.count(soid.snap));
      assert(obc->ssc->snapset.clone_size[soid.snap] ==
	     results->object_size);
      assert(obc->ssc->snapset.clone_overlap.count(soid.snap));

      tctx->delta_stats.num_bytes += obc->ssc->snapset.get_clone_bytes(soid.snap);
    } else {
      tctx->delta_stats.num_bytes += results->object_size;
    }
  }

  if (results->mirror_snapset) {
    assert(tctx->new_obs.oi.soid.snap == CEPH_NOSNAP);
    tctx->new_snapset.from_snap_set(results->snapset);
  }
  tctx->new_snapset.head_exists = true;
  dout(20) << __func__ << " new_snapset " << tctx->new_snapset << dendl;

  // take RWWRITE lock for duration of our local write.  ignore starvation.
  if (!obc->rwstate.take_write_lock()) {
    assert(0 == "problem!");
  }
  tctx->lock_to_release = OpContext::W_LOCK;
  dout(20) << __func__ << " took lock on obc, " << obc->rwstate << dendl;

  finish_ctx(tctx, pg_log_entry_t::PROMOTE);

  simple_repop_submit(repop);

  osd->logger->inc(l_osd_tier_promote);
}

void ReplicatedPG::cancel_copy(CopyOpRef cop, bool requeue)
{
  dout(10) << __func__ << " " << cop->obc->obs.oi.soid
	   << " from " << cop->src << " " << cop->oloc
	   << " v" << cop->results.user_version << dendl;

  // cancel objecter op, if we can
  if (cop->objecter_tid) {
    osd->objecter->op_cancel(cop->objecter_tid, -ECANCELED);
    cop->objecter_tid = 0;
    if (cop->objecter_tid2) {
      osd->objecter->op_cancel(cop->objecter_tid2, -ECANCELED);
      cop->objecter_tid2 = 0;
    }
  }

  copy_ops.erase(cop->obc->obs.oi.soid);
  cop->obc->stop_block();

  kick_object_context_blocked(cop->obc);
  cop->results.should_requeue = requeue;
  CopyCallbackResults result(-ECANCELED, &cop->results);
  cop->cb->complete(result);

  // There may still be an objecter callback referencing this copy op.
  // That callback will not need the obc since it's been canceled, and
  // we need the obc reference to go away prior to flush.
  cop->obc = ObjectContextRef();
}

void ReplicatedPG::cancel_copy_ops(bool requeue)
{
  dout(10) << __func__ << dendl;
  map<hobject_t,CopyOpRef>::iterator p = copy_ops.begin();
  while (p != copy_ops.end()) {
    // requeue this op? can I queue up all of them?
    cancel_copy((p++)->second, requeue);
  }
}


// ========================================================================
// flush
//
// Flush a dirty object in the cache tier by writing it back to the
// base tier.  The sequence looks like:
//
//  * send a copy-from operation to the base tier to copy the current
//    version of the object
//  * base tier will pull the object via (perhaps multiple) copy-get(s)
//  * on completion, we check if the object has been modified.  if so,
//    just reply with -EAGAIN.
//  * try to take a write lock so we can clear the dirty flag.  if this
//    fails, wait and retry
//  * start a repop that clears the bit.
//
// If we have to wait, we will retry by coming back through the
// start_flush method.  We check if a flush is already in progress
// and, if so, try to finish it by rechecking the version and trying
// to clear the dirty bit.
//
// In order for the cache-flush (a write op) to not block the copy-get
// from reading the object, the client *must* set the SKIPRWLOCKS
// flag.
//
// NOTE: normally writes are strictly ordered for the client, but
// flushes are special in that they can be reordered with respect to
// other writes.  In particular, we can't have a flush request block
// an update to the cache pool object!

struct C_Flush : public Context {
  ReplicatedPGRef pg;
  hobject_t oid;
  epoch_t last_peering_reset;
  ceph_tid_t tid;
  C_Flush(ReplicatedPG *p, hobject_t o, epoch_t lpr)
    : pg(p), oid(o), last_peering_reset(lpr),
      tid(0)
  {}
  void finish(int r) {
    if (r == -ECANCELED)
      return;
    pg->lock();
    if (last_peering_reset == pg->get_last_peering_reset()) {
      pg->finish_flush(oid, tid, r);
    }
    pg->unlock();
  }
};

int ReplicatedPG::start_flush(
  OpRequestRef op, ObjectContextRef obc,
  bool blocking, hobject_t *pmissing,
  Context *on_flush)
{
  const object_info_t& oi = obc->obs.oi;
  const hobject_t& soid = oi.soid;
  dout(10) << __func__ << " " << soid
	   << " v" << oi.version
	   << " uv" << oi.user_version
	   << " " << (blocking ? "blocking" : "non-blocking/best-effort")
	   << dendl;

  // verify there are no (older) check for dirty clones
  SnapSet& snapset = obc->ssc->snapset;
  {
    dout(20) << " snapset " << snapset << dendl;
    vector<snapid_t>::reverse_iterator p = snapset.clones.rbegin();
    while (p != snapset.clones.rend() && *p >= soid.snap)
      ++p;
    if (p != snapset.clones.rend()) {
      hobject_t next = soid;
      next.snap = *p;
      assert(next.snap < soid.snap);
      if (pg_log.get_missing().is_missing(next)) {
	dout(10) << __func__ << " missing clone is " << next << dendl;
	if (pmissing)
	  *pmissing = next;
	return -ENOENT;
      }
      ObjectContextRef older_obc = get_object_context(next, false);
      if (older_obc) {
	dout(20) << __func__ << " next oldest clone is " << older_obc->obs.oi
		 << dendl;
	if (older_obc->obs.oi.is_dirty()) {
	  dout(10) << __func__ << " next oldest clone is dirty: "
		   << older_obc->obs.oi << dendl;
	  return -EBUSY;
	}
      } else {
	dout(20) << __func__ << " next oldest clone " << next
		 << " is not present; implicitly clean" << dendl;
      }
    } else {
      dout(20) << __func__ << " no older clones" << dendl;
    }
  }

  if (blocking)
    obc->start_block();

  map<hobject_t,FlushOpRef>::iterator p = flush_ops.find(soid);
  if (p != flush_ops.end()) {
    FlushOpRef fop = p->second;
    if (fop->op == op) {
      // we couldn't take the write lock on a cache-try-flush before;
      // now we are trying again for the lock.
      return try_flush_mark_clean(fop);
    }
    if (fop->flushed_version == obc->obs.oi.user_version &&
	(fop->blocking || !blocking)) {
      // nonblocking can join anything
      // blocking can only join a blocking flush
      dout(20) << __func__ << " piggybacking on existing flush " << dendl;
      if (op)
	fop->dup_ops.push_back(op);
      return -EAGAIN;   // clean up this ctx; op will retry later
    }

    // cancel current flush since it will fail anyway, or because we
    // are blocking and the existing flush is nonblocking.
    dout(20) << __func__ << " canceling previous flush; it will fail" << dendl;
    if (fop->op)
      osd->reply_op_error(fop->op, -EBUSY);
    while (!fop->dup_ops.empty()) {
      osd->reply_op_error(fop->dup_ops.front(), -EBUSY);
      fop->dup_ops.pop_front();
    }
    cancel_flush(fop, false);
  }

  /**
   * In general, we need to send two deletes and a copyfrom.
   * Consider snapc 10:[10, 9, 8, 4, 3, 2]:[10(10, 9), 4(4,3,2)]
   * where 4 is marked as clean.  To flush 10, we have to:
   * 1) delete 4:[4,3,2] -- ensure head is created at cloneid 4
   * 2) delete (8-1):[4,3,2] -- ensure that the object does not exist at 8
   * 3) copyfrom 8:[8,4,3,2] -- flush object excluding snap 8
   *
   * The second delete is required in case at some point in the past
   * there had been a clone 7(7,6), which we had flushed.  Without
   * the second delete, the object would appear in the base pool to
   * have existed.
   */

  SnapContext snapc, dsnapc, dsnapc2;
  if (snapset.seq != 0) {
    if (soid.snap == CEPH_NOSNAP) {
      snapc.seq = snapset.seq;
      snapc.snaps = snapset.snaps;
    } else {
      snapid_t min_included_snap = oi.snaps.back();
      snapc = snapset.get_ssc_as_of(min_included_snap - 1);
    }

    snapid_t prev_snapc = 0;
    for (vector<snapid_t>::reverse_iterator citer = snapset.clones.rbegin();
	 citer != snapset.clones.rend();
	 ++citer) {
      if (*citer < soid.snap) {
	prev_snapc = *citer;
	break;
      }
    }

    if (prev_snapc != snapc.seq) {
      dsnapc = snapset.get_ssc_as_of(prev_snapc);
      snapid_t first_snap_after_prev_snapc =
	snapset.get_first_snap_after(prev_snapc, snapc.seq);
      dsnapc2 = snapset.get_ssc_as_of(
	first_snap_after_prev_snapc - 1);
    }
  }

  object_locator_t base_oloc(soid);
  base_oloc.pool = pool.info.tier_of;

  if (dsnapc.seq > 0 && dsnapc.seq < snapc.seq) {
    ObjectOperation o;
    o.remove();
    osd->objecter->mutate(
      soid.oid,
      base_oloc,
      o,
      dsnapc,
      oi.mtime,
      (CEPH_OSD_FLAG_IGNORE_OVERLAY |
       CEPH_OSD_FLAG_ORDERSNAP |
       CEPH_OSD_FLAG_ENFORCE_SNAPC),
      NULL,
      NULL /* no callback, we'll rely on the ordering w.r.t the next op */);
  }

  if (dsnapc2.seq > dsnapc.seq && dsnapc2.seq < snapc.seq) {
    ObjectOperation o;
    o.remove();
    osd->objecter->mutate(
      soid.oid,
      base_oloc,
      o,
      dsnapc2,
      oi.mtime,
      (CEPH_OSD_FLAG_IGNORE_OVERLAY |
       CEPH_OSD_FLAG_ORDERSNAP |
       CEPH_OSD_FLAG_ENFORCE_SNAPC),
      NULL,
      NULL /* no callback, we'll rely on the ordering w.r.t the next op */);
  }

  FlushOpRef fop(new FlushOp);
  fop->obc = obc;
  fop->flushed_version = oi.user_version;
  fop->blocking = blocking;
  fop->on_flush = on_flush;
  fop->op = op;

  ObjectOperation o;
  if (oi.is_whiteout()) {
    fop->removal = true;
    o.remove();
  } else {
    object_locator_t oloc(soid);
    o.copy_from(soid.oid.name, soid.snap, oloc, oi.user_version,
		CEPH_OSD_COPY_FROM_FLAG_FLUSH |
		CEPH_OSD_COPY_FROM_FLAG_IGNORE_OVERLAY |
		CEPH_OSD_COPY_FROM_FLAG_IGNORE_CACHE |
		CEPH_OSD_COPY_FROM_FLAG_MAP_SNAP_CLONE);
  }
  C_Flush *fin = new C_Flush(this, soid, get_last_peering_reset());

  ceph_tid_t tid = osd->objecter->mutate(
    soid.oid, base_oloc, o, snapc, oi.mtime,
    CEPH_OSD_FLAG_IGNORE_OVERLAY | CEPH_OSD_FLAG_ENFORCE_SNAPC,
    NULL,
    new C_OnFinisher(fin,
		     &osd->objecter_finisher));
  /* we're under the pg lock and fin->finish() is grabbing that */
  fin->tid = tid;
  fop->objecter_tid = tid;

  flush_ops[soid] = fop;
  return -EINPROGRESS;
}

void ReplicatedPG::finish_flush(hobject_t oid, ceph_tid_t tid, int r)
{
  dout(10) << __func__ << " " << oid << " tid " << tid
	   << " " << cpp_strerror(r) << dendl;
  map<hobject_t,FlushOpRef>::iterator p = flush_ops.find(oid);
  if (p == flush_ops.end()) {
    dout(10) << __func__ << " no flush_op found" << dendl;
    return;
  }
  FlushOpRef fop = p->second;
  if (tid != fop->objecter_tid) {
    dout(10) << __func__ << " tid " << tid << " != fop " << fop
	     << " tid " << fop->objecter_tid << dendl;
    return;
  }
  ObjectContextRef obc = fop->obc;
  fop->objecter_tid = 0;

  if (r < 0 && !(r == -ENOENT && fop->removal)) {
    if (fop->op)
      osd->reply_op_error(fop->op, -EBUSY);
    if (!fop->dup_ops.empty()) {
      dout(20) << __func__ << " requeueing dups" << dendl;
      requeue_ops(fop->dup_ops);
    }
    if (fop->on_flush) {
      Context *on_flush = fop->on_flush;
      fop->on_flush = NULL;
      on_flush->complete(-EBUSY);
    }
    flush_ops.erase(oid);
    return;
  }

  r = try_flush_mark_clean(fop);
  if (r == -EBUSY && fop->op) {
    osd->reply_op_error(fop->op, r);
  }
}

int ReplicatedPG::try_flush_mark_clean(FlushOpRef fop)
{
  ObjectContextRef obc = fop->obc;
  const hobject_t& oid = obc->obs.oi.soid;

  if (fop->blocking) {
    obc->stop_block();
    kick_object_context_blocked(obc);
  }

  if (fop->flushed_version != obc->obs.oi.user_version ||
      !obc->obs.exists) {
    if (obc->obs.exists)
      dout(10) << __func__ << " flushed_version " << fop->flushed_version
	       << " != current " << obc->obs.oi.user_version
	       << dendl;
    else
      dout(10) << __func__ << " object no longer exists" << dendl;

    if (!fop->dup_ops.empty()) {
      dout(20) << __func__ << " requeueing dups" << dendl;
      requeue_ops(fop->dup_ops);
    }
    if (fop->on_flush) {
      Context *on_flush = fop->on_flush;
      fop->on_flush = NULL;
      on_flush->complete(-EBUSY);
    }
    flush_ops.erase(oid);
    if (fop->blocking)
      osd->logger->inc(l_osd_tier_flush_fail);
    else
      osd->logger->inc(l_osd_tier_try_flush_fail);
    return -EBUSY;
  }

  if (!fop->blocking && scrubber.write_blocked_by_scrub(oid)) {
    if (fop->op) {
      dout(10) << __func__ << " blocked by scrub" << dendl;
      requeue_op(fop->op);
      requeue_ops(fop->dup_ops);
      return -EAGAIN;    // will retry
    } else {
      osd->logger->inc(l_osd_tier_try_flush_fail);
      cancel_flush(fop, false);
      return -ECANCELED;
    }
  }

  // successfully flushed; can we clear the dirty bit?
  // try to take the lock manually, since we don't
  // have a ctx yet.
  if (obc->get_write(fop->op)) {
    dout(20) << __func__ << " took write lock" << dendl;
  } else if (fop->op) {
    dout(10) << __func__ << " waiting on write lock" << dendl;
    requeue_op(fop->op);
    requeue_ops(fop->dup_ops);
    return -EAGAIN;    // will retry
  } else {
    dout(10) << __func__ << " failed write lock, no op; failing" << dendl;
    osd->logger->inc(l_osd_tier_try_flush_fail);
    cancel_flush(fop, false);
    return -ECANCELED;
  }

  dout(10) << __func__ << " clearing DIRTY flag for " << oid << dendl;
  RepGather *repop = simple_repop_create(fop->obc);
  OpContext *ctx = repop->ctx;

  ctx->on_finish = fop->on_flush;
  fop->on_flush = NULL;

  ctx->lock_to_release = OpContext::W_LOCK;  // we took it above
  ctx->at_version = get_next_version();

  ctx->new_obs = obc->obs;
  ctx->new_obs.oi.clear_flag(object_info_t::FLAG_DIRTY);
  --ctx->delta_stats.num_objects_dirty;

  finish_ctx(ctx, pg_log_entry_t::CLEAN);

  osd->logger->inc(l_osd_tier_clean);

  if (!fop->dup_ops.empty() || fop->op) {
    dout(20) << __func__ << " requeueing for " << ctx->at_version << dendl;
    list<OpRequestRef> ls;
    if (fop->op)
      ls.push_back(fop->op);
    ls.splice(ls.end(), fop->dup_ops);
    requeue_ops(ls);
  }

  simple_repop_submit(repop);

  flush_ops.erase(oid);

  if (fop->blocking)
    osd->logger->inc(l_osd_tier_flush);
  else
    osd->logger->inc(l_osd_tier_try_flush);

  return -EINPROGRESS;
}

void ReplicatedPG::cancel_flush(FlushOpRef fop, bool requeue)
{
  dout(10) << __func__ << " " << fop->obc->obs.oi.soid << " tid "
	   << fop->objecter_tid << dendl;
  if (fop->objecter_tid) {
    osd->objecter->op_cancel(fop->objecter_tid, -ECANCELED);
    fop->objecter_tid = 0;
  }
  if (fop->blocking) {
    fop->obc->stop_block();
    kick_object_context_blocked(fop->obc);
  }
  if (requeue) {
    if (fop->op)
      requeue_op(fop->op);
    requeue_ops(fop->dup_ops);
  }
  if (fop->on_flush) {
    Context *on_flush = fop->on_flush;
    fop->on_flush = NULL;
    on_flush->complete(-ECANCELED);
  }
  flush_ops.erase(fop->obc->obs.oi.soid);
}

void ReplicatedPG::cancel_flush_ops(bool requeue)
{
  dout(10) << __func__ << dendl;
  map<hobject_t,FlushOpRef>::iterator p = flush_ops.begin();
  while (p != flush_ops.end()) {
    cancel_flush((p++)->second, requeue);
  }
}

bool ReplicatedPG::is_present_clone(hobject_t coid)
{
  if (!pool.info.allow_incomplete_clones())
    return true;
  if (is_missing_object(coid))
    return true;
  ObjectContextRef obc = get_object_context(coid, false);
  return obc && obc->obs.exists;
}

// ========================================================================
// rep op gather

class C_OSD_RepopApplied : public Context {
  ReplicatedPGRef pg;
  boost::intrusive_ptr<ReplicatedPG::RepGather> repop;
public:
  C_OSD_RepopApplied(ReplicatedPG *pg, ReplicatedPG::RepGather *repop)
  : pg(pg), repop(repop) {}
  void finish(int) {
    pg->repop_all_applied(repop.get());
  }
};


void ReplicatedPG::repop_all_applied(RepGather *repop)
{
  dout(10) << __func__ << ": repop tid " << repop->rep_tid << " all applied "
	   << dendl;
  repop->all_applied = true;
  if (!repop->rep_aborted) {
    eval_repop(repop);
    if (repop->on_applied) {
     repop->on_applied->complete(0);
     repop->on_applied = NULL;
    }
  }
}

class C_OSD_RepopCommit : public Context {
  ReplicatedPGRef pg;
  boost::intrusive_ptr<ReplicatedPG::RepGather> repop;
public:
  C_OSD_RepopCommit(ReplicatedPG *pg, ReplicatedPG::RepGather *repop)
    : pg(pg), repop(repop) {}
  void finish(int) {
    pg->repop_all_committed(repop.get());
  }
};

void ReplicatedPG::repop_all_committed(RepGather *repop)
{
  dout(10) << __func__ << ": repop tid " << repop->rep_tid << " all committed "
	   << dendl;
  repop->all_committed = true;

  if (!repop->rep_aborted) {
    if (repop->v != eversion_t()) {
      last_update_ondisk = repop->v;
      last_complete_ondisk = repop->pg_local_last_complete;
    }
    eval_repop(repop);
  }
}

void ReplicatedPG::op_applied(const eversion_t &applied_version)
{
  dout(10) << "op_applied version " << applied_version << dendl;
  if (applied_version == eversion_t())
    return;
  assert(applied_version > last_update_applied);
  assert(applied_version <= info.last_update);
  last_update_applied = applied_version;
  if (is_primary()) {
    if (scrubber.active) {
      if (last_update_applied == scrubber.subset_last_update) {
        osd->scrub_wq.queue(this);
      }
    } else {
      assert(scrubber.start == scrubber.end);
    }
  } else {
    if (scrubber.active_rep_scrub) {
      if (last_update_applied == scrubber.active_rep_scrub->scrub_to) {
	osd->rep_scrub_wq.queue(scrubber.active_rep_scrub);
	scrubber.active_rep_scrub = 0;
      }
    }
  }
}

void ReplicatedPG::eval_repop(RepGather *repop)
{
  MOSDOp *m = NULL;
  if (repop->ctx->op)
    m = static_cast<MOSDOp *>(repop->ctx->op->get_req());

  if (m)
    dout(10) << "eval_repop " << *repop
	     << " wants=" << (m->wants_ack() ? "a":"") << (m->wants_ondisk() ? "d":"")
	     << (repop->rep_done ? " DONE" : "")
	     << dendl;
  else
    dout(10) << "eval_repop " << *repop << " (no op)"
	     << (repop->rep_done ? " DONE" : "")
	     << dendl;

  if (repop->rep_done)
    return;

  // ondisk?
  if (repop->all_committed) {
    if (repop->ctx->op && !repop->log_op_stat) {
      log_op_stats(repop->ctx);
      repop->log_op_stat = true;
    }
    publish_stats_to_osd();

    // send dup commits, in order
    if (waiting_for_ondisk.count(repop->v)) {
      assert(waiting_for_ondisk.begin()->first == repop->v);
      for (list<pair<OpRequestRef, version_t> >::iterator i =
	     waiting_for_ondisk[repop->v].begin();
	   i != waiting_for_ondisk[repop->v].end();
	   ++i) {
	osd->reply_op_error(i->first, 0, repop->ctx->at_version,
			    i->second);
      }
      waiting_for_ondisk.erase(repop->v);
    }

    // clear out acks, we sent the commits above
    if (waiting_for_ack.count(repop->v)) {
      assert(waiting_for_ack.begin()->first == repop->v);
      waiting_for_ack.erase(repop->v);
    }

    if (m && m->wants_ondisk() && !repop->sent_disk) {
      // send commit.
      MOSDOpReply *reply = repop->ctx->reply;
      if (reply)
	repop->ctx->reply = NULL;
      else {
	reply = new MOSDOpReply(m, 0, get_osdmap()->get_epoch(), 0, true);
	reply->set_reply_versions(repop->ctx->at_version,
				  repop->ctx->user_at_version);
      }
      reply->add_flags(CEPH_OSD_FLAG_ACK | CEPH_OSD_FLAG_ONDISK);
      dout(10) << " sending commit on " << *repop << " " << reply << dendl;
      osd->send_message_osd_client(reply, m->get_connection());
      repop->sent_disk = true;
      repop->ctx->op->mark_commit_sent();
    }
  }

  // applied?
  if (repop->all_applied) {

    // send dup acks, in order
    if (waiting_for_ack.count(repop->v)) {
      assert(waiting_for_ack.begin()->first == repop->v);
      for (list<pair<OpRequestRef, version_t> >::iterator i =
	     waiting_for_ack[repop->v].begin();
	   i != waiting_for_ack[repop->v].end();
	   ++i) {
	MOSDOp *m = static_cast<MOSDOp*>(i->first->get_req());
	MOSDOpReply *reply = new MOSDOpReply(m, 0, get_osdmap()->get_epoch(), 0, true);
	reply->set_reply_versions(repop->ctx->at_version,
				  i->second);
	reply->add_flags(CEPH_OSD_FLAG_ACK);
	osd->send_message_osd_client(reply, m->get_connection());
      }
      waiting_for_ack.erase(repop->v);
    }

    if (m && m->wants_ack() && !repop->sent_ack && !repop->sent_disk) {
      // send ack
      MOSDOpReply *reply = repop->ctx->reply;
      if (reply)
	repop->ctx->reply = NULL;
      else {
	reply = new MOSDOpReply(m, 0, get_osdmap()->get_epoch(), 0, true);
	reply->set_reply_versions(repop->ctx->at_version,
				  repop->ctx->user_at_version);
      }
      reply->add_flags(CEPH_OSD_FLAG_ACK);
      dout(10) << " sending ack on " << *repop << " " << reply << dendl;
      assert(entity_name_t::TYPE_OSD != m->get_connection()->peer_type);
      osd->send_message_osd_client(reply, m->get_connection());
      repop->sent_ack = true;
    }

    // note the write is now readable (for rlatency calc).  note
    // that this will only be defined if the write is readable
    // _prior_ to being committed; it will not get set with
    // writeahead journaling, for instance.
    if (repop->ctx->readable_stamp == utime_t())
      repop->ctx->readable_stamp = ceph_clock_now(cct);
  }

  // done.
  if (repop->all_applied && repop->all_committed) {
    repop->rep_done = true;

    do_osd_op_effects(
      repop->ctx,
      repop->ctx->op ? repop->ctx->op->get_req()->get_connection() :
      ConnectionRef());

    calc_min_last_complete_ondisk();

    // kick snap_trimmer if necessary
    if (repop->queue_snap_trimmer) {
      queue_snap_trim();
    }

    dout(10) << " removing " << *repop << dendl;
    assert(!repop_queue.empty());
    dout(20) << "   q front is " << *repop_queue.front() << dendl; 
    if (repop_queue.front() != repop) {
      dout(0) << " removing " << *repop << dendl;
      dout(0) << "   q front is " << *repop_queue.front() << dendl; 
      assert(repop_queue.front() == repop);
    }
    repop_queue.pop_front();
    remove_repop(repop);
  }
}

void ReplicatedPG::issue_repop(RepGather *repop, utime_t now)
{
  OpContext *ctx = repop->ctx;
  const hobject_t& soid = ctx->obs->oi.soid;
  if (ctx->op &&
    ((static_cast<MOSDOp *>(
	ctx->op->get_req()))->get_flags() & CEPH_OSD_FLAG_PARALLELEXEC)) {
    // replicate original op for parallel execution on replica
    assert(0 == "broken implementation, do not use");
  }
  dout(7) << "issue_repop rep_tid " << repop->rep_tid
          << " o " << soid
          << dendl;

  repop->v = ctx->at_version;
  if (ctx->at_version > eversion_t()) {
    for (set<pg_shard_t>::iterator i = actingbackfill.begin();
	 i != actingbackfill.end();
	 ++i) {
      if (*i == get_primary()) continue;
      pg_info_t &pinfo = peer_info[*i];
      // keep peer_info up to date
      if (pinfo.last_complete == pinfo.last_update)
	pinfo.last_complete = ctx->at_version;
      pinfo.last_update = ctx->at_version;
    }
  }

  repop->obc->ondisk_write_lock();
  if (repop->ctx->clone_obc)
    repop->ctx->clone_obc->ondisk_write_lock();

  bool unlock_snapset_obc = false;
  if (repop->ctx->snapset_obc && repop->ctx->snapset_obc->obs.oi.soid !=
      repop->obc->obs.oi.soid) {
    repop->ctx->snapset_obc->ondisk_write_lock();
    unlock_snapset_obc = true;
  }

  repop->ctx->apply_pending_attrs();

  if (pool.info.require_rollback()) {
    for (vector<pg_log_entry_t>::iterator i = repop->ctx->log.begin();
	 i != repop->ctx->log.end();
	 ++i) {
      assert(i->mod_desc.can_rollback());
      assert(!i->mod_desc.empty());
    }
  }

  Context *on_all_commit = new C_OSD_RepopCommit(this, repop);
  Context *on_all_applied = new C_OSD_RepopApplied(this, repop);
  Context *onapplied_sync = new C_OSD_OndiskWriteUnlock(
    repop->obc,
    repop->ctx->clone_obc,
    unlock_snapset_obc ? repop->ctx->snapset_obc : ObjectContextRef());
  pgbackend->submit_transaction(
    soid,
    repop->ctx->at_version,
    repop->ctx->op_t,
    pg_trim_to,
    min_last_complete_ondisk,
    repop->ctx->log,
    repop->ctx->updated_hset_history,
    onapplied_sync,
    on_all_applied,
    on_all_commit,
    repop->rep_tid,
    repop->ctx->reqid,
    repop->ctx->op);
  repop->ctx->op_t = NULL;
}

ReplicatedPG::RepGather *ReplicatedPG::new_repop(OpContext *ctx, ObjectContextRef obc,
						 ceph_tid_t rep_tid)
{
  if (ctx->op)
    dout(10) << "new_repop rep_tid " << rep_tid << " on " << *ctx->op->get_req() << dendl;
  else
    dout(10) << "new_repop rep_tid " << rep_tid << " (no op)" << dendl;

  RepGather *repop = new RepGather(ctx, obc, rep_tid, info.last_complete);

  repop->start = ceph_clock_now(cct);

  repop_queue.push_back(&repop->queue_item);
  repop_map[repop->rep_tid] = repop;
  repop->get();

  osd->logger->set(l_osd_op_wip, repop_map.size());

  return repop;
}
 
void ReplicatedPG::remove_repop(RepGather *repop)
{
  dout(20) << __func__ << " " << *repop << dendl;
  if (repop->ctx->obc)
    dout(20) << " obc " << *repop->ctx->obc << dendl;
  if (repop->ctx->clone_obc)
    dout(20) << " clone_obc " << *repop->ctx->clone_obc << dendl;
  if (repop->ctx->snapset_obc)
    dout(20) << " snapset_obc " << *repop->ctx->snapset_obc << dendl;
  release_op_ctx_locks(repop->ctx);
  repop->ctx->finish(0);  // FIXME: return value here is sloppy
  repop_map.erase(repop->rep_tid);
  repop->put();

  osd->logger->set(l_osd_op_wip, repop_map.size());
}

ReplicatedPG::RepGather *ReplicatedPG::simple_repop_create(ObjectContextRef obc)
{
  dout(20) << __func__ << " " << obc->obs.oi.soid << dendl;
  vector<OSDOp> ops;
  ceph_tid_t rep_tid = osd->get_tid();
  osd_reqid_t reqid(osd->get_cluster_msgr_name(), 0, rep_tid);
  OpContext *ctx = new OpContext(OpRequestRef(), reqid, ops, obc, this);
  ctx->op_t = pgbackend->get_transaction();
  ctx->mtime = ceph_clock_now(g_ceph_context);
  RepGather *repop = new_repop(ctx, obc, rep_tid);
  return repop;
}

void ReplicatedPG::simple_repop_submit(RepGather *repop)
{
  dout(20) << __func__ << " " << repop << dendl;
  issue_repop(repop, repop->ctx->mtime);
  eval_repop(repop);
  repop->put();
}

// -------------------------------------------------------

void ReplicatedPG::get_watchers(list<obj_watch_item_t> &pg_watchers)
{
  pair<hobject_t, ObjectContextRef> i;
  while (object_contexts.get_next(i.first, &i)) {
    ObjectContextRef obc(i.second);
    get_obc_watchers(obc, pg_watchers);
  }
}

void ReplicatedPG::get_obc_watchers(ObjectContextRef obc, list<obj_watch_item_t> &pg_watchers)
{
  for (map<pair<uint64_t, entity_name_t>, WatchRef>::iterator j =
	 obc->watchers.begin();
	j != obc->watchers.end();
	++j) {
    obj_watch_item_t owi;

    owi.obj = obc->obs.oi.soid;
    owi.wi.addr = j->second->get_peer_addr();
    owi.wi.name = j->second->get_entity();
    owi.wi.cookie = j->second->get_cookie();
    owi.wi.timeout_seconds = j->second->get_timeout();

    dout(30) << "watch: Found oid=" << owi.obj << " addr=" << owi.wi.addr
      << " name=" << owi.wi.name << " cookie=" << owi.wi.cookie << dendl;

    pg_watchers.push_back(owi);
  }
}

void ReplicatedPG::check_blacklisted_watchers()
{
  dout(20) << "ReplicatedPG::check_blacklisted_watchers for pg " << get_pgid() << dendl;
  pair<hobject_t, ObjectContextRef> i;
  while (object_contexts.get_next(i.first, &i))
    check_blacklisted_obc_watchers(i.second);
}

void ReplicatedPG::check_blacklisted_obc_watchers(ObjectContextRef obc)
{
  dout(20) << "ReplicatedPG::check_blacklisted_obc_watchers for obc " << obc->obs.oi.soid << dendl;
  for (map<pair<uint64_t, entity_name_t>, WatchRef>::iterator k =
	 obc->watchers.begin();
	k != obc->watchers.end();
	) {
    //Advance iterator now so handle_watch_timeout() can erase element
    map<pair<uint64_t, entity_name_t>, WatchRef>::iterator j = k++;
    dout(30) << "watch: Found " << j->second->get_entity() << " cookie " << j->second->get_cookie() << dendl;
    entity_addr_t ea = j->second->get_peer_addr();
    dout(30) << "watch: Check entity_addr_t " << ea << dendl;
    if (get_osdmap()->is_blacklisted(ea)) {
      dout(10) << "watch: Found blacklisted watcher for " << ea << dendl;
      assert(j->second->get_pg() == this);
      j->second->unregister_cb();
      handle_watch_timeout(j->second);
    }
  }
}

void ReplicatedPG::populate_obc_watchers(ObjectContextRef obc)
{
  assert(is_active());
  assert((recovering.count(obc->obs.oi.soid) ||
	  !is_missing_object(obc->obs.oi.soid)) ||
	 (pg_log.get_log().objects.count(obc->obs.oi.soid) && // or this is a revert... see recover_primary()
	  pg_log.get_log().objects.find(obc->obs.oi.soid)->second->op ==
	    pg_log_entry_t::LOST_REVERT &&
	  pg_log.get_log().objects.find(obc->obs.oi.soid)->second->reverting_to ==
	    obc->obs.oi.version));

  dout(10) << "populate_obc_watchers " << obc->obs.oi.soid << dendl;
  assert(obc->watchers.empty());
  // populate unconnected_watchers
  for (map<pair<uint64_t, entity_name_t>, watch_info_t>::iterator p =
	obc->obs.oi.watchers.begin();
       p != obc->obs.oi.watchers.end();
       ++p) {
    utime_t expire = info.stats.last_became_active;
    expire += p->second.timeout_seconds;
    dout(10) << "  unconnected watcher " << p->first << " will expire " << expire << dendl;
    WatchRef watch(
      Watch::makeWatchRef(
	this, osd, obc, p->second.timeout_seconds, p->first.first,
	p->first.second, p->second.addr));
    watch->disconnect();
    obc->watchers.insert(
      make_pair(
	make_pair(p->first.first, p->first.second),
	watch));
  }
  // Look for watchers from blacklisted clients and drop
  check_blacklisted_obc_watchers(obc);
}

void ReplicatedPG::handle_watch_timeout(WatchRef watch)
{
  ObjectContextRef obc = watch->get_obc(); // handle_watch_timeout owns this ref
  dout(10) << "handle_watch_timeout obc " << obc << dendl;

  if (is_degraded_or_backfilling_object(obc->obs.oi.soid)) {
    callbacks_for_degraded_object[obc->obs.oi.soid].push_back(
      watch->get_delayed_cb()
      );
    dout(10) << "handle_watch_timeout waiting for degraded on obj "
	     << obc->obs.oi.soid
	     << dendl;
    return;
  }

  if (scrubber.write_blocked_by_scrub(obc->obs.oi.soid)) {
    dout(10) << "handle_watch_timeout waiting for scrub on obj "
	     << obc->obs.oi.soid
	     << dendl;
    scrubber.add_callback(
      watch->get_delayed_cb() // This callback!
      );
    return;
  }

  RepGather *repop = simple_repop_create(obc);
  OpContext *ctx = repop->ctx;
  ctx->at_version = get_next_version();

  object_info_t& oi = ctx->new_obs.oi;
  oi.watchers.erase(make_pair(watch->get_cookie(),
			      watch->get_entity()));

  ctx->watch_disconnects.push_back(
    OpContext::watch_disconnect_t(watch->get_cookie(), watch->get_entity(), true));


  entity_inst_t nobody;
  PGBackend::PGTransaction *t = ctx->op_t;
  ctx->log.push_back(pg_log_entry_t(pg_log_entry_t::MODIFY, obc->obs.oi.soid,
				    ctx->at_version,
				    oi.version,
				    0,
				    osd_reqid_t(), ctx->mtime));

  oi.prior_version = repop->obc->obs.oi.version;
  oi.version = ctx->at_version;
  bufferlist bl;
  ::encode(oi, bl);
  setattr_maybe_cache(obc, repop->ctx, t, OI_ATTR, bl);

  if (pool.info.require_rollback()) {
    map<string, boost::optional<bufferlist> > to_set;
    to_set[OI_ATTR] = bl;
    ctx->log.back().mod_desc.setattrs(to_set);
  } else {
    ctx->log.back().mod_desc.mark_unrollbackable();
  }

  // obc ref swallowed by repop!
  simple_repop_submit(repop);

  // apply new object state.
  ctx->obc->obs = ctx->new_obs;
}

ObjectContextRef ReplicatedPG::create_object_context(const object_info_t& oi,
						     SnapSetContext *ssc)
{
  ObjectContextRef obc(object_contexts.lookup_or_create(oi.soid));
  assert(obc->destructor_callback == NULL);
  obc->destructor_callback = new C_PG_ObjectContext(this, obc.get());  
  obc->obs.oi = oi;
  obc->obs.exists = false;
  obc->ssc = ssc;
  if (ssc)
    register_snapset_context(ssc);
  dout(10) << "create_object_context " << (void*)obc.get() << " " << oi.soid << " " << dendl;
  if (is_active())
    populate_obc_watchers(obc);
  return obc;
}

ObjectContextRef ReplicatedPG::get_object_context(const hobject_t& soid,
						  bool can_create,
						  map<string, bufferlist> *attrs)
{
  assert(
    attrs || !pg_log.get_missing().is_missing(soid) ||
    // or this is a revert... see recover_primary()
    (pg_log.get_log().objects.count(soid) &&
      pg_log.get_log().objects.find(soid)->second->op ==
      pg_log_entry_t::LOST_REVERT));
  ObjectContextRef obc = object_contexts.lookup(soid);
  osd->logger->inc(l_osd_object_ctx_cache_total);
  if (obc) {
    osd->logger->inc(l_osd_object_ctx_cache_hit);
    dout(10) << __func__ << ": found obc in cache: " << obc
	     << dendl;
  } else {
    dout(10) << __func__ << ": obc NOT found in cache: " << soid << dendl;
    // check disk
    bufferlist bv;
    if (attrs) {
      assert(attrs->count(OI_ATTR));
      bv = attrs->find(OI_ATTR)->second;
    } else {
      int r = pgbackend->objects_get_attr(soid, OI_ATTR, &bv);
      if (r < 0) {
	if (!can_create) {
	  dout(10) << __func__ << ": no obc for soid "
		   << soid << " and !can_create"
		   << dendl;
	  return ObjectContextRef();   // -ENOENT!
	}

	dout(10) << __func__ << ": no obc for soid "
		 << soid << " but can_create"
		 << dendl;
	// new object.
	object_info_t oi(soid);
	SnapSetContext *ssc = get_snapset_context(
	  soid, true,
	  soid.has_snapset() ? attrs : 0);
	obc = create_object_context(oi, ssc);
	dout(10) << __func__ << ": " << obc << " " << soid
		 << " " << obc->rwstate
		 << " oi: " << obc->obs.oi
		 << " ssc: " << obc->ssc
		 << " snapset: " << obc->ssc->snapset << dendl;
	return obc;
      }
    }

    object_info_t oi(bv);

    assert(oi.soid.pool == (int64_t)info.pgid.pool());

    obc = object_contexts.lookup_or_create(oi.soid);
    obc->destructor_callback = new C_PG_ObjectContext(this, obc.get());
    obc->obs.oi = oi;
    obc->obs.exists = true;

    obc->ssc = get_snapset_context(
      soid, true,
      soid.has_snapset() ? attrs : 0);

    if (is_active())
      populate_obc_watchers(obc);

    if (pool.info.require_rollback()) {
      if (attrs) {
	obc->attr_cache = *attrs;
      } else {
	int r = pgbackend->objects_get_attrs(
	  soid,
	  &obc->attr_cache);
	assert(r == 0);
      }
    }

    dout(10) << __func__ << ": creating obc from disk: " << obc
	     << dendl;
  }
  assert(obc->ssc);
  dout(10) << __func__ << ": " << obc << " " << soid
	   << " " << obc->rwstate
	   << " oi: " << obc->obs.oi
	   << " ssc: " << obc->ssc
	   << " snapset: " << obc->ssc->snapset << dendl;
  return obc;
}

void ReplicatedPG::context_registry_on_change()
{
  pair<hobject_t, ObjectContextRef> i;
  while (object_contexts.get_next(i.first, &i)) {
    ObjectContextRef obc(i.second);
    if (obc) {
      for (map<pair<uint64_t, entity_name_t>, WatchRef>::iterator j =
	     obc->watchers.begin();
	   j != obc->watchers.end();
	   obc->watchers.erase(j++)) {
	j->second->discard();
      }
    }
  }
}


/*
 * If we return an error, and set *pmissing, then promoting that
 * object may help.
 *
 * If we return -EAGAIN, we will always set *pmissing to the missing
 * object to wait for.
 *
 * If we return an error but do not set *pmissing, then we know the
 * object does not exist.
 */
int ReplicatedPG::find_object_context(const hobject_t& oid,
				      ObjectContextRef *pobc,
				      bool can_create,
				      bool map_snapid_to_clone,
				      hobject_t *pmissing)
{
  assert(oid.pool == static_cast<int64_t>(info.pgid.pool()));
  // want the head?
  if (oid.snap == CEPH_NOSNAP) {
    ObjectContextRef obc = get_object_context(oid, can_create);
    if (!obc) {
      if (pmissing)
  *pmissing = oid;
      return -ENOENT;
    }
    dout(10) << "find_object_context " << oid
       << " @" << oid.snap
       << " oi=" << obc->obs.oi
       << dendl;
    *pobc = obc;

    if (can_create && !obc->ssc)
      obc->ssc = get_snapset_context(oid, true);

    return 0;
  }

  hobject_t head(oid.oid, oid.get_key(), CEPH_NOSNAP, oid.get_hash(),
		 info.pgid.pool(), oid.get_namespace());
  // want the snapdir?
  if (oid.snap == CEPH_SNAPDIR) {
    // return head or snapdir, whichever exists.
    ObjectContextRef obc = get_object_context(head, can_create);
    if (!obc || !obc->obs.exists)
      obc = get_object_context(oid, can_create);
    if (!obc || !obc->obs.exists) {
      // if we have neither, we would want to promote the head.
      if (pmissing)
	*pmissing = head;
      return -ENOENT;
    }
    dout(10) << "find_object_context " << oid
	     << " @" << oid.snap
	     << " oi=" << obc->obs.oi
	     << dendl;
    *pobc = obc;

    // always populate ssc for SNAPDIR...
    if (!obc->ssc)
      obc->ssc = get_snapset_context(
	oid, true);
    return 0;
  }

  // we want a snap
  if (!map_snapid_to_clone && pool.info.is_removed_snap(oid.snap)) {
    dout(10) << __func__ << " snap " << oid.snap << " is removed" << dendl;
    return -ENOENT;
  }

  SnapSetContext *ssc = get_snapset_context(oid, can_create);
  if (!ssc || !(ssc->exists)) {
    dout(20) << __func__ << " " << oid << " no snapset" << dendl;
    if (pmissing)
      *pmissing = head;  // start by getting the head
    if (ssc)
      put_snapset_context(ssc);
    return -ENOENT;
  }

  if (map_snapid_to_clone) {
    dout(10) << "find_object_context " << oid << " @" << oid.snap
	     << " snapset " << ssc->snapset
	     << " map_snapid_to_clone=true" << dendl;
    if (oid.snap > ssc->snapset.seq) {
      // already must be readable
      ObjectContextRef obc = get_object_context(head, false);
      dout(10) << "find_object_context " << oid << " @" << oid.snap
	       << " snapset " << ssc->snapset
	       << " maps to head" << dendl;
      *pobc = obc;
      put_snapset_context(ssc);
      return (obc && obc->obs.exists) ? 0 : -ENOENT;
    } else {
      vector<snapid_t>::const_iterator citer = std::find(
	ssc->snapset.clones.begin(),
	ssc->snapset.clones.end(),
	oid.snap);
      if (citer == ssc->snapset.clones.end()) {
	dout(10) << "find_object_context " << oid << " @" << oid.snap
		 << " snapset " << ssc->snapset
		 << " maps to nothing" << dendl;
	put_snapset_context(ssc);
	return -ENOENT;
      }

      dout(10) << "find_object_context " << oid << " @" << oid.snap
	       << " snapset " << ssc->snapset
	       << " maps to " << oid << dendl;

      if (pg_log.get_missing().is_missing(oid)) {
	dout(10) << "find_object_context " << oid << " @" << oid.snap
		 << " snapset " << ssc->snapset
		 << " " << oid << " is missing" << dendl;
	if (pmissing)
	  *pmissing = oid;
	put_snapset_context(ssc);
	return -EAGAIN;
      }

      ObjectContextRef obc = get_object_context(oid, false);
      if (!obc || !obc->obs.exists) {
	dout(10) << "find_object_context " << oid << " @" << oid.snap
		 << " snapset " << ssc->snapset
		 << " " << oid << " is not present" << dendl;
	if (pmissing)
	  *pmissing = oid;
	put_snapset_context(ssc);
	return -ENOENT;
      }
      dout(10) << "find_object_context " << oid << " @" << oid.snap
	       << " snapset " << ssc->snapset
	       << " " << oid << " HIT" << dendl;
      *pobc = obc;
      put_snapset_context(ssc);
      return 0;
    }
    assert(0); //unreachable
  }

  dout(10) << "find_object_context " << oid << " @" << oid.snap
	   << " snapset " << ssc->snapset << dendl;
 
  // head?
  if (oid.snap > ssc->snapset.seq) {
    if (ssc->snapset.head_exists) {
      ObjectContextRef obc = get_object_context(head, false);
      dout(10) << "find_object_context  " << head
	       << " want " << oid.snap << " > snapset seq " << ssc->snapset.seq
	       << " -- HIT " << obc->obs
	       << dendl;
      if (!obc->ssc)
	obc->ssc = ssc;
      else {
	assert(ssc == obc->ssc);
	put_snapset_context(ssc);
      }
      *pobc = obc;
      return 0;
    }
    dout(10) << "find_object_context  " << head
	     << " want " << oid.snap << " > snapset seq " << ssc->snapset.seq
	     << " but head dne -- DNE"
	     << dendl;
    put_snapset_context(ssc);
    return -ENOENT;
  }

  // which clone would it be?
  unsigned k = 0;
  while (k < ssc->snapset.clones.size() &&
	 ssc->snapset.clones[k] < oid.snap)
    k++;
  if (k == ssc->snapset.clones.size()) {
    dout(10) << "find_object_context  no clones with last >= oid.snap "
	     << oid.snap << " -- DNE" << dendl;
    put_snapset_context(ssc);
    return -ENOENT;
  }
  hobject_t soid(oid.oid, oid.get_key(), ssc->snapset.clones[k], oid.get_hash(),
		 info.pgid.pool(), oid.get_namespace());

  if (pg_log.get_missing().is_missing(soid)) {
    dout(20) << "find_object_context  " << soid << " missing, try again later"
	     << dendl;
    if (pmissing)
      *pmissing = soid;
    put_snapset_context(ssc);
    return -EAGAIN;
  }

  ObjectContextRef obc = get_object_context(soid, false);
  if (!obc || !obc->obs.exists) {
    dout(20) << __func__ << " missing clone " << soid << dendl;
    if (pmissing)
      *pmissing = soid;
    put_snapset_context(ssc);
    return -ENOENT;
  }

  if (!obc->ssc) {
    obc->ssc = ssc;
  } else {
    assert(obc->ssc == ssc);
    put_snapset_context(ssc);
  }
  ssc = 0;

  // clone
  dout(20) << "find_object_context  " << soid << " snaps " << obc->obs.oi.snaps
	   << dendl;
  snapid_t first = obc->obs.oi.snaps[obc->obs.oi.snaps.size()-1];
  snapid_t last = obc->obs.oi.snaps[0];
  if (first <= oid.snap) {
    dout(20) << "find_object_context  " << soid << " [" << first << "," << last
	     << "] contains " << oid.snap << " -- HIT " << obc->obs << dendl;
    *pobc = obc;
    return 0;
  } else {
    dout(20) << "find_object_context  " << soid << " [" << first << "," << last
	     << "] does not contain " << oid.snap << " -- DNE" << dendl;
    return -ENOENT;
  }
}

void ReplicatedPG::object_context_destructor_callback(ObjectContext *obc)
{
  if (obc->ssc)
    put_snapset_context(obc->ssc);
}

void ReplicatedPG::add_object_context_to_pg_stat(ObjectContextRef obc, pg_stat_t *pgstat)
{
  object_info_t& oi = obc->obs.oi;

  dout(10) << "add_object_context_to_pg_stat " << oi.soid << dendl;
  object_stat_sum_t stat;

  stat.num_bytes += oi.size;

  if (oi.soid.snap != CEPH_SNAPDIR)
    stat.num_objects++;
  if (oi.is_dirty())
    stat.num_objects_dirty++;
  if (oi.is_whiteout())
    stat.num_whiteouts++;
  if (oi.is_omap())
    stat.num_objects_omap++;

  if (oi.soid.snap && oi.soid.snap != CEPH_NOSNAP && oi.soid.snap != CEPH_SNAPDIR) {
    stat.num_object_clones++;

    if (!obc->ssc)
      obc->ssc = get_snapset_context(oi.soid, false);
    assert(obc->ssc);

    // subtract off clone overlap
    if (obc->ssc->snapset.clone_overlap.count(oi.soid.snap)) {
      interval_set<uint64_t>& o = obc->ssc->snapset.clone_overlap[oi.soid.snap];
      for (interval_set<uint64_t>::const_iterator r = o.begin();
	   r != o.end();
	   ++r) {
	stat.num_bytes -= r.get_len();
      }	  
    }
  }

  // add it in
  pgstat->stats.sum.add(stat);
}

void ReplicatedPG::kick_object_context_blocked(ObjectContextRef obc)
{
  const hobject_t& soid = obc->obs.oi.soid;
  map<hobject_t, list<OpRequestRef> >::iterator p = waiting_for_blocked_object.find(soid);
  if (p == waiting_for_blocked_object.end())
    return;

  if (obc->is_blocked()) {
    dout(10) << __func__ << " " << soid << " still blocked" << dendl;
    return;
  }

  list<OpRequestRef>& ls = p->second;
  dout(10) << __func__ << " " << soid << " requeuing " << ls.size() << " requests" << dendl;
  requeue_ops(ls);
  waiting_for_blocked_object.erase(p);

  if (obc->requeue_scrub_on_unblock)
    osd->queue_for_scrub(this);
}

SnapSetContext *ReplicatedPG::create_snapset_context(const hobject_t& oid)
{
  Mutex::Locker l(snapset_contexts_lock);
  SnapSetContext *ssc = new SnapSetContext(oid.get_snapdir());
  _register_snapset_context(ssc);
  ssc->ref++;
  return ssc;
}

SnapSetContext *ReplicatedPG::get_snapset_context(
  const hobject_t& oid,
  bool can_create,
  map<string, bufferlist> *attrs)
{
  Mutex::Locker l(snapset_contexts_lock);
  SnapSetContext *ssc;
  map<hobject_t, SnapSetContext*>::iterator p = snapset_contexts.find(
    oid.get_snapdir());
  if (p != snapset_contexts.end()) {
    if (can_create || p->second->exists) {
      ssc = p->second;
      ssc->exists = true;
    } else {
      return NULL;
    }
  } else {
    bufferlist bv;
    if (!attrs) {
      int r = pgbackend->objects_get_attr(oid.get_head(), SS_ATTR, &bv);
      if (r < 0) {
	// try _snapset
	r = pgbackend->objects_get_attr(oid.get_snapdir(), SS_ATTR, &bv);
	if (r < 0 && !can_create)
	  return NULL;
      }
    } else {
      assert(attrs->count(SS_ATTR));
      bv = attrs->find(SS_ATTR)->second;
    }
    ssc = new SnapSetContext(oid.get_snapdir());
    _register_snapset_context(ssc);
    if (bv.length()) {
      bufferlist::iterator bvp = bv.begin();
      ssc->snapset.decode(bvp);
    }
  }
  assert(ssc);
  ssc->ref++;
  return ssc;
}

void ReplicatedPG::put_snapset_context(SnapSetContext *ssc)
{
  Mutex::Locker l(snapset_contexts_lock);
  --ssc->ref;
  if (ssc->ref == 0) {
    if (ssc->registered)
      snapset_contexts.erase(ssc->oid);
    delete ssc;
  }
}

<<<<<<< HEAD
// sub op modify
void ReplicatedBackend::sub_op_modify(OpRequestRef op) {
  Message *m = op->get_req();
  int msg_type = m->get_type();
  if (msg_type == MSG_OSD_SUBOP) {
    sub_op_modify_impl<MOSDSubOp, MSG_OSD_SUBOP>(op);
  } else if (msg_type == MSG_OSD_REPOP) {
    sub_op_modify_impl<MOSDRepOp, MSG_OSD_REPOP>(op);
  } else {
    assert(0);
  }
}

template<typename T, int MSGTYPE>
void ReplicatedBackend::sub_op_modify_impl(OpRequestRef op)
{
  T *m = static_cast<T *>(op->get_req());
  int msg_type = m->get_type();
  assert(MSGTYPE == msg_type);
  assert(msg_type == MSG_OSD_SUBOP || msg_type == MSG_OSD_REPOP);

  const hobject_t& soid = m->poid;

  dout(10) << "sub_op_modify trans"
           << " " << soid 
           << " v " << m->version
	   << (m->logbl.length() ? " (transaction)" : " (parallel exec")
	   << " " << m->logbl.length()
	   << dendl;  

  // sanity checks
  assert(m->map_epoch >= get_info().history.same_interval_since);
  
  // we better not be missing this.
  assert(!parent->get_log().get_missing().is_missing(soid));

  int ackerosd = m->get_source().num();
  
  op->mark_started();

  RepModifyRef rm(new RepModify);
  rm->op = op;
  rm->ackerosd = ackerosd;
  rm->last_complete = get_info().last_complete;
  rm->epoch_started = get_osdmap()->get_epoch();

  assert(m->logbl.length());
  // shipped transaction and log entries
  vector<pg_log_entry_t> log;

  bufferlist::iterator p = m->get_data().begin();
  ::decode(rm->opt, p);
  rm->localt.set_use_tbl(rm->opt.get_use_tbl());

  if (m->new_temp_oid != hobject_t()) {
    dout(20) << __func__ << " start tracking temp " << m->new_temp_oid << dendl;
    add_temp_obj(m->new_temp_oid);
    get_temp_coll(&rm->localt);
  }
  if (m->discard_temp_oid != hobject_t()) {
    dout(20) << __func__ << " stop tracking temp " << m->discard_temp_oid << dendl;
    if (rm->opt.empty()) {
      dout(10) << __func__ << ": removing object " << m->discard_temp_oid
	       << " since we won't get the transaction" << dendl;
      rm->localt.remove(temp_coll, m->discard_temp_oid);
    }
    clear_temp_obj(m->discard_temp_oid);
  }

  p = m->logbl.begin();
  ::decode(log, p);
  rm->opt.set_fadvise_flag(CEPH_OSD_OP_FLAG_FADVISE_DONTNEED);

  bool update_snaps = false;
  if (!rm->opt.empty()) {
    // If the opt is non-empty, we infer we are before
    // last_backfill (according to the primary, not our
    // not-quite-accurate value), and should update the
    // collections now.  Otherwise, we do it later on push.
    update_snaps = true;
  }
  parent->update_stats(m->pg_stats);
  parent->log_operation(
    log,
    m->updated_hit_set_history,
    m->pg_trim_to,
    m->pg_trim_rollback_to,
    update_snaps,
    &(rm->localt));

  rm->bytes_written = rm->opt.get_encoded_bytes();
  
  rm->localt.append(rm->opt);
  rm->localt.register_on_commit(
    parent->bless_context(
      new C_OSD_RepModifyCommit(this, rm)));
  rm->localt.register_on_applied(
    parent->bless_context(
      new C_OSD_RepModifyApply(this, rm)));
  parent->queue_transaction(&(rm->localt), op);
  // op is cleaned up by oncommit/onapply when both are executed
}

void ReplicatedBackend::sub_op_modify_applied(RepModifyRef rm)
{
  rm->op->mark_event("sub_op_applied");
  rm->applied = true;

  dout(10) << "sub_op_modify_applied on " << rm << " op "
	   << *rm->op->get_req() << dendl;
  Message *m = rm->op->get_req();

  Message *ack = NULL;
  eversion_t version;

  if (m->get_type() == MSG_OSD_SUBOP) {
    // doesn't have CLIENT SUBOP feature ,use Subop
    MOSDSubOp *req = static_cast<MOSDSubOp*>(m);
    version = req->version;
    if (!rm->committed)
      ack = new MOSDSubOpReply(
	req, parent->whoami_shard(),
	0, get_osdmap()->get_epoch(), CEPH_OSD_FLAG_ACK);
  } else if (m->get_type() == MSG_OSD_REPOP) {
    MOSDRepOp *req = static_cast<MOSDRepOp*>(m);
    version = req->version;
    if (!rm->committed)
      ack = new MOSDRepOpReply(
	static_cast<MOSDRepOp*>(m), parent->whoami_shard(),
	0, get_osdmap()->get_epoch(), CEPH_OSD_FLAG_ACK);
  } else {
    assert(0);
  }

  // send ack to acker only if we haven't sent a commit already
  if (ack) {
    ack->set_priority(CEPH_MSG_PRIO_HIGH); // this better match commit priority!
    get_parent()->send_message_osd_cluster(
      rm->ackerosd, ack, get_osdmap()->get_epoch());
  }
  
  parent->op_applied(version);
}

void ReplicatedBackend::sub_op_modify_commit(RepModifyRef rm)
{
  rm->op->mark_commit_sent();
  rm->committed = true;

  // send commit.
  dout(10) << "sub_op_modify_commit on op " << *rm->op->get_req()
	   << ", sending commit to osd." << rm->ackerosd
	   << dendl;
  
  assert(get_osdmap()->is_up(rm->ackerosd));
  get_parent()->update_last_complete_ondisk(rm->last_complete);

  Message *m = rm->op->get_req();
  Message *commit;
  if (m->get_type() == MSG_OSD_SUBOP) {
    // doesn't have CLIENT SUBOP feature ,use Subop
    MOSDSubOpReply  *reply = new MOSDSubOpReply(
      static_cast<MOSDSubOp*>(m),
      get_parent()->whoami_shard(),
      0, get_osdmap()->get_epoch(), CEPH_OSD_FLAG_ONDISK);
    reply->set_last_complete_ondisk(rm->last_complete);
    commit = reply;
  } else if (m->get_type() == MSG_OSD_REPOP) {
    MOSDRepOpReply *reply = new MOSDRepOpReply(
      static_cast<MOSDRepOp*>(m),
      get_parent()->whoami_shard(),
      0, get_osdmap()->get_epoch(), CEPH_OSD_FLAG_ONDISK);
    reply->set_last_complete_ondisk(rm->last_complete);
    commit = reply;
  }
  else {
    assert(0);
  }

  commit->set_priority(CEPH_MSG_PRIO_HIGH); // this better match ack priority!
  get_parent()->send_message_osd_cluster(
    rm->ackerosd, commit, get_osdmap()->get_epoch());
  
  log_subop_stats(get_parent()->get_logger(), rm->op, l_osd_sop_w);
}


// ===========================================================

void ReplicatedBackend::calc_head_subsets(
  ObjectContextRef obc, SnapSet& snapset, const hobject_t& head,
  const pg_missing_t& missing,
  const hobject_t &last_backfill,
  interval_set<uint64_t>& data_subset,
  map<hobject_t, interval_set<uint64_t> >& clone_subsets)
{
  dout(10) << "calc_head_subsets " << head
	   << " clone_overlap " << snapset.clone_overlap << dendl;

  uint64_t size = obc->obs.oi.size;
  if (size)
    data_subset.insert(0, size);

  if (get_parent()->get_pool().allow_incomplete_clones()) {
    dout(10) << __func__ << ": caching (was) enabled, skipping clone subsets" << dendl;
    return;
  }

  if (!cct->_conf->osd_recover_clone_overlap) {
    dout(10) << "calc_head_subsets " << head << " -- osd_recover_clone_overlap disabled" << dendl;
    return;
  }


  interval_set<uint64_t> cloning;
  interval_set<uint64_t> prev;
  if (size)
    prev.insert(0, size);    
  
  for (int j=snapset.clones.size()-1; j>=0; j--) {
    hobject_t c = head;
    c.snap = snapset.clones[j];
    prev.intersection_of(snapset.clone_overlap[snapset.clones[j]]);
    if (!missing.is_missing(c) && c < last_backfill) {
      dout(10) << "calc_head_subsets " << head << " has prev " << c
	       << " overlap " << prev << dendl;
      clone_subsets[c] = prev;
      cloning.union_of(prev);
      break;
    }
    dout(10) << "calc_head_subsets " << head << " does not have prev " << c
	     << " overlap " << prev << dendl;
  }


  if (cloning.num_intervals() > cct->_conf->osd_recover_clone_overlap_limit) {
    dout(10) << "skipping clone, too many holes" << dendl;
    clone_subsets.clear();
    cloning.clear();
  }

  // what's left for us to push?
  data_subset.subtract(cloning);

  dout(10) << "calc_head_subsets " << head
	   << "  data_subset " << data_subset
	   << "  clone_subsets " << clone_subsets << dendl;
}

void ReplicatedBackend::calc_clone_subsets(
  SnapSet& snapset, const hobject_t& soid,
  const pg_missing_t& missing,
  const hobject_t &last_backfill,
  interval_set<uint64_t>& data_subset,
  map<hobject_t, interval_set<uint64_t> >& clone_subsets)
{
  dout(10) << "calc_clone_subsets " << soid
	   << " clone_overlap " << snapset.clone_overlap << dendl;

  uint64_t size = snapset.clone_size[soid.snap];
  if (size)
    data_subset.insert(0, size);

  if (get_parent()->get_pool().allow_incomplete_clones()) {
    dout(10) << __func__ << ": caching (was) enabled, skipping clone subsets" << dendl;
    return;
  }

  if (!cct->_conf->osd_recover_clone_overlap) {
    dout(10) << "calc_clone_subsets " << soid << " -- osd_recover_clone_overlap disabled" << dendl;
    return;
  }
  
  unsigned i;
  for (i=0; i < snapset.clones.size(); i++)
    if (snapset.clones[i] == soid.snap)
      break;

  // any overlap with next older clone?
  interval_set<uint64_t> cloning;
  interval_set<uint64_t> prev;
  if (size)
    prev.insert(0, size);    
  for (int j=i-1; j>=0; j--) {
    hobject_t c = soid;
    c.snap = snapset.clones[j];
    prev.intersection_of(snapset.clone_overlap[snapset.clones[j]]);
    if (!missing.is_missing(c) && c < last_backfill) {
      dout(10) << "calc_clone_subsets " << soid << " has prev " << c
	       << " overlap " << prev << dendl;
      clone_subsets[c] = prev;
      cloning.union_of(prev);
      break;
    }
    dout(10) << "calc_clone_subsets " << soid << " does not have prev " << c
	     << " overlap " << prev << dendl;
  }
  
  // overlap with next newest?
  interval_set<uint64_t> next;
  if (size)
    next.insert(0, size);    
  for (unsigned j=i+1; j<snapset.clones.size(); j++) {
    hobject_t c = soid;
    c.snap = snapset.clones[j];
    next.intersection_of(snapset.clone_overlap[snapset.clones[j-1]]);
    if (!missing.is_missing(c) && c < last_backfill) {
      dout(10) << "calc_clone_subsets " << soid << " has next " << c
	       << " overlap " << next << dendl;
      clone_subsets[c] = next;
      cloning.union_of(next);
      break;
    }
    dout(10) << "calc_clone_subsets " << soid << " does not have next " << c
	     << " overlap " << next << dendl;
  }

  if (cloning.num_intervals() > cct->_conf->osd_recover_clone_overlap_limit) {
    dout(10) << "skipping clone, too many holes" << dendl;
    clone_subsets.clear();
    cloning.clear();
  }

  
  // what's left for us to push?
  data_subset.subtract(cloning);

  dout(10) << "calc_clone_subsets " << soid
	   << "  data_subset " << data_subset
	   << "  clone_subsets " << clone_subsets << dendl;
}


=======
>>>>>>> 6f4936ee
/** pull - request object from a peer
 */

/*
 * Return values:
 *  NONE  - didn't pull anything
 *  YES   - pulled what the caller wanted
 *  OTHER - needed to pull something else first (_head or _snapdir)
 */
enum { PULL_NONE, PULL_OTHER, PULL_YES };

int ReplicatedPG::recover_missing(
  const hobject_t &soid, eversion_t v,
  int priority,
  PGBackend::RecoveryHandle *h)
{
  if (missing_loc.is_unfound(soid)) {
    dout(7) << "pull " << soid
	    << " v " << v 
	    << " but it is unfound" << dendl;
    return PULL_NONE;
  }

  // is this a snapped object?  if so, consult the snapset.. we may not need the entire object!
  ObjectContextRef obc;
  ObjectContextRef head_obc;
  if (soid.snap && soid.snap < CEPH_NOSNAP) {
    // do we have the head and/or snapdir?
    hobject_t head = soid.get_head();
    if (pg_log.get_missing().is_missing(head)) {
      if (recovering.count(head)) {
	dout(10) << " missing but already recovering head " << head << dendl;
	return PULL_NONE;
      } else {
	int r = recover_missing(
	  head, pg_log.get_missing().missing.find(head)->second.need, priority,
	  h);
	if (r != PULL_NONE)
	  return PULL_OTHER;
	return PULL_NONE;
      }
    }
    head = soid.get_snapdir();
    if (pg_log.get_missing().is_missing(head)) {
      if (recovering.count(head)) {
	dout(10) << " missing but already recovering snapdir " << head << dendl;
	return PULL_NONE;
      } else {
	int r = recover_missing(
	  head, pg_log.get_missing().missing.find(head)->second.need, priority,
	  h);
	if (r != PULL_NONE)
	  return PULL_OTHER;
	return PULL_NONE;
      }
    }

    // we must have one or the other
    head_obc = get_object_context(
      soid.get_head(),
      false,
      0);
    if (!head_obc)
      head_obc = get_object_context(
	soid.get_snapdir(),
	false,
	0);
    assert(head_obc);
  }
  start_recovery_op(soid);
  assert(!recovering.count(soid));
  recovering.insert(make_pair(soid, obc));
  pgbackend->recover_object(
    soid,
    v,
    head_obc,
    obc,
    h);
  return PULL_YES;
}

void ReplicatedPG::send_remove_op(
  const hobject_t& oid, eversion_t v, pg_shard_t peer)
{
  ceph_tid_t tid = osd->get_tid();
  osd_reqid_t rid(osd->get_cluster_msgr_name(), 0, tid);

  dout(10) << "send_remove_op " << oid << " from osd." << peer
	   << " tid " << tid << dendl;

  MOSDSubOp *subop = new MOSDSubOp(
    rid, pg_whoami, spg_t(info.pgid.pgid, peer.shard),
    oid, CEPH_OSD_FLAG_ACK,
    get_osdmap()->get_epoch(), tid, v);
  subop->ops = vector<OSDOp>(1);
  subop->ops[0].op.op = CEPH_OSD_OP_DELETE;

  osd->send_message_osd_cluster(peer.osd, subop, get_osdmap()->get_epoch());
}

void ReplicatedPG::finish_degraded_object(const hobject_t& oid)
{
  dout(10) << "finish_degraded_object " << oid << dendl;
  ObjectContextRef obc(object_contexts.lookup(oid));
  if (obc) {
    for (set<ObjectContextRef>::iterator j = obc->blocking.begin();
	 j != obc->blocking.end();
	 obc->blocking.erase(j++)) {
      dout(10) << " no longer blocking writes for " << (*j)->obs.oi.soid << dendl;
      (*j)->blocked_by = ObjectContextRef();
    }
  }
  if (callbacks_for_degraded_object.count(oid)) {
    list<Context*> contexts;
    contexts.swap(callbacks_for_degraded_object[oid]);
    callbacks_for_degraded_object.erase(oid);
    for (list<Context*>::iterator i = contexts.begin();
	 i != contexts.end();
	 ++i) {
      (*i)->complete(0);
    }
  }
}

void ReplicatedPG::_committed_pushed_object(
  epoch_t epoch, eversion_t last_complete)
{
  lock();
  if (!pg_has_reset_since(epoch)) {
    dout(10) << "_committed_pushed_object last_complete " << last_complete << " now ondisk" << dendl;
    last_complete_ondisk = last_complete;

    if (last_complete_ondisk == info.last_update) {
      if (!is_primary()) {
        // Either we are a replica or backfill target.
	// we are fully up to date.  tell the primary!
	osd->send_message_osd_cluster(
	  get_primary().osd,
	  new MOSDPGTrim(
	    get_osdmap()->get_epoch(),
	    spg_t(info.pgid.pgid, primary.shard),
	    last_complete_ondisk),
	  get_osdmap()->get_epoch());
      } else {
	// we are the primary.  tell replicas to trim?
	if (calc_min_last_complete_ondisk())
	  trim_peers();
      }
    }

  } else {
    dout(10) << "_committed_pushed_object pg has changed, not touching last_complete_ondisk" << dendl;
  }

  unlock();
}

void ReplicatedPG::_applied_recovered_object(ObjectContextRef obc)
{
  lock();
  dout(10) << "_applied_recovered_object " << *obc << dendl;

  assert(active_pushes >= 1);
  --active_pushes;

  // requeue an active chunky scrub waiting on recovery ops
  if (!deleting && active_pushes == 0
      && scrubber.is_chunky_scrub_active()) {
    osd->scrub_wq.queue(this);
  }

  unlock();
}

void ReplicatedPG::_applied_recovered_object_replica()
{
  lock();
  dout(10) << "_applied_recovered_object_replica" << dendl;

  assert(active_pushes >= 1);
  --active_pushes;

  // requeue an active chunky scrub waiting on recovery ops
  if (!deleting && active_pushes == 0 &&
      scrubber.active_rep_scrub && scrubber.active_rep_scrub->chunky) {
    osd->rep_scrub_wq.queue(scrubber.active_rep_scrub);
    scrubber.active_rep_scrub = 0;
  }

  unlock();
}

void ReplicatedPG::recover_got(hobject_t oid, eversion_t v)
{
  dout(10) << "got missing " << oid << " v " << v << dendl;
  pg_log.recover_got(oid, v, info);
  if (pg_log.get_log().complete_to != pg_log.get_log().log.end()) {
    dout(10) << "last_complete now " << info.last_complete
	     << " log.complete_to " << pg_log.get_log().complete_to->version
	     << dendl;
  } else {
    dout(10) << "last_complete now " << info.last_complete
	     << " log.complete_to at end" << dendl;
    //below is not true in the repair case.
    //assert(missing.num_missing() == 0);  // otherwise, complete_to was wrong.
    assert(info.last_complete == info.last_update);
  }
}


void ReplicatedPG::failed_push(pg_shard_t from, const hobject_t &soid)
{
  assert(recovering.count(soid));
  recovering.erase(soid);
  missing_loc.remove_location(soid, from);
  dout(0) << "_failed_push " << soid << " from shard " << from
	  << ", reps on " << missing_loc.get_locations(soid)
	  << " unfound? " << missing_loc.is_unfound(soid) << dendl;
  finish_recovery_op(soid);  // close out this attempt,
}

void ReplicatedPG::sub_op_remove(OpRequestRef op)
{
  MOSDSubOp *m = static_cast<MOSDSubOp*>(op->get_req());
  assert(m->get_type() == MSG_OSD_SUBOP);
  dout(7) << "sub_op_remove " << m->poid << dendl;

  op->mark_started();

  ObjectStore::Transaction *t = new ObjectStore::Transaction;
  remove_snap_mapped_object(*t, m->poid);
  int r = osd->store->queue_transaction_and_cleanup(osr.get(), t);
  assert(r == 0);
}

eversion_t ReplicatedPG::pick_newest_available(const hobject_t& oid)
{
  eversion_t v;

  assert(pg_log.get_missing().is_missing(oid));
  v = pg_log.get_missing().missing.find(oid)->second.have;
  dout(10) << "pick_newest_available " << oid << " " << v << " on osd." << osd->whoami << " (local)" << dendl;

  assert(!actingbackfill.empty());
  for (set<pg_shard_t>::iterator i = actingbackfill.begin();
       i != actingbackfill.end();
       ++i) {
    if (*i == get_primary()) continue;
    pg_shard_t peer = *i;
    if (!peer_missing[peer].is_missing(oid)) {
      assert(is_backfill_targets(peer));
      continue;
    }
    eversion_t h = peer_missing[peer].missing[oid].have;
    dout(10) << "pick_newest_available " << oid << " " << h << " on osd." << peer << dendl;
    if (h > v)
      v = h;
  }

  dout(10) << "pick_newest_available " << oid << " " << v << " (newest)" << dendl;
  return v;
}


/* Mark an object as lost
 */
ObjectContextRef ReplicatedPG::mark_object_lost(ObjectStore::Transaction *t,
							    const hobject_t &oid, eversion_t version,
							    utime_t mtime, int what)
{
  // Wake anyone waiting for this object. Now that it's been marked as lost,
  // we will just return an error code.
  map<hobject_t, list<OpRequestRef> >::iterator wmo =
    waiting_for_unreadable_object.find(oid);
  if (wmo != waiting_for_unreadable_object.end()) {
    requeue_ops(wmo->second);
  }

  // Add log entry
  ++info.last_update.version;
  pg_log_entry_t e(what, oid, info.last_update, version, 0, osd_reqid_t(), mtime);
  pg_log.add(e);
  
  ObjectContextRef obc = get_object_context(oid, true);

  obc->ondisk_write_lock();

  obc->obs.oi.set_flag(object_info_t::FLAG_LOST);
  obc->obs.oi.version = info.last_update;
  obc->obs.oi.prior_version = version;

  bufferlist b2;
  obc->obs.oi.encode(b2);
  t->setattr(coll, oid, OI_ATTR, b2);

  return obc;
}

struct C_PG_MarkUnfoundLost : public Context {
  ReplicatedPGRef pg;
  list<ObjectContextRef> obcs;
  C_PG_MarkUnfoundLost(ReplicatedPG *p) : pg(p) {}
  void finish(int r) {
    pg->_finish_mark_all_unfound_lost(obcs);
  }
};

/* Mark all unfound objects as lost.
 */
void ReplicatedPG::mark_all_unfound_lost(int what)
{
  dout(3) << __func__ << " " << pg_log_entry_t::get_op_name(what) << dendl;

  dout(30) << __func__ << ": log before:\n";
  pg_log.get_log().print(*_dout);
  *_dout << dendl;

  ObjectStore::Transaction *t = new ObjectStore::Transaction;
  C_PG_MarkUnfoundLost *c = new C_PG_MarkUnfoundLost(this);

  utime_t mtime = ceph_clock_now(cct);
  info.last_update.epoch = get_osdmap()->get_epoch();
  const pg_missing_t &missing = pg_log.get_missing();
  map<hobject_t, pg_missing_t::item>::const_iterator m =
    missing_loc.get_all_missing().begin();
  map<hobject_t, pg_missing_t::item>::const_iterator mend =
    missing_loc.get_all_missing().end();
  while (m != mend) {
    const hobject_t &oid(m->first);
    if (!missing_loc.is_unfound(oid)) {
      // We only care about unfound objects
      ++m;
      continue;
    }

    ObjectContextRef obc;
    eversion_t prev;

    switch (what) {
    case pg_log_entry_t::LOST_MARK:
      obc = mark_object_lost(t, oid, m->second.need, mtime, pg_log_entry_t::LOST_MARK);
      pg_log.missing_got(m++);
      assert(0 == "actually, not implemented yet!");
      // we need to be careful about how this is handled on the replica!
      break;

    case pg_log_entry_t::LOST_REVERT:
      prev = pick_newest_available(oid);
      if (prev > eversion_t()) {
	// log it
	++info.last_update.version;
	pg_log_entry_t e(
	  pg_log_entry_t::LOST_REVERT, oid, info.last_update,
	  m->second.need, 0, osd_reqid_t(), mtime);
	e.reverting_to = prev;
	pg_log.add(e);
	dout(10) << e << dendl;

	// we are now missing the new version; recovery code will sort it out.
	++m;
	pg_log.revise_need(oid, info.last_update);
	missing_loc.revise_need(oid, info.last_update);
	break;
      }
      /** fall-thru **/

    case pg_log_entry_t::LOST_DELETE:
      {
	// log it
      	++info.last_update.version;
	pg_log_entry_t e(pg_log_entry_t::LOST_DELETE, oid, info.last_update, m->second.need,
		     0, osd_reqid_t(), mtime);
	pg_log.add(e);
	dout(10) << e << dendl;

	t->remove(
	  coll,
	  ghobject_t(oid, ghobject_t::NO_GEN, pg_whoami.shard));
	pg_log.missing_add_event(e);
	++m;
	missing_loc.recovered(oid);
      }
      break;

    default:
      assert(0);
    }

    if (obc)
      c->obcs.push_back(obc);
  }

  dout(30) << __func__ << ": log after:\n";
  pg_log.get_log().print(*_dout);
  *_dout << dendl;

  info.stats.stats_invalid = true;

  if (missing.num_missing() == 0) {
    // advance last_complete since nothing else is missing!
    info.last_complete = info.last_update;
  }

  dirty_info = true;
  write_if_dirty(*t);

  t->register_on_complete(new ObjectStore::C_DeleteTransaction(t));

  osd->store->queue_transaction(osr.get(), t, c, NULL, new C_OSD_OndiskWriteUnlockList(&c->obcs));
	      
  // Send out the PG log to all replicas
  // So that they know what is lost
  share_pg_log();

  // queue ourselves so that we push the (now-lost) object_infos to replicas.
  osd->queue_for_recovery(this);
}

void ReplicatedPG::_finish_mark_all_unfound_lost(list<ObjectContextRef>& obcs)
{
  lock();
  dout(10) << "_finish_mark_all_unfound_lost " << dendl;

  if (!deleting)
    requeue_ops(waiting_for_all_missing);
  waiting_for_all_missing.clear();

  obcs.clear();
  unlock();
}

void ReplicatedPG::_split_into(pg_t child_pgid, PG *child, unsigned split_bits)
{
  assert(repop_queue.empty());
}

/*
 * pg status change notification
 */

void ReplicatedPG::apply_and_flush_repops(bool requeue)
{
  list<OpRequestRef> rq;

  // apply all repops
  while (!repop_queue.empty()) {
    RepGather *repop = repop_queue.front();
    repop_queue.pop_front();
    dout(10) << " canceling repop tid " << repop->rep_tid << dendl;
    repop->rep_aborted = true;
    if (repop->on_applied) {
      delete repop->on_applied;
      repop->on_applied = NULL;
    }

    if (requeue) {
      if (repop->ctx->op) {
	dout(10) << " requeuing " << *repop->ctx->op->get_req() << dendl;
	rq.push_back(repop->ctx->op);
	repop->ctx->op = OpRequestRef();
      }

      // also requeue any dups, interleaved into position
      map<eversion_t, list<pair<OpRequestRef, version_t> > >::iterator p =
	waiting_for_ondisk.find(repop->v);
      if (p != waiting_for_ondisk.end()) {
	dout(10) << " also requeuing ondisk waiters " << p->second << dendl;
	for (list<pair<OpRequestRef, version_t> >::iterator i =
	       p->second.begin();
	     i != p->second.end();
	     ++i) {
	  rq.push_back(i->first);
	}
	waiting_for_ondisk.erase(p);
      }
    }

    remove_repop(repop);
  }

  assert(repop_map.empty());
  assert(repop_queue.empty());

  if (requeue) {
    requeue_ops(rq);
    if (!waiting_for_ondisk.empty()) {
      for (map<eversion_t, list<pair<OpRequestRef, version_t> > >::iterator i =
	     waiting_for_ondisk.begin();
	   i != waiting_for_ondisk.end();
	   ++i) {
	for (list<pair<OpRequestRef, version_t> >::iterator j =
	       i->second.begin();
	     j != i->second.end();
	     ++j) {
	  derr << __func__ << ": op " << *(j->first->get_req()) << " waiting on "
	       << i->first << dendl;
	}
      }
      assert(waiting_for_ondisk.empty());
    }
  }

  waiting_for_ondisk.clear();
  waiting_for_ack.clear();
}

void ReplicatedPG::on_flushed()
{
  assert(flushes_in_progress > 0);
  flushes_in_progress--;
  if (flushes_in_progress == 0) {
    requeue_ops(waiting_for_peered);
  }
  if (!is_peered() || !is_primary()) {
    pair<hobject_t, ObjectContextRef> i;
    while (object_contexts.get_next(i.first, &i)) {
      derr << "on_flushed: object " << i.first << " obc still alive" << dendl;
    }
    assert(object_contexts.empty());
  }
  pgbackend->on_flushed();
}

void ReplicatedPG::on_removal(ObjectStore::Transaction *t)
{
  dout(10) << "on_removal" << dendl;

  // adjust info to backfill
  info.last_backfill = hobject_t();
  dirty_info = true;


  // clear log
  PGLogEntryHandler rollbacker;
  pg_log.clear_can_rollback_to(&rollbacker);
  rollbacker.apply(this, t);

  write_if_dirty(*t);

  on_shutdown();
}

void ReplicatedPG::on_shutdown()
{
  dout(10) << "on_shutdown" << dendl;

  // remove from queues
  osd->recovery_wq.dequeue(this);
  osd->scrub_wq.dequeue(this);
  osd->snap_trim_wq.dequeue(this);
  osd->pg_stat_queue_dequeue(this);
  osd->dequeue_pg(this, 0);
  osd->peering_wq.dequeue(this);

  // handles queue races
  deleting = true;

  unreg_next_scrub();
  cancel_copy_ops(false);
  cancel_flush_ops(false);
  cancel_proxy_read_ops(false);
  apply_and_flush_repops(false);

  pgbackend->on_change();

  context_registry_on_change();
  object_contexts.clear();

  osd->remote_reserver.cancel_reservation(info.pgid);
  osd->local_reserver.cancel_reservation(info.pgid);

  clear_primary_state();
  cancel_recovery();
}

void ReplicatedPG::on_activate()
{
  // all clean?
  if (needs_recovery()) {
    dout(10) << "activate not all replicas are up-to-date, queueing recovery" << dendl;
    queue_peering_event(
      CephPeeringEvtRef(
	new CephPeeringEvt(
	  get_osdmap()->get_epoch(),
	  get_osdmap()->get_epoch(),
	  DoRecovery())));
  } else if (needs_backfill()) {
    dout(10) << "activate queueing backfill" << dendl;
    queue_peering_event(
      CephPeeringEvtRef(
	new CephPeeringEvt(
	  get_osdmap()->get_epoch(),
	  get_osdmap()->get_epoch(),
	  RequestBackfill())));
  } else {
    dout(10) << "activate all replicas clean, no recovery" << dendl;
    queue_peering_event(
      CephPeeringEvtRef(
	new CephPeeringEvt(
	  get_osdmap()->get_epoch(),
	  get_osdmap()->get_epoch(),
	  AllReplicasRecovered())));
  }

  publish_stats_to_osd();

  if (!backfill_targets.empty()) {
    last_backfill_started = earliest_backfill();
    new_backfill = true;
    assert(!last_backfill_started.is_max());
    dout(5) << "on activate: bft=" << backfill_targets
	   << " from " << last_backfill_started << dendl;
    for (set<pg_shard_t>::iterator i = backfill_targets.begin();
	 i != backfill_targets.end();
	 ++i) {
      dout(5) << "target shard " << *i
	     << " from " << peer_info[*i].last_backfill
	     << dendl;
    }
  }

  hit_set_setup();
  agent_setup();
}

void ReplicatedPG::on_change(ObjectStore::Transaction *t)
{
  dout(10) << "on_change" << dendl;

  if (hit_set && hit_set->insert_count() == 0) {
    dout(20) << " discarding empty hit_set" << dendl;
    hit_set_clear();
  }

  // requeue everything in the reverse order they should be
  // reexamined.
  requeue_ops(waiting_for_peered);

  clear_scrub_reserved();

  // requeues waiting_for_active
  scrub_clear_state();

  context_registry_on_change();

  cancel_copy_ops(is_primary());
  cancel_flush_ops(is_primary());
  cancel_proxy_read_ops(is_primary());

  // requeue object waiters
  if (is_primary()) {
    requeue_object_waiters(waiting_for_unreadable_object);
  } else {
    waiting_for_unreadable_object.clear();
  }
  for (map<hobject_t,list<OpRequestRef> >::iterator p = waiting_for_degraded_object.begin();
       p != waiting_for_degraded_object.end();
       waiting_for_degraded_object.erase(p++)) {
    if (is_primary())
      requeue_ops(p->second);
    else
      p->second.clear();
    finish_degraded_object(p->first);
  }
  for (map<hobject_t,list<OpRequestRef> >::iterator p = waiting_for_blocked_object.begin();
       p != waiting_for_blocked_object.end();
       waiting_for_blocked_object.erase(p++)) {
    if (is_primary())
      requeue_ops(p->second);
    else
      p->second.clear();
  }
  for (map<hobject_t, list<Context*> >::iterator i =
	 callbacks_for_degraded_object.begin();
       i != callbacks_for_degraded_object.end();
    ) {
    finish_degraded_object((i++)->first);
  }
  assert(callbacks_for_degraded_object.empty());

  if (is_primary()) {
    requeue_ops(waiting_for_cache_not_full);
    requeue_ops(waiting_for_all_missing);
  } else {
    waiting_for_cache_not_full.clear();
    waiting_for_all_missing.clear();
  }


  for (list<pair<OpRequestRef, OpContext*> >::iterator i =
         in_progress_async_reads.begin();
       i != in_progress_async_reads.end();
       in_progress_async_reads.erase(i++)) {
    close_op_ctx(i->second, -ECANCELED);
    if (is_primary())
      requeue_op(i->first);
  }

  // this will requeue ops we were working on but didn't finish, and
  // any dups
  apply_and_flush_repops(is_primary());

  pgbackend->on_change_cleanup(t);
  pgbackend->on_change();

  // clear snap_trimmer state
  snap_trimmer_machine.process_event(Reset());

  debug_op_order.clear();
  unstable_stats.clear();

  // we don't want to cache object_contexts through the interval change
  // NOTE: we actually assert that all currently live references are dead
  // by the time the flush for the next interval completes.
  object_contexts.clear();
}

void ReplicatedPG::on_role_change()
{
  dout(10) << "on_role_change" << dendl;
  if (get_role() != 0 && hit_set) {
    dout(10) << " clearing hit set" << dendl;
    hit_set_clear();
  }
}

void ReplicatedPG::on_pool_change()
{
  dout(10) << __func__ << dendl;
  // requeue cache full waiters just in case the cache_mode is
  // changing away from writeback mode.  note that if we are not
  // active the normal requeuing machinery is sufficient (and properly
  // ordered).
  if (is_active() &&
      pool.info.cache_mode != pg_pool_t::CACHEMODE_WRITEBACK &&
      !waiting_for_cache_not_full.empty()) {
    dout(10) << __func__ << " requeuing full waiters (not in writeback) "
	     << dendl;
    requeue_ops(waiting_for_cache_not_full);
  }
  hit_set_setup();
  agent_setup();
}

// clear state.  called on recovery completion AND cancellation.
void ReplicatedPG::_clear_recovery_state()
{
  missing_loc.clear();
#ifdef DEBUG_RECOVERY_OIDS
  recovering_oids.clear();
#endif
  last_backfill_started = hobject_t();
  set<hobject_t>::iterator i = backfills_in_flight.begin();
  while (i != backfills_in_flight.end()) {
    assert(recovering.count(*i));
    backfills_in_flight.erase(i++);
  }

  list<OpRequestRef> blocked_ops;
  for (map<hobject_t, ObjectContextRef>::iterator i = recovering.begin();
       i != recovering.end();
       recovering.erase(i++)) {
    if (i->second) {
      i->second->drop_recovery_read(&blocked_ops);
      requeue_ops(blocked_ops);
    }
  }
  assert(backfills_in_flight.empty());
  pending_backfill_updates.clear();
  assert(recovering.empty());
  pgbackend->clear_recovery_state();
}

void ReplicatedPG::cancel_pull(const hobject_t &soid)
{
  assert(recovering.count(soid));
  ObjectContextRef obc = recovering[soid];
  if (obc) {
    list<OpRequestRef> blocked_ops;
    obc->drop_recovery_read(&blocked_ops);
    requeue_ops(blocked_ops);
  }
  recovering.erase(soid);
  finish_recovery_op(soid);
  if (is_missing_object(soid))
    pg_log.set_last_requested(0); // get recover_primary to start over
}

void ReplicatedPG::check_recovery_sources(const OSDMapRef osdmap)
{
  /*
   * check that any peers we are planning to (or currently) pulling
   * objects from are dealt with.
   */
  missing_loc.check_recovery_sources(osdmap);
  pgbackend->check_recovery_sources(osdmap);

  for (set<pg_shard_t>::iterator i = peer_log_requested.begin();
       i != peer_log_requested.end();
       ) {
    if (!osdmap->is_up(i->osd)) {
      dout(10) << "peer_log_requested removing " << *i << dendl;
      peer_log_requested.erase(i++);
    } else {
      ++i;
    }
  }

  for (set<pg_shard_t>::iterator i = peer_missing_requested.begin();
       i != peer_missing_requested.end();
       ) {
    if (!osdmap->is_up(i->osd)) {
      dout(10) << "peer_missing_requested removing " << *i << dendl;
      peer_missing_requested.erase(i++);
    } else {
      ++i;
    }
  }
}

void PG::MissingLoc::check_recovery_sources(const OSDMapRef osdmap)
{
  set<pg_shard_t> now_down;
  for (set<pg_shard_t>::iterator p = missing_loc_sources.begin();
       p != missing_loc_sources.end();
       ) {
    if (osdmap->is_up(p->osd)) {
      ++p;
      continue;
    }
    dout(10) << "check_recovery_sources source osd." << *p << " now down" << dendl;
    now_down.insert(*p);
    missing_loc_sources.erase(p++);
  }

  if (now_down.empty()) {
    dout(10) << "check_recovery_sources no source osds (" << missing_loc_sources << ") went down" << dendl;
  } else {
    dout(10) << "check_recovery_sources sources osds " << now_down << " now down, remaining sources are "
	     << missing_loc_sources << dendl;
    
    // filter missing_loc
    map<hobject_t, set<pg_shard_t> >::iterator p = missing_loc.begin();
    while (p != missing_loc.end()) {
      set<pg_shard_t>::iterator q = p->second.begin();
      while (q != p->second.end())
	if (now_down.count(*q)) {
	  p->second.erase(q++);
	} else {
	  ++q;
	}
      if (p->second.empty())
	missing_loc.erase(p++);
      else
	++p;
    }
  }
}
  

bool ReplicatedPG::start_recovery_ops(
  int max, RecoveryCtx *prctx,
  ThreadPool::TPHandle &handle,
  int *ops_started)
{
  int& started = *ops_started;
  started = 0;
  bool work_in_progress = false;
  assert(is_primary());

  if (!state_test(PG_STATE_RECOVERING) &&
      !state_test(PG_STATE_BACKFILL)) {
    /* TODO: I think this case is broken and will make do_recovery()
     * unhappy since we're returning false */
    dout(10) << "recovery raced and were queued twice, ignoring!" << dendl;
    return false;
  }

  const pg_missing_t &missing = pg_log.get_missing();

  int num_missing = missing.num_missing();
  int num_unfound = get_num_unfound();

  if (num_missing == 0) {
    info.last_complete = info.last_update;
  }

  if (num_missing == num_unfound) {
    // All of the missing objects we have are unfound.
    // Recover the replicas.
    started = recover_replicas(max, handle);
  }
  if (!started) {
    // We still have missing objects that we should grab from replicas.
    started += recover_primary(max, handle);
  }
  if (!started && num_unfound != get_num_unfound()) {
    // second chance to recovery replicas
    started = recover_replicas(max, handle);
  }

  if (started)
    work_in_progress = true;

  bool deferred_backfill = false;
  if (recovering.empty() &&
      state_test(PG_STATE_BACKFILL) &&
      !backfill_targets.empty() && started < max &&
      missing.num_missing() == 0 &&
      waiting_on_backfill.empty()) {
    if (get_osdmap()->test_flag(CEPH_OSDMAP_NOBACKFILL)) {
      dout(10) << "deferring backfill due to NOBACKFILL" << dendl;
      deferred_backfill = true;
    } else if (get_osdmap()->test_flag(CEPH_OSDMAP_NOREBALANCE) &&
	       !is_degraded())  {
      dout(10) << "deferring backfill due to NOREBALANCE" << dendl;
      deferred_backfill = true;
    } else if (!backfill_reserved) {
      dout(10) << "deferring backfill due to !backfill_reserved" << dendl;
      if (!backfill_reserving) {
	dout(10) << "queueing RequestBackfill" << dendl;
	backfill_reserving = true;
	queue_peering_event(
	  CephPeeringEvtRef(
	    new CephPeeringEvt(
	      get_osdmap()->get_epoch(),
	      get_osdmap()->get_epoch(),
	      RequestBackfill())));
      }
      deferred_backfill = true;
    } else {
      started += recover_backfill(max - started, handle, &work_in_progress);
    }
  }

  dout(10) << " started " << started << dendl;
  osd->logger->inc(l_osd_rop, started);

  if (!recovering.empty() ||
      work_in_progress || recovery_ops_active > 0 || deferred_backfill)
    return work_in_progress;

  assert(recovering.empty());
  assert(recovery_ops_active == 0);

  dout(10) << __func__ << " needs_recovery: "
	   << missing_loc.get_needs_recovery()
	   << dendl;
  dout(10) << __func__ << " missing_loc: "
	   << missing_loc.get_missing_locs()
	   << dendl;
  int unfound = get_num_unfound();
  if (unfound) {
    dout(10) << " still have " << unfound << " unfound" << dendl;
    return work_in_progress;
  }

  if (missing.num_missing() > 0) {
    // this shouldn't happen!
    osd->clog->error() << info.pgid << " recovery ending with " << missing.num_missing()
		      << ": " << missing.missing << "\n";
    return work_in_progress;
  }

  if (needs_recovery()) {
    // this shouldn't happen!
    // We already checked num_missing() so we must have missing replicas
    osd->clog->error() << info.pgid << " recovery ending with missing replicas\n";
    return work_in_progress;
  }

  if (state_test(PG_STATE_RECOVERING)) {
    state_clear(PG_STATE_RECOVERING);
    if (needs_backfill()) {
      dout(10) << "recovery done, queuing backfill" << dendl;
      queue_peering_event(
        CephPeeringEvtRef(
          new CephPeeringEvt(
            get_osdmap()->get_epoch(),
            get_osdmap()->get_epoch(),
            RequestBackfill())));
    } else {
      dout(10) << "recovery done, no backfill" << dendl;
      queue_peering_event(
        CephPeeringEvtRef(
          new CephPeeringEvt(
            get_osdmap()->get_epoch(),
            get_osdmap()->get_epoch(),
            AllReplicasRecovered())));
    }
  } else { // backfilling
    state_clear(PG_STATE_BACKFILL);
    dout(10) << "recovery done, backfill done" << dendl;
    queue_peering_event(
      CephPeeringEvtRef(
        new CephPeeringEvt(
          get_osdmap()->get_epoch(),
          get_osdmap()->get_epoch(),
          Backfilled())));
  }

  return false;
}

/**
 * do one recovery op.
 * return true if done, false if nothing left to do.
 */
int ReplicatedPG::recover_primary(int max, ThreadPool::TPHandle &handle)
{
  assert(is_primary());

  const pg_missing_t &missing = pg_log.get_missing();

  dout(10) << "recover_primary recovering " << recovering.size()
	   << " in pg" << dendl;
  dout(10) << "recover_primary " << missing << dendl;
  dout(25) << "recover_primary " << missing.missing << dendl;

  // look at log!
  pg_log_entry_t *latest = 0;
  int started = 0;
  int skipped = 0;

  PGBackend::RecoveryHandle *h = pgbackend->open_recovery_op();
  map<version_t, hobject_t>::const_iterator p =
    missing.rmissing.lower_bound(pg_log.get_log().last_requested);
  while (p != missing.rmissing.end()) {
    handle.reset_tp_timeout();
    hobject_t soid;
    version_t v = p->first;

    if (pg_log.get_log().objects.count(p->second)) {
      latest = pg_log.get_log().objects.find(p->second)->second;
      assert(latest->is_update());
      soid = latest->soid;
    } else {
      latest = 0;
      soid = p->second;
    }
    const pg_missing_t::item& item = missing.missing.find(p->second)->second;
    ++p;

    hobject_t head = soid;
    head.snap = CEPH_NOSNAP;

    eversion_t need = item.need;

    bool unfound = missing_loc.is_unfound(soid);

    dout(10) << "recover_primary "
             << soid << " " << item.need
	     << (unfound ? " (unfound)":"")
	     << (missing.is_missing(soid) ? " (missing)":"")
	     << (missing.is_missing(head) ? " (missing head)":"")
             << (recovering.count(soid) ? " (recovering)":"")
	     << (recovering.count(head) ? " (recovering head)":"")
             << dendl;

    if (latest) {
      switch (latest->op) {
      case pg_log_entry_t::CLONE:
	/*
	 * Handling for this special case removed for now, until we
	 * can correctly construct an accurate SnapSet from the old
	 * one.
	 */
	break;

      case pg_log_entry_t::LOST_REVERT:
	{
	  if (item.have == latest->reverting_to) {
	    ObjectContextRef obc = get_object_context(soid, true);
	    
	    if (obc->obs.oi.version == latest->version) {
	      // I'm already reverting
	      dout(10) << " already reverting " << soid << dendl;
	    } else {
	      dout(10) << " reverting " << soid << " to " << latest->prior_version << dendl;
	      obc->ondisk_write_lock();
	      obc->obs.oi.version = latest->version;

	      ObjectStore::Transaction *t = new ObjectStore::Transaction;
	      t->register_on_applied(new ObjectStore::C_DeleteTransaction(t));
	      bufferlist b2;
	      obc->obs.oi.encode(b2);
	      t->setattr(coll, soid, OI_ATTR, b2);

	      recover_got(soid, latest->version);
	      missing_loc.add_location(soid, pg_whoami);

	      ++active_pushes;

	      osd->store->queue_transaction(osr.get(), t,
					    new C_OSD_AppliedRecoveredObject(this, obc),
					    new C_OSD_CommittedPushedObject(
					      this,
					      get_osdmap()->get_epoch(),
					      info.last_complete),
					    new C_OSD_OndiskWriteUnlock(obc));
	      continue;
	    }
	  } else {
	    /*
	     * Pull the old version of the object.  Update missing_loc here to have the location
	     * of the version we want.
	     *
	     * This doesn't use the usual missing_loc paths, but that's okay:
	     *  - if we have it locally, we hit the case above, and go from there.
	     *  - if we don't, we always pass through this case during recovery and set up the location
	     *    properly.
	     *  - this way we don't need to mangle the missing code to be general about needing an old
	     *    version...
	     */
	    eversion_t alternate_need = latest->reverting_to;
	    dout(10) << " need to pull prior_version " << alternate_need << " for revert " << item << dendl;

	    for (map<pg_shard_t, pg_missing_t>::iterator p = peer_missing.begin();
		 p != peer_missing.end();
		 ++p)
	      if (p->second.is_missing(soid, need) &&
		  p->second.missing[soid].have == alternate_need) {
		missing_loc.add_location(soid, p->first);
	      }
	    dout(10) << " will pull " << alternate_need << " or " << need
		     << " from one of " << missing_loc.get_locations(soid)
		     << dendl;
	    unfound = false;
	  }
	}
	break;
      }
    }
   
    if (!recovering.count(soid)) {
      if (recovering.count(head)) {
	++skipped;
      } else if (unfound) {
	++skipped;
      } else {
	int r = recover_missing(
	  soid, need, cct->_conf->osd_recovery_op_priority, h);
	switch (r) {
	case PULL_YES:
	  ++started;
	  break;
	case PULL_OTHER:
	  ++started;
	case PULL_NONE:
	  ++skipped;
	  break;
	default:
	  assert(0);
	}
	if (started >= max)
	  break;
      }
    }
    
    // only advance last_requested if we haven't skipped anything
    if (!skipped)
      pg_log.set_last_requested(v);
  }
 
  pgbackend->run_recovery_op(h, cct->_conf->osd_recovery_op_priority);
  return started;
}

int ReplicatedPG::prep_object_replica_pushes(
  const hobject_t& soid, eversion_t v,
  PGBackend::RecoveryHandle *h)
{
  assert(is_primary());
  dout(10) << __func__ << ": on " << soid << dendl;

  // NOTE: we know we will get a valid oloc off of disk here.
  ObjectContextRef obc = get_object_context(soid, false);
  if (!obc) {
    pg_log.missing_add(soid, v, eversion_t());
    missing_loc.remove_location(soid, pg_whoami);
    bool uhoh = true;
    assert(!actingbackfill.empty());
    for (set<pg_shard_t>::iterator i = actingbackfill.begin();
	 i != actingbackfill.end();
	 ++i) {
      if (*i == get_primary()) continue;
      pg_shard_t peer = *i;
      if (!peer_missing[peer].is_missing(soid, v)) {
	missing_loc.add_location(soid, peer);
	dout(10) << info.pgid << " unexpectedly missing " << soid << " v" << v
		 << ", there should be a copy on shard " << peer << dendl;
	uhoh = false;
      }
    }
    if (uhoh)
      osd->clog->error() << info.pgid << " missing primary copy of " << soid << ", unfound\n";
    else
      osd->clog->error() << info.pgid << " missing primary copy of " << soid
			<< ", will try copies on " << missing_loc.get_locations(soid)
			<< "\n";
    return 0;
  }

  if (!obc->get_recovery_read()) {
    dout(20) << "recovery delayed on " << soid
	     << "; could not get rw_manager lock" << dendl;
    return 0;
  } else {
    dout(20) << "recovery got recovery read lock on " << soid
	     << dendl;
  }

  start_recovery_op(soid);
  assert(!recovering.count(soid));
  recovering.insert(make_pair(soid, obc));

  /* We need this in case there is an in progress write on the object.  In fact,
   * the only possible write is an update to the xattr due to a lost_revert --
   * a client write would be blocked since the object is degraded.
   * In almost all cases, therefore, this lock should be uncontended.
   */
  obc->ondisk_read_lock();
  pgbackend->recover_object(
    soid,
    v,
    ObjectContextRef(),
    obc, // has snapset context
    h);
  obc->ondisk_read_unlock();
  return 1;
}

int ReplicatedPG::recover_replicas(int max, ThreadPool::TPHandle &handle)
{
  dout(10) << __func__ << "(" << max << ")" << dendl;
  int started = 0;

  PGBackend::RecoveryHandle *h = pgbackend->open_recovery_op();

  // this is FAR from an optimal recovery order.  pretty lame, really.
  assert(!actingbackfill.empty());
  for (set<pg_shard_t>::iterator i = actingbackfill.begin();
       i != actingbackfill.end();
       ++i) {
    if (*i == get_primary()) continue;
    pg_shard_t peer = *i;
    map<pg_shard_t, pg_missing_t>::const_iterator pm = peer_missing.find(peer);
    assert(pm != peer_missing.end());
    map<pg_shard_t, pg_info_t>::const_iterator pi = peer_info.find(peer);
    assert(pi != peer_info.end());
    size_t m_sz = pm->second.num_missing();

    dout(10) << " peer osd." << peer << " missing " << m_sz << " objects." << dendl;
    dout(20) << " peer osd." << peer << " missing " << pm->second.missing << dendl;

    // oldest first!
    const pg_missing_t &m(pm->second);
    for (map<version_t, hobject_t>::const_iterator p = m.rmissing.begin();
	   p != m.rmissing.end() && started < max;
	   ++p) {
      handle.reset_tp_timeout();
      const hobject_t soid(p->second);

      if (soid > pi->second.last_backfill) {
	if (!recovering.count(soid)) {
	  derr << __func__ << ": object added to missing set for backfill, but "
	       << "is not in recovering, error!" << dendl;
	  assert(0);
	}
	continue;
      }

      if (recovering.count(soid)) {
	dout(10) << __func__ << ": already recovering " << soid << dendl;
	continue;
      }

      if (missing_loc.is_unfound(soid)) {
	dout(10) << __func__ << ": " << soid << " still unfound" << dendl;
	continue;
      }

      if (soid.is_snap() && pg_log.get_missing().is_missing(soid.get_head())) {
	dout(10) << __func__ << ": " << soid.get_head()
		 << " still missing on primary" << dendl;
	continue;
      }

      if (soid.is_snap() && pg_log.get_missing().is_missing(soid.get_snapdir())) {
	dout(10) << __func__ << ": " << soid.get_snapdir()
		 << " still missing on primary" << dendl;
	continue;
      }

      if (pg_log.get_missing().is_missing(soid)) {
	dout(10) << __func__ << ": " << soid << " still missing on primary" << dendl;
	continue;
      }

      dout(10) << __func__ << ": recover_object_replicas(" << soid << ")" << dendl;
      map<hobject_t,pg_missing_t::item>::const_iterator r = m.missing.find(soid);
      started += prep_object_replica_pushes(soid, r->second.need,
					    h);
    }
  }

  pgbackend->run_recovery_op(h, cct->_conf->osd_recovery_op_priority);
  return started;
}

hobject_t ReplicatedPG::earliest_peer_backfill() const
{
  hobject_t e = hobject_t::get_max();
  for (set<pg_shard_t>::const_iterator i = backfill_targets.begin();
       i != backfill_targets.end();
       ++i) {
    pg_shard_t peer = *i;
    map<pg_shard_t, BackfillInterval>::const_iterator iter =
      peer_backfill_info.find(peer);
    assert(iter != peer_backfill_info.end());
    if (iter->second.begin < e)
      e = iter->second.begin;
  }
  return e;
}

bool ReplicatedPG::all_peer_done() const
{
  // Primary hasn't got any more objects
  assert(backfill_info.empty());

  for (set<pg_shard_t>::const_iterator i = backfill_targets.begin();
       i != backfill_targets.end();
       ++i) {
    pg_shard_t bt = *i;
    map<pg_shard_t, BackfillInterval>::const_iterator piter =
      peer_backfill_info.find(bt);
    assert(piter != peer_backfill_info.end());
    const BackfillInterval& pbi = piter->second;
    // See if peer has more to process
    if (!pbi.extends_to_end() || !pbi.empty())
	return false;
  }
  return true;
}

/**
 * recover_backfill
 *
 * Invariants:
 *
 * backfilled: fully pushed to replica or present in replica's missing set (both
 * our copy and theirs).
 *
 * All objects on a backfill_target in
 * [MIN,peer_backfill_info[backfill_target].begin) are either
 * not present or backfilled (all removed objects have been removed).
 * There may be PG objects in this interval yet to be backfilled.
 *
 * All objects in PG in [MIN,backfill_info.begin) have been backfilled to all
 * backfill_targets.  There may be objects on backfill_target(s) yet to be deleted.
 *
 * For a backfill target, all objects < MIN(peer_backfill_info[target].begin,
 *     backfill_info.begin) in PG are backfilled.  No deleted objects in this
 * interval remain on the backfill target.
 *
 * For a backfill target, all objects <= peer_info[target].last_backfill
 * have been backfilled to target
 *
 * There *MAY* be objects between last_backfill_started and
 * MIN(peer_backfill_info[*].begin, backfill_info.begin) in the event that client
 * io created objects since the last scan.  For this reason, we call
 * update_range() again before continuing backfill.
 */
int ReplicatedPG::recover_backfill(
  int max,
  ThreadPool::TPHandle &handle, bool *work_started)
{
  dout(10) << "recover_backfill (" << max << ")"
           << " bft=" << backfill_targets
	   << " last_backfill_started " << last_backfill_started << dendl;
  assert(!backfill_targets.empty());

  // Initialize from prior backfill state
  if (new_backfill) {
    // on_activate() was called prior to getting here
    assert(last_backfill_started == earliest_backfill());
    new_backfill = false;
    for (set<pg_shard_t>::iterator i = backfill_targets.begin();
	 i != backfill_targets.end();
	 ++i) {
      peer_backfill_info[*i].reset(peer_info[*i].last_backfill);
    }
    backfill_info.reset(last_backfill_started);
  }

  for (set<pg_shard_t>::iterator i = backfill_targets.begin();
       i != backfill_targets.end();
       ++i) {
    dout(10) << "peer osd." << *i
	   << " info " << peer_info[*i]
	   << " interval " << peer_backfill_info[*i].begin
	   << "-" << peer_backfill_info[*i].end
	   << " " << peer_backfill_info[*i].objects.size() << " objects"
	   << dendl;
  }

  // update our local interval to cope with recent changes
  backfill_info.begin = last_backfill_started;
  update_range(&backfill_info, handle);

  int ops = 0;
  vector<boost::tuple<hobject_t, eversion_t,
                      ObjectContextRef, vector<pg_shard_t> > > to_push;
  vector<boost::tuple<hobject_t, eversion_t, pg_shard_t> > to_remove;
  set<hobject_t> add_to_stat;

  for (set<pg_shard_t>::iterator i = backfill_targets.begin();
       i != backfill_targets.end();
       ++i) {
    peer_backfill_info[*i].trim_to(
      MAX(peer_info[*i].last_backfill, last_backfill_started));
  }
  backfill_info.trim_to(last_backfill_started);

  hobject_t backfill_pos = MIN(backfill_info.begin, earliest_peer_backfill());
  while (ops < max) {
    if (backfill_info.begin <= earliest_peer_backfill() &&
	!backfill_info.extends_to_end() && backfill_info.empty()) {
      hobject_t next = backfill_info.end;
      backfill_info.clear();
      backfill_info.begin = next;
      backfill_info.end = hobject_t::get_max();
      update_range(&backfill_info, handle);
      backfill_info.trim();
    }
    backfill_pos = MIN(backfill_info.begin, earliest_peer_backfill());

    dout(20) << "   my backfill interval " << backfill_info.begin << "-" << backfill_info.end
	     << " " << backfill_info.objects.size() << " objects"
	     << " " << backfill_info.objects
	     << dendl;

    bool sent_scan = false;
    for (set<pg_shard_t>::iterator i = backfill_targets.begin();
	 i != backfill_targets.end();
	 ++i) {
      pg_shard_t bt = *i;
      BackfillInterval& pbi = peer_backfill_info[bt];

      dout(20) << " peer shard " << bt << " backfill " << pbi.begin << "-"
	       << pbi.end << " " << pbi.objects << dendl;
      if (pbi.begin <= backfill_info.begin &&
	  !pbi.extends_to_end() && pbi.empty()) {
	dout(10) << " scanning peer osd." << bt << " from " << pbi.end << dendl;
	epoch_t e = get_osdmap()->get_epoch();
	MOSDPGScan *m = new MOSDPGScan(
	  MOSDPGScan::OP_SCAN_GET_DIGEST, pg_whoami, e, e,
	  spg_t(info.pgid.pgid, bt.shard),
	  pbi.end, hobject_t());
	osd->send_message_osd_cluster(bt.osd, m, get_osdmap()->get_epoch());
	assert(waiting_on_backfill.find(bt) == waiting_on_backfill.end());
	waiting_on_backfill.insert(bt);
        sent_scan = true;
      }
    }

    // Count simultaneous scans as a single op and let those complete
    if (sent_scan) {
        ops++;
	start_recovery_op(hobject_t::get_max()); // XXX: was pbi.end
        break;
    }

    if (backfill_info.empty() && all_peer_done()) {
      dout(10) << " reached end for both local and all peers" << dendl;
      break;
    }

    // Get object within set of peers to operate on and
    // the set of targets for which that object applies.
    hobject_t check = earliest_peer_backfill();

    if (check < backfill_info.begin) {

      set<pg_shard_t> check_targets;
      for (set<pg_shard_t>::iterator i = backfill_targets.begin();
	   i != backfill_targets.end();
	   ++i) {
        pg_shard_t bt = *i;
        BackfillInterval& pbi = peer_backfill_info[bt];
        if (pbi.begin == check)
          check_targets.insert(bt);
      }
      assert(!check_targets.empty());

      dout(20) << " BACKFILL removing " << check
	       << " from peers " << check_targets << dendl;
      for (set<pg_shard_t>::iterator i = check_targets.begin();
	   i != check_targets.end();
	   ++i) {
        pg_shard_t bt = *i;
        BackfillInterval& pbi = peer_backfill_info[bt];
        assert(pbi.begin == check);

        to_remove.push_back(boost::make_tuple(check, pbi.objects.begin()->second, bt));
        pbi.pop_front();
      }
      last_backfill_started = check;
      // Don't increment ops here because deletions
      // are cheap and not replied to unlike real recovery_ops,
      // and we can't increment ops without requeueing ourself
      // for recovery.
    } else {
      eversion_t& obj_v = backfill_info.objects.begin()->second;

      vector<pg_shard_t> need_ver_targs, missing_targs, keep_ver_targs, skip_targs;
      for (set<pg_shard_t>::iterator i = backfill_targets.begin();
	   i != backfill_targets.end();
	   ++i) {
	pg_shard_t bt = *i;
	BackfillInterval& pbi = peer_backfill_info[bt];
        // Find all check peers that have the wrong version
	if (check == backfill_info.begin && check == pbi.begin) {
	  if (pbi.objects.begin()->second != obj_v) {
	    need_ver_targs.push_back(bt);
	  } else {
	    keep_ver_targs.push_back(bt);
	  }
        } else {
	  pg_info_t& pinfo = peer_info[bt];

          // Only include peers that we've caught up to their backfill line
	  // otherwise, they only appear to be missing this object
	  // because their pbi.begin > backfill_info.begin.
          if (backfill_info.begin > pinfo.last_backfill)
	    missing_targs.push_back(bt);
	  else
	    skip_targs.push_back(bt);
	}
      }

      if (!keep_ver_targs.empty()) {
        // These peers have version obj_v
	dout(20) << " BACKFILL keeping " << check
		 << " with ver " << obj_v
		 << " on peers " << keep_ver_targs << dendl;
	//assert(!waiting_for_degraded_object.count(check));
      }
      if (!need_ver_targs.empty() || !missing_targs.empty()) {
	ObjectContextRef obc = get_object_context(backfill_info.begin, false);
	assert(obc);
	if (obc->get_recovery_read()) {
	  if (!need_ver_targs.empty()) {
	    dout(20) << " BACKFILL replacing " << check
		   << " with ver " << obj_v
		   << " to peers " << need_ver_targs << dendl;
	  }
	  if (!missing_targs.empty()) {
	    dout(20) << " BACKFILL pushing " << backfill_info.begin
	         << " with ver " << obj_v
	         << " to peers " << missing_targs << dendl;
	  }
	  vector<pg_shard_t> all_push = need_ver_targs;
	  all_push.insert(all_push.end(), missing_targs.begin(), missing_targs.end());

	  to_push.push_back(
	    boost::tuple<hobject_t, eversion_t, ObjectContextRef, vector<pg_shard_t> >
	    (backfill_info.begin, obj_v, obc, all_push));
	  // Count all simultaneous pushes of the same object as a single op
	  ops++;
	} else {
	  *work_started = true;
	  dout(20) << "backfill blocking on " << backfill_info.begin
		   << "; could not get rw_manager lock" << dendl;
	  break;
	}
      }
      dout(20) << "need_ver_targs=" << need_ver_targs
	       << " keep_ver_targs=" << keep_ver_targs << dendl;
      dout(20) << "backfill_targets=" << backfill_targets
	       << " missing_targs=" << missing_targs
	       << " skip_targs=" << skip_targs << dendl;

      last_backfill_started = backfill_info.begin;
      add_to_stat.insert(backfill_info.begin); // XXX: Only one for all pushes?
      backfill_info.pop_front();
      vector<pg_shard_t> check_targets = need_ver_targs;
      check_targets.insert(check_targets.end(), keep_ver_targs.begin(), keep_ver_targs.end());
      for (vector<pg_shard_t>::iterator i = check_targets.begin();
	   i != check_targets.end();
	   ++i) {
        pg_shard_t bt = *i;
        BackfillInterval& pbi = peer_backfill_info[bt];
        pbi.pop_front();
      }
    }
  }
  backfill_pos = MIN(backfill_info.begin, earliest_peer_backfill());

  for (set<hobject_t>::iterator i = add_to_stat.begin();
       i != add_to_stat.end();
       ++i) {
    ObjectContextRef obc = get_object_context(*i, false);
    pg_stat_t stat;
    add_object_context_to_pg_stat(obc, &stat);
    pending_backfill_updates[*i] = stat;
  }
  for (unsigned i = 0; i < to_remove.size(); ++i) {
    handle.reset_tp_timeout();

    // ordered before any subsequent updates
    send_remove_op(to_remove[i].get<0>(), to_remove[i].get<1>(), to_remove[i].get<2>());

    pending_backfill_updates[to_remove[i].get<0>()]; // add empty stat!
  }

  PGBackend::RecoveryHandle *h = pgbackend->open_recovery_op();
  for (unsigned i = 0; i < to_push.size(); ++i) {
    handle.reset_tp_timeout();
    prep_backfill_object_push(to_push[i].get<0>(), to_push[i].get<1>(),
	    to_push[i].get<2>(), to_push[i].get<3>(), h);
  }
  pgbackend->run_recovery_op(h, cct->_conf->osd_recovery_op_priority);

  dout(5) << "backfill_pos is " << backfill_pos << dendl;
  for (set<hobject_t>::iterator i = backfills_in_flight.begin();
       i != backfills_in_flight.end();
       ++i) {
    dout(20) << *i << " is still in flight" << dendl;
  }

  hobject_t next_backfill_to_complete = backfills_in_flight.empty() ?
    backfill_pos : *(backfills_in_flight.begin());
  hobject_t new_last_backfill = earliest_backfill();
  dout(10) << "starting new_last_backfill at " << new_last_backfill << dendl;
  for (map<hobject_t, pg_stat_t>::iterator i = pending_backfill_updates.begin();
       i != pending_backfill_updates.end() &&
	 i->first < next_backfill_to_complete;
       pending_backfill_updates.erase(i++)) {
    assert(i->first > new_last_backfill);
    for (set<pg_shard_t>::iterator j = backfill_targets.begin();
	 j != backfill_targets.end();
	 ++j) {
      pg_shard_t bt = *j;
      pg_info_t& pinfo = peer_info[bt];
      //Add stats to all peers that were missing object
      if (i->first > pinfo.last_backfill)
        pinfo.stats.add(i->second);
    }
    new_last_backfill = i->first;
  }
  dout(10) << "possible new_last_backfill at " << new_last_backfill << dendl;

  assert(!pending_backfill_updates.empty() ||
	 new_last_backfill == last_backfill_started);
  if (pending_backfill_updates.empty() &&
      backfill_pos.is_max()) {
    assert(backfills_in_flight.empty());
    new_last_backfill = backfill_pos;
    last_backfill_started = backfill_pos;
  }
  dout(10) << "final new_last_backfill at " << new_last_backfill << dendl;

  // If new_last_backfill == MAX, then we will send OP_BACKFILL_FINISH to
  // all the backfill targets.  Otherwise, we will move last_backfill up on
  // those targets need it and send OP_BACKFILL_PROGRESS to them.
  for (set<pg_shard_t>::iterator i = backfill_targets.begin();
       i != backfill_targets.end();
       ++i) {
    pg_shard_t bt = *i;
    pg_info_t& pinfo = peer_info[bt];

    if (new_last_backfill > pinfo.last_backfill) {
      pinfo.last_backfill = new_last_backfill;
      epoch_t e = get_osdmap()->get_epoch();
      MOSDPGBackfill *m = NULL;
      if (pinfo.last_backfill.is_max()) {
        m = new MOSDPGBackfill(
	  MOSDPGBackfill::OP_BACKFILL_FINISH,
	  e,
	  e,
	  spg_t(info.pgid.pgid, bt.shard));
        // Use default priority here, must match sub_op priority
        /* pinfo.stats might be wrong if we did log-based recovery on the
         * backfilled portion in addition to continuing backfill.
         */
        pinfo.stats = info.stats;
        start_recovery_op(hobject_t::get_max());
      } else {
        m = new MOSDPGBackfill(
	  MOSDPGBackfill::OP_BACKFILL_PROGRESS,
	  e,
	  e,
	  spg_t(info.pgid.pgid, bt.shard));
        // Use default priority here, must match sub_op priority
      }
      m->last_backfill = pinfo.last_backfill;
      m->stats = pinfo.stats;
      osd->send_message_osd_cluster(bt.osd, m, get_osdmap()->get_epoch());
      dout(10) << " peer " << bt
	       << " num_objects now " << pinfo.stats.stats.sum.num_objects
	       << " / " << info.stats.stats.sum.num_objects << dendl;
    }
  }

  if (ops)
    *work_started = true;
  return ops;
}

void ReplicatedPG::prep_backfill_object_push(
  hobject_t oid, eversion_t v,
  ObjectContextRef obc,
  vector<pg_shard_t> peers,
  PGBackend::RecoveryHandle *h)
{
  dout(10) << "push_backfill_object " << oid << " v " << v << " to peers " << peers << dendl;
  assert(!peers.empty());

  backfills_in_flight.insert(oid);
  for (unsigned int i = 0 ; i < peers.size(); ++i) {
    map<pg_shard_t, pg_missing_t>::iterator bpm = peer_missing.find(peers[i]);
    assert(bpm != peer_missing.end());
    bpm->second.add(oid, eversion_t(), eversion_t());
  }

  assert(!recovering.count(oid));

  start_recovery_op(oid);
  recovering.insert(make_pair(oid, obc));

  // We need to take the read_lock here in order to flush in-progress writes
  obc->ondisk_read_lock();
  pgbackend->recover_object(
    oid,
    v,
    ObjectContextRef(),
    obc,
    h);
  obc->ondisk_read_unlock();
}

void ReplicatedPG::update_range(
  BackfillInterval *bi,
  ThreadPool::TPHandle &handle)
{
  int local_min = cct->_conf->osd_backfill_scan_min;
  int local_max = cct->_conf->osd_backfill_scan_max;

  if (bi->version < info.log_tail) {
    dout(10) << __func__<< ": bi is old, rescanning local backfill_info"
	     << dendl;
    if (last_update_applied >= info.log_tail) {
      bi->version = last_update_applied;
    } else {
      osr->flush();
      bi->version = info.last_update;
    }
    scan_range(local_min, local_max, bi, handle);
  }

  if (bi->version >= info.last_update) {
    dout(10) << __func__<< ": bi is current " << dendl;
    assert(bi->version == info.last_update);
  } else if (bi->version >= info.log_tail) {
    if (pg_log.get_log().empty()) {
      /* Because we don't move log_tail on split, the log might be
       * empty even if log_tail != last_update.  However, the only
       * way to get here with an empty log is if log_tail is actually
       * eversion_t(), because otherwise the entry which changed
       * last_update since the last scan would have to be present.
       */
      assert(bi->version == eversion_t());
      return;
    }
    assert(!pg_log.get_log().empty());
    dout(10) << __func__<< ": bi is old, (" << bi->version
	     << ") can be updated with log" << dendl;
    list<pg_log_entry_t>::const_iterator i =
      pg_log.get_log().log.end();
    --i;
    while (i != pg_log.get_log().log.begin() &&
           i->version > bi->version) {
      --i;
    }
    if (i->version == bi->version)
      ++i;

    assert(i != pg_log.get_log().log.end());
    dout(10) << __func__ << ": updating from version " << i->version
	     << dendl;
    for (; i != pg_log.get_log().log.end(); ++i) {
      const hobject_t &soid = i->soid;
      if (soid >= bi->begin && soid < bi->end) {
	if (i->is_update()) {
	  dout(10) << __func__ << ": " << i->soid << " updated to version "
		   << i->version << dendl;
	  bi->objects.erase(i->soid);
	  bi->objects.insert(
	    make_pair(
	      i->soid,
	      i->version));
	} else if (i->is_delete()) {
	  dout(10) << __func__ << ": " << i->soid << " removed" << dendl;
	  bi->objects.erase(i->soid);
	}
      }
    }
    bi->version = info.last_update;
  } else {
    assert(0 == "scan_range should have raised bi->version past log_tail");
  }
}

void ReplicatedPG::scan_range(
  int min, int max, BackfillInterval *bi,
  ThreadPool::TPHandle &handle)
{
  assert(is_locked());
  dout(10) << "scan_range from " << bi->begin << dendl;
  bi->objects.clear();  // for good measure

  vector<hobject_t> ls;
  ls.reserve(max);
  int r = pgbackend->objects_list_partial(bi->begin, min, max, 0, &ls, &bi->end);
  assert(r >= 0);
  dout(10) << " got " << ls.size() << " items, next " << bi->end << dendl;
  dout(20) << ls << dendl;

  for (vector<hobject_t>::iterator p = ls.begin(); p != ls.end(); ++p) {
    handle.reset_tp_timeout();
    ObjectContextRef obc;
    if (is_primary())
      obc = object_contexts.lookup(*p);
    if (obc) {
      bi->objects[*p] = obc->obs.oi.version;
      dout(20) << "  " << *p << " " << obc->obs.oi.version << dendl;
    } else {
      bufferlist bl;
      int r = pgbackend->objects_get_attr(*p, OI_ATTR, &bl);

      /* If the object does not exist here, it must have been removed
	 * between the collection_list_partial and here.  This can happen
	 * for the first item in the range, which is usually last_backfill.
	 */
      if (r == -ENOENT)
	continue;

      assert(r >= 0);
      object_info_t oi(bl);
      bi->objects[*p] = oi.version;
      dout(20) << "  " << *p << " " << oi.version << dendl;
    }
  }
}


/** check_local
 * 
 * verifies that stray objects have been deleted
 */
void ReplicatedPG::check_local()
{
  dout(10) << __func__ << dendl;

  assert(info.last_update >= pg_log.get_tail());  // otherwise we need some help!

  if (!cct->_conf->osd_debug_verify_stray_on_activate)
    return;

  // just scan the log.
  set<hobject_t> did;
  for (list<pg_log_entry_t>::const_reverse_iterator p = pg_log.get_log().log.rbegin();
       p != pg_log.get_log().log.rend();
       ++p) {
    if (did.count(p->soid))
      continue;
    did.insert(p->soid);

    if (p->is_delete()) {
      dout(10) << " checking " << p->soid
	       << " at " << p->version << dendl;
      struct stat st;
      int r = osd->store->stat(
	coll,
	ghobject_t(p->soid, ghobject_t::NO_GEN, pg_whoami.shard),
	&st);
      if (r != -ENOENT) {
	derr << __func__ << " " << p->soid << " exists, but should have been "
	     << "deleted" << dendl;
	assert(0 == "erroneously present object");
      }
    } else {
      // ignore old(+missing) objects
    }
  }
}



// ===========================
// hit sets

hobject_t ReplicatedPG::get_hit_set_current_object(utime_t stamp)
{
  ostringstream ss;
  ss << "hit_set_" << info.pgid.pgid << "_current_" << stamp;
  hobject_t hoid(sobject_t(ss.str(), CEPH_NOSNAP), "",
		 info.pgid.ps(), info.pgid.pool(),
		 cct->_conf->osd_hit_set_namespace);
  dout(20) << __func__ << " " << hoid << dendl;
  return hoid;
}

hobject_t ReplicatedPG::get_hit_set_archive_object(utime_t start, utime_t end)
{
  ostringstream ss;
  ss << "hit_set_" << info.pgid.pgid << "_archive_" << start << "_" << end;
  hobject_t hoid(sobject_t(ss.str(), CEPH_NOSNAP), "",
		 info.pgid.ps(), info.pgid.pool(),
		 cct->_conf->osd_hit_set_namespace);
  dout(20) << __func__ << " " << hoid << dendl;
  return hoid;
}

void ReplicatedPG::hit_set_clear()
{
  dout(20) << __func__ << dendl;
  hit_set.reset();
  hit_set_start_stamp = utime_t();
  hit_set_flushing.clear();
}

void ReplicatedPG::hit_set_setup()
{
  if (!is_active() ||
      !is_primary() ||
      !pool.info.hit_set_count ||
      !pool.info.hit_set_period ||
      pool.info.hit_set_params.get_type() == HitSet::TYPE_NONE) {
    hit_set_clear();
    //hit_set_remove_all();  // FIXME: implement me soon
    return;
  }

  // FIXME: discard any previous data for now
  hit_set_create();

  // include any writes we know about from the pg log.  this doesn't
  // capture reads, but it is better than nothing!
  hit_set_apply_log();
}

void ReplicatedPG::hit_set_create()
{
  utime_t now = ceph_clock_now(NULL);
  // make a copy of the params to modify
  HitSet::Params params(pool.info.hit_set_params);

  dout(20) << __func__ << " " << params << dendl;
  if (pool.info.hit_set_params.get_type() == HitSet::TYPE_BLOOM) {
    BloomHitSet::Params *p =
      static_cast<BloomHitSet::Params*>(params.impl.get());

    // convert false positive rate so it holds up across the full period
    p->set_fpp(p->get_fpp() / pool.info.hit_set_count);
    if (p->get_fpp() <= 0.0)
      p->set_fpp(.01);  // fpp cannot be zero!

    // if we don't have specified size, estimate target size based on the
    // previous bin!
    if (p->target_size == 0 && hit_set) {
      utime_t dur = now - hit_set_start_stamp;
      unsigned unique = hit_set->approx_unique_insert_count();
      dout(20) << __func__ << " previous set had approx " << unique
	       << " unique items over " << dur << " seconds" << dendl;
      p->target_size = (double)unique * (double)pool.info.hit_set_period
		     / (double)dur;
    }
    if (p->target_size < static_cast<uint64_t>(g_conf->osd_hit_set_min_size))
      p->target_size = g_conf->osd_hit_set_min_size;

    if (p->target_size > static_cast<uint64_t>(g_conf->osd_hit_set_max_size))
      p->target_size = g_conf->osd_hit_set_max_size;

    p->seed = now.sec();

    dout(10) << __func__ << " target_size " << p->target_size
	     << " fpp " << p->get_fpp() << dendl;
  }
  hit_set.reset(new HitSet(params));
  hit_set_start_stamp = now;
}

/**
 * apply log entries to set
 *
 * this would only happen after peering, to at least capture writes
 * during an interval that was potentially lost.
 */
bool ReplicatedPG::hit_set_apply_log()
{
  if (!hit_set)
    return false;

  eversion_t to = info.last_update;
  eversion_t from = info.hit_set.current_last_update;
  if (to <= from) {
    dout(20) << __func__ << " no update" << dendl;
    return false;
  }

  dout(20) << __func__ << " " << to << " .. " << info.last_update << dendl;
  list<pg_log_entry_t>::const_reverse_iterator p = pg_log.get_log().log.rbegin();
  while (p != pg_log.get_log().log.rend() && p->version > to)
    ++p;
  while (p != pg_log.get_log().log.rend() && p->version > from) {
    hit_set->insert(p->soid);
    ++p;
  }

  return true;
}

struct C_HitSetFlushing : public Context {
  ReplicatedPGRef pg;
  time_t hit_set_name;
  C_HitSetFlushing(ReplicatedPG *p, time_t n) : pg(p), hit_set_name(n) { }
  void finish(int r) {
    pg->hit_set_flushing.erase(hit_set_name);
  }
};

void ReplicatedPG::hit_set_persist()
{
  dout(10) << __func__  << dendl;
  bufferlist bl;
  unsigned max = pool.info.hit_set_count;

  utime_t now = ceph_clock_now(cct);
  RepGather *repop;
  hobject_t oid;
  time_t flush_time = 0;

  // See what start is going to be used later
  utime_t start = info.hit_set.current_info.begin;
  if (!start)
     start = hit_set_start_stamp;

  // If any archives are degraded we skip this persist request
  // account for the additional entry being added below
  for (list<pg_hit_set_info_t>::iterator p = info.hit_set.history.begin();
       p != info.hit_set.history.end();
       ++p) {
    hobject_t aoid = get_hit_set_archive_object(p->begin, p->end);

    // Once we hit a degraded object just skip further trim
    if (is_degraded_or_backfilling_object(aoid))
      return;
  }

  oid = get_hit_set_archive_object(start, now);
  // If the current object is degraded we skip this persist request
  if (is_degraded_or_backfilling_object(oid))
    return;

  // If backfill is in progress and we could possibly overlap with the
  // hit_set_* objects, back off.  Since these all have
  // hobject_t::hash set to pgid.ps(), and those sort first, we can
  // look just at that.  This is necessary because our transactions
  // may include a modify of the new hit_set *and* a delete of the
  // old one, and this may span the backfill boundary.
  for (set<pg_shard_t>::iterator p = backfill_targets.begin();
       p != backfill_targets.end();
       ++p) {
    assert(peer_info.count(*p));
    const pg_info_t& pi = peer_info[*p];
    if (pi.last_backfill == hobject_t() ||
	pi.last_backfill.get_hash() == info.pgid.ps()) {
      dout(10) << __func__ << " backfill target osd." << *p
	       << " last_backfill has not progressed past pgid ps"
	       << dendl;
      return;
    }
  }

  if (!info.hit_set.current_info.begin)
    info.hit_set.current_info.begin = hit_set_start_stamp;

  hit_set->seal();
  ::encode(*hit_set, bl);
  info.hit_set.current_info.end = now;
  dout(20) << __func__ << " archive " << oid << dendl;

  if (agent_state) {
    agent_state->add_hit_set(info.hit_set.current_info.begin, hit_set);
    hit_set_in_memory_trim();
  }

  // hold a ref until it is flushed to disk
  hit_set_flushing[info.hit_set.current_info.begin] = hit_set;
  flush_time = info.hit_set.current_info.begin;

  ObjectContextRef obc = get_object_context(oid, true);
  repop = simple_repop_create(obc);
  if (flush_time != 0)
    repop->on_applied = new C_HitSetFlushing(this, flush_time);
  OpContext *ctx = repop->ctx;
  ctx->at_version = get_next_version();
  ctx->updated_hset_history = info.hit_set;
  pg_hit_set_history_t &updated_hit_set_hist = *(ctx->updated_hset_history);

  if (updated_hit_set_hist.current_last_stamp != utime_t()) {
    // FIXME: we cheat slightly here by bundling in a remove on a object
    // other the RepGather object.  we aren't carrying an ObjectContext for
    // the deleted object over this period.
    hobject_t old_obj =
      get_hit_set_current_object(updated_hit_set_hist.current_last_stamp);
    ctx->log.push_back(
      pg_log_entry_t(pg_log_entry_t::DELETE,
		     old_obj,
		     ctx->at_version,
		     updated_hit_set_hist.current_last_update,
		     0,
		     osd_reqid_t(),
		     ctx->mtime));
    if (pool.info.require_rollback()) {
      if (ctx->log.back().mod_desc.rmobject(ctx->at_version.version)) {
	ctx->op_t->stash(old_obj, ctx->at_version.version);
      } else {
	ctx->op_t->remove(old_obj);
      }
    } else {
      ctx->op_t->remove(old_obj);
      ctx->log.back().mod_desc.mark_unrollbackable();
    }
    ++ctx->at_version.version;

    struct stat st;
    int r = osd->store->stat(
      coll,
      ghobject_t(old_obj, ghobject_t::NO_GEN, pg_whoami.shard),
      &st);
    assert(r == 0);
    --ctx->delta_stats.num_objects;
    ctx->delta_stats.num_bytes -= st.st_size;
  }

  updated_hit_set_hist.current_last_update = info.last_update; // *after* above remove!
  updated_hit_set_hist.current_info.version = ctx->at_version;

  updated_hit_set_hist.history.push_back(updated_hit_set_hist.current_info);
  hit_set_create();
  updated_hit_set_hist.current_info = pg_hit_set_info_t();
  updated_hit_set_hist.current_last_stamp = utime_t();

  // fabricate an object_info_t and SnapSet
  obc->obs.oi.version = ctx->at_version;
  obc->obs.oi.mtime = now;
  obc->obs.oi.size = bl.length();
  obc->obs.exists = true;
  obc->obs.oi.set_data_digest(bl.crc32c(-1));

  ctx->new_obs = obc->obs;

  obc->ssc->snapset.head_exists = true;
  ctx->new_snapset = obc->ssc->snapset;

  ctx->delta_stats.num_objects++;
  ctx->delta_stats.num_objects_hit_set_archive++;
  ctx->delta_stats.num_bytes += bl.length();
  ctx->delta_stats.num_bytes_hit_set_archive += bl.length();

  bufferlist bss;
  ::encode(ctx->new_snapset, bss);
  bufferlist boi(sizeof(ctx->new_obs.oi));
  ::encode(ctx->new_obs.oi, boi);

  ctx->op_t->append(oid, 0, bl.length(), bl, 0);
  setattr_maybe_cache(ctx->obc, ctx, ctx->op_t, OI_ATTR, boi);
  setattr_maybe_cache(ctx->obc, ctx, ctx->op_t, SS_ATTR, bss);
  ctx->log.push_back(
    pg_log_entry_t(
      pg_log_entry_t::MODIFY,
      oid,
      ctx->at_version,
      eversion_t(),
      0,
      osd_reqid_t(),
      ctx->mtime)
    );
  if (pool.info.require_rollback()) {
    ctx->log.back().mod_desc.create();
  } else {
    ctx->log.back().mod_desc.mark_unrollbackable();
  }

  hit_set_trim(repop, max);

  info.stats.stats.add(ctx->delta_stats);

  simple_repop_submit(repop);
}

void ReplicatedPG::hit_set_trim(RepGather *repop, unsigned max)
{
  assert(repop->ctx->updated_hset_history);
  pg_hit_set_history_t &updated_hit_set_hist =
    *(repop->ctx->updated_hset_history);
  for (unsigned num = updated_hit_set_hist.history.size(); num > max; --num) {
    list<pg_hit_set_info_t>::iterator p = updated_hit_set_hist.history.begin();
    assert(p != updated_hit_set_hist.history.end());
    hobject_t oid = get_hit_set_archive_object(p->begin, p->end);

    assert(!is_degraded_or_backfilling_object(oid));

    dout(20) << __func__ << " removing " << oid << dendl;
    ++repop->ctx->at_version.version;
    repop->ctx->log.push_back(
        pg_log_entry_t(pg_log_entry_t::DELETE,
		       oid,
		       repop->ctx->at_version,
		       p->version,
		       0,
		       osd_reqid_t(),
		       repop->ctx->mtime));
    if (pool.info.require_rollback()) {
      if (repop->ctx->log.back().mod_desc.rmobject(
	  repop->ctx->at_version.version)) {
	repop->ctx->op_t->stash(oid, repop->ctx->at_version.version);
      } else {
	repop->ctx->op_t->remove(oid);
      }
    } else {
      repop->ctx->op_t->remove(oid);
      repop->ctx->log.back().mod_desc.mark_unrollbackable();
    }
    updated_hit_set_hist.history.pop_front();

    ObjectContextRef obc = get_object_context(oid, false);
    assert(obc);
    --repop->ctx->delta_stats.num_objects;
    --repop->ctx->delta_stats.num_objects_hit_set_archive;
    repop->ctx->delta_stats.num_bytes -= obc->obs.oi.size;
    repop->ctx->delta_stats.num_bytes_hit_set_archive -= obc->obs.oi.size;
  }
}

void ReplicatedPG::hit_set_in_memory_trim()
{
  unsigned max = pool.info.hit_set_count;
  unsigned max_in_memory = pool.info.min_read_recency_for_promote > 0 ? pool.info.min_read_recency_for_promote - 1 : 0;

  if (max_in_memory > max) {
    max_in_memory = max;
  }
  while (agent_state->hit_set_map.size() > max_in_memory) {
    agent_state->remove_oldest_hit_set();
  }
}


// =======================================
// cache agent

void ReplicatedPG::agent_setup()
{
  assert(is_locked());
  if (!is_active() ||
      !is_primary() ||
      pool.info.cache_mode == pg_pool_t::CACHEMODE_NONE ||
      pool.info.tier_of < 0 ||
      !get_osdmap()->have_pg_pool(pool.info.tier_of)) {
    agent_clear();
    return;
  }
  if (!agent_state) {
    agent_state.reset(new TierAgentState);

    // choose random starting position
    agent_state->position = hobject_t();
    agent_state->position.pool = info.pgid.pool();
    agent_state->position.set_hash(pool.info.get_random_pg_position(
      info.pgid.pgid,
      rand()));
    agent_state->start = agent_state->position;

    dout(10) << __func__ << " allocated new state, position "
	     << agent_state->position << dendl;
  } else {
    dout(10) << __func__ << " keeping existing state" << dendl;
  }

  if (info.stats.stats_invalid) {
    osd->clog->warn() << "pg " << info.pgid << " has invalid (post-split) stats; must scrub before tier agent can activate";
  }

  agent_choose_mode();
}

void ReplicatedPG::agent_clear()
{
  agent_stop();
  agent_state.reset(NULL);
}

// Return false if no objects operated on since start of object hash space
bool ReplicatedPG::agent_work(int start_max)
{
  lock();
  if (!agent_state) {
    dout(10) << __func__ << " no agent state, stopping" << dendl;
    unlock();
    return true;
  }

  assert(!deleting);

  if (agent_state->is_idle()) {
    dout(10) << __func__ << " idle, stopping" << dendl;
    unlock();
    return true;
  }

  osd->logger->inc(l_osd_agent_wake);

  dout(10) << __func__
	   << " max " << start_max
	   << ", flush " << agent_state->get_flush_mode_name()
	   << ", evict " << agent_state->get_evict_mode_name()
	   << ", pos " << agent_state->position
	   << dendl;
  assert(is_primary());
  assert(is_active());

  agent_load_hit_sets();

  const pg_pool_t *base_pool = get_osdmap()->get_pg_pool(pool.info.tier_of);
  assert(base_pool);

  int ls_min = 1;
  int ls_max = 10; // FIXME?

  // list some objects.  this conveniently lists clones (oldest to
  // newest) before heads... the same order we want to flush in.
  //
  // NOTE: do not flush the Sequencer.  we will assume that the
  // listing we get back is imprecise.
  vector<hobject_t> ls;
  hobject_t next;
  int r = pgbackend->objects_list_partial(agent_state->position, ls_min, ls_max,
					  0 /* no filtering by snapid */,
					  &ls, &next);
  assert(r >= 0);
  dout(20) << __func__ << " got " << ls.size() << " objects" << dendl;
  int started = 0;
  for (vector<hobject_t>::iterator p = ls.begin();
       p != ls.end();
       ++p) {
    if (p->nspace == cct->_conf->osd_hit_set_namespace) {
      dout(20) << __func__ << " skip (hit set) " << *p << dendl;
      osd->logger->inc(l_osd_agent_skip);
      continue;
    }
    if (is_degraded_or_backfilling_object(*p)) {
      dout(20) << __func__ << " skip (degraded) " << *p << dendl;
      osd->logger->inc(l_osd_agent_skip);
      continue;
    }
    if (is_missing_object(p->get_head())) {
      dout(20) << __func__ << " skip (missing head) " << *p << dendl;
      osd->logger->inc(l_osd_agent_skip);
      continue;
    }
    ObjectContextRef obc = get_object_context(*p, false, NULL);
    if (!obc) {
      // we didn't flush; we may miss something here.
      dout(20) << __func__ << " skip (no obc) " << *p << dendl;
      osd->logger->inc(l_osd_agent_skip);
      continue;
    }
    if (!obc->obs.exists) {
      dout(20) << __func__ << " skip (dne) " << obc->obs.oi.soid << dendl;
      osd->logger->inc(l_osd_agent_skip);
      continue;
    }
    if (scrubber.write_blocked_by_scrub(obc->obs.oi.soid)) {
      dout(20) << __func__ << " skip (scrubbing) " << obc->obs.oi << dendl;
      osd->logger->inc(l_osd_agent_skip);
      continue;
    }
    if (obc->is_blocked()) {
      dout(20) << __func__ << " skip (blocked) " << obc->obs.oi << dendl;
      osd->logger->inc(l_osd_agent_skip);
      continue;
    }
    if (obc->is_request_pending()) {
      dout(20) << __func__ << " skip (request pending) " << obc->obs.oi << dendl;
      osd->logger->inc(l_osd_agent_skip);
      continue;
    }

    // be careful flushing omap to an EC pool.
    if (base_pool->is_erasure() &&
	obc->obs.oi.test_flag(object_info_t::FLAG_OMAP)) {
      dout(20) << __func__ << " skip (omap to EC) " << obc->obs.oi << dendl;
      osd->logger->inc(l_osd_agent_skip);
      continue;
    }

    if (agent_state->flush_mode != TierAgentState::FLUSH_MODE_IDLE &&
	agent_maybe_flush(obc))
      ++started;
    if (agent_state->evict_mode != TierAgentState::EVICT_MODE_IDLE &&
	agent_maybe_evict(obc))
      ++started;
    if (started >= start_max) {
      // If finishing early, set "next" to the next object
      if (++p != ls.end())
	next = *p;
      break;
    }
  }

  if (++agent_state->hist_age > g_conf->osd_agent_hist_halflife) {
    dout(20) << __func__ << " resetting atime and temp histograms" << dendl;
    agent_state->hist_age = 0;
    agent_state->atime_hist.decay();
    agent_state->temp_hist.decay();
  }

  // Total objects operated on so far
  int total_started = agent_state->started + started;
  bool need_delay = false;

  dout(20) << __func__ << " start pos " << agent_state->position
    << " next start pos " << next
    << " started " << total_started << dendl;

  // See if we've made a full pass over the object hash space
  // This might check at most ls_max objects a second time to notice that
  // we've checked every objects at least once.
  if (agent_state->position < agent_state->start && next >= agent_state->start) {
    dout(20) << __func__ << " wrap around " << agent_state->start << dendl;
    if (total_started == 0)
      need_delay = true;
    else
      total_started = 0;
    agent_state->start = next;
  }
  agent_state->started = total_started;

  // See if we are starting from beginning
  if (next.is_max())
    agent_state->position = hobject_t();
  else
    agent_state->position = next;

  // Discard old in memory HitSets
  hit_set_in_memory_trim();

  if (need_delay) {
    assert(agent_state->delaying == false);
    agent_delay();
    unlock();
    return false;
  }
  agent_choose_mode();
  unlock();
  return true;
}

void ReplicatedPG::agent_load_hit_sets()
{
  if (agent_state->evict_mode == TierAgentState::EVICT_MODE_IDLE) {
    return;
  }

  if (agent_state->hit_set_map.size() < info.hit_set.history.size()) {
    dout(10) << __func__ << dendl;
    for (list<pg_hit_set_info_t>::iterator p = info.hit_set.history.begin();
	 p != info.hit_set.history.end(); ++p) {
      if (agent_state->hit_set_map.count(p->begin.sec()) == 0) {
	dout(10) << __func__ << " loading " << p->begin << "-"
		 << p->end << dendl;
	if (!pool.info.is_replicated()) {
	  // FIXME: EC not supported here yet
	  derr << __func__ << " on non-replicated pool" << dendl;
	  break;
	}

	// check if it's still in flight
	if (hit_set_flushing.count(p->begin)) {
	  agent_state->add_hit_set(p->begin.sec(), hit_set_flushing[p->begin]);
	  continue;
	}

	hobject_t oid = get_hit_set_archive_object(p->begin, p->end);
	if (is_unreadable_object(oid)) {
	  dout(10) << __func__ << " unreadable " << oid << ", waiting" << dendl;
	  break;
	}

	ObjectContextRef obc = get_object_context(oid, false);
	if (!obc) {
	  derr << __func__ << ": could not load hitset " << oid << dendl;
	  break;
	}

	bufferlist bl;
	{
	  obc->ondisk_read_lock();
	  int r = osd->store->read(coll, oid, 0, 0, bl);
	  assert(r >= 0);
	  obc->ondisk_read_unlock();
	}
	HitSetRef hs(new HitSet);
	bufferlist::iterator pbl = bl.begin();
	::decode(*hs, pbl);
	agent_state->add_hit_set(p->begin.sec(), hs);
      }
    }
  }
}

struct C_AgentFlushStartStop : public Context {
  ReplicatedPGRef pg;
  hobject_t oid;
  C_AgentFlushStartStop(ReplicatedPG *p, hobject_t o) : pg(p), oid(o) {
    pg->osd->agent_start_op(oid);
  }
  void finish(int r) {
    pg->osd->agent_finish_op(oid);
  }
};

bool ReplicatedPG::agent_maybe_flush(ObjectContextRef& obc)
{
  if (!obc->obs.oi.is_dirty()) {
    dout(20) << __func__ << " skip (clean) " << obc->obs.oi << dendl;
    osd->logger->inc(l_osd_agent_skip);
    return false;
  }

  utime_t now = ceph_clock_now(NULL);
  utime_t ob_local_mtime;
  if (obc->obs.oi.local_mtime != utime_t()) {
    ob_local_mtime = obc->obs.oi.local_mtime;
  } else {
    ob_local_mtime = obc->obs.oi.mtime;
  }
  bool evict_mode_full =
    (agent_state->evict_mode == TierAgentState::EVICT_MODE_FULL);
  if (!evict_mode_full &&
      obc->obs.oi.soid.snap == CEPH_NOSNAP &&  // snaps immutable; don't delay
      (ob_local_mtime + utime_t(pool.info.cache_min_flush_age, 0) > now)) {
    dout(20) << __func__ << " skip (too young) " << obc->obs.oi << dendl;
    osd->logger->inc(l_osd_agent_skip);
    return false;
  }

  if (osd->agent_is_active_oid(obc->obs.oi.soid)) {
    dout(20) << __func__ << " skip (flushing) " << obc->obs.oi << dendl;
    osd->logger->inc(l_osd_agent_skip);
    return false;
  }

  dout(10) << __func__ << " flushing " << obc->obs.oi << dendl;

  // FIXME: flush anything dirty, regardless of what distribution of
  // ages we expect.

  Context *on_flush = new C_AgentFlushStartStop(this, obc->obs.oi.soid);
  int result = start_flush(
    OpRequestRef(), obc, false, NULL,
    on_flush);
  if (result != -EINPROGRESS) {
    on_flush->complete(result);
    dout(10) << __func__ << " start_flush() failed " << obc->obs.oi
      << " with " << result << dendl;
    osd->logger->inc(l_osd_agent_skip);
    return false;
  }

  osd->logger->inc(l_osd_agent_flush);
  return true;
}

bool ReplicatedPG::agent_maybe_evict(ObjectContextRef& obc)
{
  const hobject_t& soid = obc->obs.oi.soid;
  if (obc->obs.oi.is_dirty()) {
    dout(20) << __func__ << " skip (dirty) " << obc->obs.oi << dendl;
    return false;
  }
  if (!obc->obs.oi.watchers.empty()) {
    dout(20) << __func__ << " skip (watchers) " << obc->obs.oi << dendl;
    return false;
  }
  if (obc->is_blocked()) {
    dout(20) << __func__ << " skip (blocked) " << obc->obs.oi << dendl;
    return false;
  }

  if (soid.snap == CEPH_NOSNAP) {
    int result = _verify_no_head_clones(soid, obc->ssc->snapset);
    if (result < 0) {
      dout(20) << __func__ << " skip (clones) " << obc->obs.oi << dendl;
      return false;
    }
  }

  if (agent_state->evict_mode != TierAgentState::EVICT_MODE_FULL) {
    // is this object old and/or cold enough?
    int atime = -1, temp = 0;
    if (hit_set)
      agent_estimate_atime_temp(soid, &atime, NULL /*FIXME &temp*/);

    uint64_t atime_upper = 0, atime_lower = 0;
    if (atime < 0 && obc->obs.oi.mtime != utime_t()) {
      if (obc->obs.oi.local_mtime != utime_t()) {
        atime = ceph_clock_now(NULL).sec() - obc->obs.oi.local_mtime;
      } else {
        atime = ceph_clock_now(NULL).sec() - obc->obs.oi.mtime;
      }
    }
    if (atime < 0) {
      if (hit_set) {
        atime = pool.info.hit_set_period * pool.info.hit_set_count; // "infinite"
      } else {
	atime_upper = 1000000;
      }
    }
    if (atime >= 0) {
      agent_state->atime_hist.add(atime);
      agent_state->atime_hist.get_position_micro(atime, &atime_lower,
						 &atime_upper);
    }

    unsigned temp_upper = 0, temp_lower = 0;
    /*
    // FIXME: bound atime based on creation time?
    agent_state->temp_hist.add(atime);
    agent_state->temp_hist.get_position_micro(temp, &temp_lower, &temp_upper);
    */

    dout(20) << __func__
	     << " atime " << atime
	     << " pos " << atime_lower << "-" << atime_upper
	     << ", temp " << temp
	     << " pos " << temp_lower << "-" << temp_upper
	     << ", evict_effort " << agent_state->evict_effort
	     << dendl;
    dout(30) << "agent_state:\n";
    Formatter *f = Formatter::create("");
    f->open_object_section("agent_state");
    agent_state->dump(f);
    f->close_section();
    f->flush(*_dout);
    delete f;
    *_dout << dendl;

    // FIXME: ignore temperature for now.

    if (1000000 - atime_upper >= agent_state->evict_effort)
      return false;
  }

  if (!obc->get_write(OpRequestRef())) {
    dout(20) << __func__ << " skip (cannot get lock) " << obc->obs.oi << dendl;
    return false;
  }

  dout(10) << __func__ << " evicting " << obc->obs.oi << dendl;
  RepGather *repop = simple_repop_create(obc);
  OpContext *ctx = repop->ctx;
  ctx->lock_to_release = OpContext::W_LOCK;
  ctx->at_version = get_next_version();
  assert(ctx->new_obs.exists);
  int r = _delete_oid(ctx, true);
  if (obc->obs.oi.is_omap())
    ctx->delta_stats.num_objects_omap--;
  assert(r == 0);
  finish_ctx(ctx, pg_log_entry_t::DELETE, false);
  simple_repop_submit(repop);
  osd->logger->inc(l_osd_tier_evict);
  osd->logger->inc(l_osd_agent_evict);
  return true;
}

void ReplicatedPG::agent_stop()
{
  dout(20) << __func__ << dendl;
  if (agent_state && !agent_state->is_idle()) {
    agent_state->evict_mode = TierAgentState::EVICT_MODE_IDLE;
    agent_state->flush_mode = TierAgentState::FLUSH_MODE_IDLE;
    osd->agent_disable_pg(this, agent_state->evict_effort);
  }
}

void ReplicatedPG::agent_delay()
{
  dout(20) << __func__ << dendl;
  if (agent_state && !agent_state->is_idle()) {
    assert(agent_state->delaying == false);
    agent_state->delaying = true;
    osd->agent_disable_pg(this, agent_state->evict_effort);
  }
}

void ReplicatedPG::agent_choose_mode_restart()
{
  dout(20) << __func__ << dendl;
  lock();
  if (agent_state && agent_state->delaying) {
    agent_state->delaying = false;
    agent_choose_mode(true);
  }
  unlock();
}

void ReplicatedPG::agent_choose_mode(bool restart)
{
  // Let delay play out
  if (agent_state->delaying) {
    dout(20) << __func__ << this << " delaying, ignored" << dendl;
    return;
  }

  uint64_t divisor = pool.info.get_pg_num_divisor(info.pgid.pgid);
  assert(divisor > 0);

  // adjust (effective) user objects down based on the number
  // of HitSet objects, which should not count toward our total since
  // they cannot be flushed.
  uint64_t unflushable = info.stats.stats.sum.num_objects_hit_set_archive;

  // also exclude omap objects if ec backing pool
  const pg_pool_t *base_pool = get_osdmap()->get_pg_pool(pool.info.tier_of);
  assert(base_pool);
  if (base_pool->is_erasure())
    unflushable += info.stats.stats.sum.num_objects_omap;

  uint64_t num_user_objects = info.stats.stats.sum.num_objects;
  if (num_user_objects > unflushable)
    num_user_objects -= unflushable;
  else
    num_user_objects = 0;

  uint64_t num_user_bytes = info.stats.stats.sum.num_bytes;
  uint64_t unflushable_bytes = info.stats.stats.sum.num_bytes_hit_set_archive;
  num_user_bytes -= unflushable_bytes;

  // also reduce the num_dirty by num_objects_omap
  int64_t num_dirty = info.stats.stats.sum.num_objects_dirty;
  if (base_pool->is_erasure()) {
    if (num_dirty > info.stats.stats.sum.num_objects_omap)
      num_dirty -= info.stats.stats.sum.num_objects_omap;
    else
      num_dirty = 0;
  }

  dout(10) << __func__
	   << " flush_mode: "
	   << TierAgentState::get_flush_mode_name(agent_state->flush_mode)
	   << " evict_mode: "
	   << TierAgentState::get_evict_mode_name(agent_state->evict_mode)
	   << " num_objects: " << info.stats.stats.sum.num_objects
	   << " num_bytes: " << info.stats.stats.sum.num_bytes
	   << " num_objects_dirty: " << info.stats.stats.sum.num_objects_dirty
	   << " num_objects_omap: " << info.stats.stats.sum.num_objects_omap
	   << " num_dirty: " << num_dirty
	   << " num_user_objects: " << num_user_objects
	   << " num_user_bytes: " << num_user_bytes
	   << " pool.info.target_max_bytes: " << pool.info.target_max_bytes
	   << " pool.info.target_max_objects: " << pool.info.target_max_objects
	   << dendl;

  // get dirty, full ratios
  uint64_t dirty_micro = 0;
  uint64_t full_micro = 0;
  if (pool.info.target_max_bytes && num_user_objects > 0) {
    uint64_t avg_size = num_user_bytes / num_user_objects;
    dirty_micro =
      num_dirty * avg_size * 1000000 /
      MAX(pool.info.target_max_bytes / divisor, 1);
    full_micro =
      num_user_objects * avg_size * 1000000 /
      MAX(pool.info.target_max_bytes / divisor, 1);
  }
  if (pool.info.target_max_objects > 0) {
    uint64_t dirty_objects_micro =
      num_dirty * 1000000 /
      MAX(pool.info.target_max_objects / divisor, 1);
    if (dirty_objects_micro > dirty_micro)
      dirty_micro = dirty_objects_micro;
    uint64_t full_objects_micro =
      num_user_objects * 1000000 /
      MAX(pool.info.target_max_objects / divisor, 1);
    if (full_objects_micro > full_micro)
      full_micro = full_objects_micro;
  }
  dout(20) << __func__ << " dirty " << ((float)dirty_micro / 1000000.0)
	   << " full " << ((float)full_micro / 1000000.0)
	   << dendl;

  // flush mode
  TierAgentState::flush_mode_t flush_mode = TierAgentState::FLUSH_MODE_IDLE;
  uint64_t flush_target = pool.info.cache_target_dirty_ratio_micro;
  uint64_t flush_slop = (float)flush_target * g_conf->osd_agent_slop;
  if (restart || agent_state->flush_mode == TierAgentState::FLUSH_MODE_IDLE)
    flush_target += flush_slop;
  else
    flush_target -= MIN(flush_target, flush_slop);

  if (info.stats.stats_invalid) {
    // idle; stats can't be trusted until we scrub.
    dout(20) << __func__ << " stats invalid (post-split), idle" << dendl;
  } else if (dirty_micro > flush_target) {
    flush_mode = TierAgentState::FLUSH_MODE_ACTIVE;
  }

  // evict mode
  TierAgentState::evict_mode_t evict_mode = TierAgentState::EVICT_MODE_IDLE;
  unsigned evict_effort = 0;
  uint64_t evict_target = pool.info.cache_target_full_ratio_micro;
  uint64_t evict_slop = (float)evict_target * g_conf->osd_agent_slop;
  if (restart || agent_state->evict_mode == TierAgentState::EVICT_MODE_IDLE)
    evict_target += evict_slop;
  else
    evict_target -= MIN(evict_target, evict_slop);

  if (info.stats.stats_invalid) {
    // idle; stats can't be trusted until we scrub.
  } else if (full_micro > 1000000) {
    // evict anything clean
    evict_mode = TierAgentState::EVICT_MODE_FULL;
    evict_effort = 1000000;
  } else if (full_micro > evict_target) {
    // set effort in [0..1] range based on where we are between
    evict_mode = TierAgentState::EVICT_MODE_SOME;
    uint64_t over = full_micro - evict_target;
    uint64_t span  = 1000000 - evict_target;
    evict_effort = MAX(over * 1000000 / span,
		       (unsigned)(1000000.0 * g_conf->osd_agent_min_evict_effort));

    // quantize effort to avoid too much reordering in the agent_queue.
    uint64_t inc = g_conf->osd_agent_quantize_effort * 1000000;
    assert(inc > 0);
    uint64_t was = evict_effort;
    evict_effort -= evict_effort % inc;
    if (evict_effort < inc)
      evict_effort = inc;
    assert(evict_effort >= inc && evict_effort <= 1000000);
    dout(30) << __func__ << " evict_effort " << was << " quantized by " << inc << " to " << evict_effort << dendl;
  }

  bool old_idle = agent_state->is_idle();
  if (flush_mode != agent_state->flush_mode) {
    dout(5) << __func__ << " flush_mode "
	    << TierAgentState::get_flush_mode_name(agent_state->flush_mode)
	    << " -> "
	    << TierAgentState::get_flush_mode_name(flush_mode)
	    << dendl;
    agent_state->flush_mode = flush_mode;
  }
  if (evict_mode != agent_state->evict_mode) {
    dout(5) << __func__ << " evict_mode "
	    << TierAgentState::get_evict_mode_name(agent_state->evict_mode)
	    << " -> "
	    << TierAgentState::get_evict_mode_name(evict_mode)
	    << dendl;
    if (agent_state->evict_mode == TierAgentState::EVICT_MODE_FULL &&
	is_active()) {
      requeue_ops(waiting_for_cache_not_full);
      requeue_ops(waiting_for_active);
    }
    agent_state->evict_mode = evict_mode;
  }
  uint64_t old_effort = agent_state->evict_effort;
  if (evict_effort != agent_state->evict_effort) {
    dout(5) << __func__ << " evict_effort "
	    << ((float)agent_state->evict_effort / 1000000.0)
	    << " -> "
	    << ((float)evict_effort / 1000000.0)
	    << dendl;
    agent_state->evict_effort = evict_effort;
  }

  // NOTE: we are using evict_effort as a proxy for *all* agent effort
  // (including flush).  This is probably fine (they should be
  // correlated) but it is not precisely correct.
  if (agent_state->is_idle()) {
    if (!restart && !old_idle) {
      osd->agent_disable_pg(this, old_effort);
    }
  } else {
    if (restart || old_idle) {
      osd->agent_enable_pg(this, agent_state->evict_effort);
    } else if (old_effort != agent_state->evict_effort) {
      osd->agent_adjust_pg(this, old_effort, agent_state->evict_effort);
    }
  }
}

void ReplicatedPG::agent_estimate_atime_temp(const hobject_t& oid,
					     int *atime, int *temp)
{
  assert(hit_set);
  *atime = -1;
  if (temp)
    *temp = 0;
  if (hit_set->contains(oid)) {
    *atime = 0;
    if (temp)
      ++(*temp);
    else
      return;
  }
  time_t now = ceph_clock_now(NULL).sec();
  for (map<time_t,HitSetRef>::reverse_iterator p =
	 agent_state->hit_set_map.rbegin();
       p != agent_state->hit_set_map.rend();
       ++p) {
    if (p->second->contains(oid)) {
      if (*atime < 0)
	*atime = now - p->first;
      if (temp)
	++(*temp);
      else
	return;
    }
  }
}


// ==========================================================================================
// SCRUB


bool ReplicatedPG::_range_available_for_scrub(
  const hobject_t &begin, const hobject_t &end)
{
  pair<hobject_t, ObjectContextRef> next;
  next.second = object_contexts.lookup(begin);
  next.first = begin;
  bool more = true;
  while (more && next.first < end) {
    if (next.second && next.second->is_blocked()) {
      next.second->requeue_scrub_on_unblock = true;
      dout(10) << __func__ << ": scrub delayed, "
	       << next.first << " is blocked"
	       << dendl;
      return false;
    }
    more = object_contexts.get_next(next.first, &next);
  }
  return true;
}

struct C_ScrubDigestUpdated : public Context {
  ReplicatedPGRef pg;
  C_ScrubDigestUpdated(ReplicatedPG *pg) : pg(pg) {}
  void finish(int r) {
    pg->_scrub_digest_updated();
  }
};

void ReplicatedPG::_scrub_digest_updated()
{
  dout(20) << __func__ << dendl;
  if (--scrubber.num_digest_updates_pending == 0) {
    osd->scrub_wq.queue(this);
  }
}

void ReplicatedPG::_scrub(
  ScrubMap &scrubmap,
  const map<hobject_t, pair<uint32_t, uint32_t> > &missing_digest)
{
  dout(10) << "_scrub" << dendl;

  coll_t c(info.pgid);
  bool repair = state_test(PG_STATE_REPAIR);
  bool deep_scrub = state_test(PG_STATE_DEEP_SCRUB);
  const char *mode = (repair ? "repair": (deep_scrub ? "deep-scrub" : "scrub"));

  // traverse in reverse order.
  hobject_t head;
  SnapSet snapset;
  vector<snapid_t>::reverse_iterator curclone;
  hobject_t next_clone;

  bufferlist last_data;

  for (map<hobject_t,ScrubMap::object>::reverse_iterator p = scrubmap.objects.rbegin(); 
       p != scrubmap.objects.rend(); 
       ++p) {
    const hobject_t& soid = p->first;
    object_stat_sum_t stat;
    if (soid.snap != CEPH_SNAPDIR)
      stat.num_objects++;

    if (soid.nspace == cct->_conf->osd_hit_set_namespace)
      stat.num_objects_hit_set_archive++;

    // new snapset?
    if (soid.snap == CEPH_SNAPDIR ||
	soid.snap == CEPH_NOSNAP) {
      if (p->second.attrs.count(SS_ATTR) == 0) {
	osd->clog->error() << mode << " " << info.pgid << " " << soid
			  << " no '" << SS_ATTR << "' attr";
        ++scrubber.shallow_errors;
	continue;
      }
      bufferlist bl;
      bl.push_back(p->second.attrs[SS_ATTR]);
      bufferlist::iterator blp = bl.begin();
      ::decode(snapset, blp);

      // did we finish the last oid?
      if (head != hobject_t() &&
	  !pool.info.allow_incomplete_clones()) {
	osd->clog->error() << mode << " " << info.pgid << " " << head
			  << " missing clones";
        ++scrubber.shallow_errors;
      }
      
      // what will be next?
      if (snapset.clones.empty())
	head = hobject_t();  // no clones.
      else {
	curclone = snapset.clones.rbegin();
	head = p->first;
	next_clone = hobject_t();
	dout(20) << "  snapset " << snapset << dendl;
      }
    }

    // basic checks.
    if (p->second.attrs.count(OI_ATTR) == 0) {
      osd->clog->error() << mode << " " << info.pgid << " " << soid
			<< " no '" << OI_ATTR << "' attr";
      ++scrubber.shallow_errors;
      continue;
    }
    bufferlist bv;
    bv.push_back(p->second.attrs[OI_ATTR]);
    object_info_t oi(bv);

    if (pgbackend->be_get_ondisk_size(oi.size) != p->second.size) {
      osd->clog->error() << mode << " " << info.pgid << " " << soid
			<< " on disk size (" << p->second.size
			<< ") does not match object info size ("
			<< oi.size << ") adjusted for ondisk to ("
			<< pgbackend->be_get_ondisk_size(oi.size)
			<< ")";
      ++scrubber.shallow_errors;
    }

    dout(20) << mode << "  " << soid << " " << oi << dendl;

    if (pool.info.is_replicated() &&
	(get_min_peer_features() & CEPH_FEATURE_OSD_OBJECT_DIGEST)) {
      if (oi.is_data_digest() && p->second.digest_present &&
	  oi.data_digest != p->second.digest) {
	osd->clog->error() << mode << " " << info.pgid << " " << soid
			   << " on disk data digest 0x" << std::hex
			   << p->second.digest << " != 0x"
			   << oi.data_digest << std::dec;
	++scrubber.deep_errors;
      }
      if (oi.is_omap_digest() && p->second.omap_digest_present &&
	  oi.omap_digest != p->second.omap_digest) {
	osd->clog->error() << mode << " " << info.pgid << " " << soid
			   << " on disk omap digest 0x" << std::hex
			   << p->second.omap_digest << " != 0x"
			   << oi.omap_digest << std::dec;
	++scrubber.deep_errors;
      }
    }

    if (soid.is_snap()) {
      stat.num_bytes += snapset.get_clone_bytes(soid.snap);
    } else {
      stat.num_bytes += oi.size;
    }
    if (soid.nspace == cct->_conf->osd_hit_set_namespace)
      stat.num_bytes_hit_set_archive += oi.size;

    if (!soid.is_snapdir()) {
      if (oi.is_dirty())
	++stat.num_objects_dirty;
      if (oi.is_whiteout())
	++stat.num_whiteouts;
      if (oi.is_omap())
	++stat.num_objects_omap;
    }

    if (!next_clone.is_min() && next_clone != soid &&
	pool.info.allow_incomplete_clones()) {
      // it is okay to be missing one or more clones in a cache tier.
      // skip higher-numbered clones in the list.
      while (curclone != snapset.clones.rend() &&
	     soid.snap < *curclone)
	++curclone;
      if (curclone != snapset.clones.rend() &&
	  soid.snap == *curclone) {
	dout(20) << __func__ << " skipped some clones in cache tier" << dendl;
	next_clone.snap = *curclone;
      }
      if (curclone == snapset.clones.rend() ||
	  soid.snap == CEPH_NOSNAP) {
	dout(20) << __func__ << " skipped remaining clones in cache tier"
		 << dendl;
	next_clone = hobject_t();
	head = hobject_t();
      }
    }
    if (!next_clone.is_min() && next_clone != soid) {
      osd->clog->error() << mode << " " << info.pgid << " " << soid
			<< " expected clone " << next_clone;
      ++scrubber.shallow_errors;
    }

    if (soid.snap == CEPH_NOSNAP || soid.snap == CEPH_SNAPDIR) {
      if (soid.snap == CEPH_NOSNAP && !snapset.head_exists) {
	osd->clog->error() << mode << " " << info.pgid << " " << soid
			  << " snapset.head_exists=false, but head exists";
        ++scrubber.shallow_errors;
      }
      if (soid.snap == CEPH_SNAPDIR && snapset.head_exists) {
	osd->clog->error() << mode << " " << info.pgid << " " << soid
			  << " snapset.head_exists=true, but snapdir exists";
        ++scrubber.shallow_errors;
      }
      if (curclone == snapset.clones.rend()) {
	next_clone = hobject_t();
      } else {
	next_clone = soid;
	next_clone.snap = *curclone;
      }
    } else if (soid.snap) {
      // it's a clone
      stat.num_object_clones++;
      
      if (head == hobject_t()) {
	osd->clog->error() << mode << " " << info.pgid << " " << soid
			  << " found clone without head";
	++scrubber.shallow_errors;
	continue;
      }

      if (soid.snap != *curclone) {
	continue; // we warn above.  we could do better here...
      }

      if (oi.size != snapset.clone_size[*curclone]) {
	osd->clog->error() << mode << " " << info.pgid << " " << soid
			  << " size " << oi.size << " != clone_size "
			  << snapset.clone_size[*curclone];
	++scrubber.shallow_errors;
      }

      // verify overlap?
      // ...

      // what's next?
      if (curclone != snapset.clones.rend()) {
	++curclone;
      }
      if (curclone == snapset.clones.rend()) {
	head = hobject_t();
	next_clone = hobject_t();
      } else {
	next_clone.snap = *curclone;
      }

    } else {
      // it's unversioned.
      next_clone = hobject_t();
    }

    scrub_cstat.add(stat);
  }

  if (!next_clone.is_min() &&
      !pool.info.allow_incomplete_clones()) {
    osd->clog->error() << mode << " " << info.pgid
		      << " expected clone " << next_clone;
    ++scrubber.shallow_errors;
  }

  if (scrubber.shallow_errors == 0) {
    for (map<hobject_t,pair<uint32_t,uint32_t> >::const_iterator p =
	   missing_digest.begin();
	 p != missing_digest.end();
	 ++p) {
      if (p->first.is_snapdir())
	continue;
      dout(10) << __func__ << " recording digests for " << p->first << dendl;
      ObjectContextRef obc = get_object_context(p->first, false);
      assert(obc);
      RepGather *repop = simple_repop_create(obc);
      OpContext *ctx = repop->ctx;
      ctx->at_version = get_next_version();
      ctx->new_obs.oi.set_data_digest(p->second.first);
      ctx->new_obs.oi.set_omap_digest(p->second.second);
      finish_ctx(ctx, pg_log_entry_t::MODIFY, true, true);
      ctx->on_finish = new C_ScrubDigestUpdated(this);
      simple_repop_submit(repop);
      ++scrubber.num_digest_updates_pending;
    }
  }
  
  dout(10) << "_scrub (" << mode << ") finish" << dendl;
}

void ReplicatedPG::_scrub_clear_state()
{
  scrub_cstat = object_stat_collection_t();
}

void ReplicatedPG::_scrub_finish()
{
  bool repair = state_test(PG_STATE_REPAIR);
  bool deep_scrub = state_test(PG_STATE_DEEP_SCRUB);
  const char *mode = (repair ? "repair": (deep_scrub ? "deep-scrub" : "scrub"));

  if (info.stats.stats_invalid) {
    info.stats.stats = scrub_cstat;
    info.stats.stats_invalid = false;

    if (agent_state)
      agent_choose_mode();
  }

  dout(10) << mode << " got "
	   << scrub_cstat.sum.num_objects << "/" << info.stats.stats.sum.num_objects << " objects, "
	   << scrub_cstat.sum.num_object_clones << "/" << info.stats.stats.sum.num_object_clones << " clones, "
	   << scrub_cstat.sum.num_objects_dirty << "/" << info.stats.stats.sum.num_objects_dirty << " dirty, "
	   << scrub_cstat.sum.num_objects_omap << "/" << info.stats.stats.sum.num_objects_omap << " omap, "
	   << scrub_cstat.sum.num_objects_hit_set_archive << "/" << info.stats.stats.sum.num_objects_hit_set_archive << " hit_set_archive, "
	   << scrub_cstat.sum.num_bytes << "/" << info.stats.stats.sum.num_bytes << " bytes,"
	   << scrub_cstat.sum.num_bytes_hit_set_archive << "/" << info.stats.stats.sum.num_bytes_hit_set_archive << " hit_set_archive bytes."
	   << dendl;

  if (scrub_cstat.sum.num_objects != info.stats.stats.sum.num_objects ||
      scrub_cstat.sum.num_object_clones != info.stats.stats.sum.num_object_clones ||
      (scrub_cstat.sum.num_objects_dirty != info.stats.stats.sum.num_objects_dirty &&
       !info.stats.dirty_stats_invalid) ||
      (scrub_cstat.sum.num_objects_omap != info.stats.stats.sum.num_objects_omap &&
       !info.stats.omap_stats_invalid) ||
      (scrub_cstat.sum.num_objects_hit_set_archive != info.stats.stats.sum.num_objects_hit_set_archive &&
       !info.stats.hitset_stats_invalid) ||
      (scrub_cstat.sum.num_bytes_hit_set_archive != info.stats.stats.sum.num_bytes_hit_set_archive &&
       !info.stats.hitset_bytes_stats_invalid) ||
      scrub_cstat.sum.num_whiteouts != info.stats.stats.sum.num_whiteouts ||
      scrub_cstat.sum.num_bytes != info.stats.stats.sum.num_bytes) {
    osd->clog->error() << info.pgid << " " << mode
		      << " stat mismatch, got "
		      << scrub_cstat.sum.num_objects << "/" << info.stats.stats.sum.num_objects << " objects, "
		      << scrub_cstat.sum.num_object_clones << "/" << info.stats.stats.sum.num_object_clones << " clones, "
		      << scrub_cstat.sum.num_objects_dirty << "/" << info.stats.stats.sum.num_objects_dirty << " dirty, "
		      << scrub_cstat.sum.num_objects_omap << "/" << info.stats.stats.sum.num_objects_omap << " omap, "
		      << scrub_cstat.sum.num_objects_hit_set_archive << "/" << info.stats.stats.sum.num_objects_hit_set_archive << " hit_set_archive, "
		      << scrub_cstat.sum.num_whiteouts << "/" << info.stats.stats.sum.num_whiteouts << " whiteouts, "
		      << scrub_cstat.sum.num_bytes << "/" << info.stats.stats.sum.num_bytes << " bytes,"
		      << scrub_cstat.sum.num_bytes_hit_set_archive << "/" << info.stats.stats.sum.num_bytes_hit_set_archive << " hit_set_archive bytes.\n";
    ++scrubber.shallow_errors;

    if (repair) {
      ++scrubber.fixed;
      info.stats.stats = scrub_cstat;
      info.stats.dirty_stats_invalid = false;
      info.stats.omap_stats_invalid = false;
      info.stats.hitset_stats_invalid = false;
      info.stats.hitset_bytes_stats_invalid = false;
      publish_stats_to_osd();
      share_pg_info();
    }
  }
}

/*---SnapTrimmer Logging---*/
#undef dout_prefix
#define dout_prefix *_dout << pg->gen_prefix() 

ReplicatedPG::SnapTrimmer::~SnapTrimmer()
{
  while (!repops.empty()) {
    (*repops.begin())->put();
    repops.erase(repops.begin());
  }
}

void ReplicatedPG::SnapTrimmer::log_enter(const char *state_name)
{
  dout(20) << "enter " << state_name << dendl;
}

void ReplicatedPG::SnapTrimmer::log_exit(const char *state_name, utime_t enter_time)
{
  dout(20) << "exit " << state_name << dendl;
}

/*---SnapTrimmer states---*/
#undef dout_prefix
#define dout_prefix (*_dout << context< SnapTrimmer >().pg->gen_prefix() \
		     << "SnapTrimmer state<" << get_state_name() << ">: ")

/* NotTrimming */
ReplicatedPG::NotTrimming::NotTrimming(my_context ctx)
  : my_base(ctx), 
    NamedState(context< SnapTrimmer >().pg->cct, "NotTrimming")
{
  context< SnapTrimmer >().log_enter(state_name);
}

void ReplicatedPG::NotTrimming::exit()
{
  context< SnapTrimmer >().log_exit(state_name, enter_time);
}

boost::statechart::result ReplicatedPG::NotTrimming::react(const SnapTrim&)
{
  ReplicatedPG *pg = context< SnapTrimmer >().pg;
  dout(10) << "NotTrimming react" << dendl;

  if (!pg->is_primary() || !pg->is_active() || !pg->is_clean()) {
    dout(10) << "NotTrimming not primary, active, clean" << dendl;
    return discard_event();
  } else if (pg->scrubber.active) {
    dout(10) << "NotTrimming finalizing scrub" << dendl;
    pg->queue_snap_trim();
    return discard_event();
  }

  // Primary trimming
  if (pg->snap_trimq.empty()) {
    return discard_event();
  } else {
    context<SnapTrimmer>().snap_to_trim = pg->snap_trimq.range_start();
    dout(10) << "NotTrimming: trimming "
	     << pg->snap_trimq.range_start()
	     << dendl;
    post_event(SnapTrim());
    return transit<TrimmingObjects>();
  }
}

/* TrimmingObjects */
ReplicatedPG::TrimmingObjects::TrimmingObjects(my_context ctx)
  : my_base(ctx),
    NamedState(context< SnapTrimmer >().pg->cct, "Trimming/TrimmingObjects")
{
  context< SnapTrimmer >().log_enter(state_name);
}

void ReplicatedPG::TrimmingObjects::exit()
{
  context< SnapTrimmer >().log_exit(state_name, enter_time);
  // Clean up repops in case of reset
  set<RepGather *> &repops = context<SnapTrimmer>().repops;
  for (set<RepGather *>::iterator i = repops.begin();
       i != repops.end();
       repops.erase(i++)) {
    (*i)->put();
  }
}

boost::statechart::result ReplicatedPG::TrimmingObjects::react(const SnapTrim&)
{
  dout(10) << "TrimmingObjects react" << dendl;
  ReplicatedPG *pg = context< SnapTrimmer >().pg;
  snapid_t snap_to_trim = context<SnapTrimmer>().snap_to_trim;
  set<RepGather *> &repops = context<SnapTrimmer>().repops;

  dout(10) << "TrimmingObjects: trimming snap " << snap_to_trim << dendl;

  for (set<RepGather *>::iterator i = repops.begin();
       i != repops.end(); 
       ) {
    if ((*i)->all_applied && (*i)->all_committed) {
      (*i)->put();
      repops.erase(i++);
    } else {
      ++i;
    }
  }

  while (repops.size() < g_conf->osd_pg_max_concurrent_snap_trims) {
    // Get next
    hobject_t old_pos = pos;
    int r = pg->snap_mapper.get_next_object_to_trim(snap_to_trim, &pos);
    if (r != 0 && r != -ENOENT) {
      derr << __func__ << ": get_next returned " << cpp_strerror(r) << dendl;
      assert(0);
    } else if (r == -ENOENT) {
      // Done!
      dout(10) << "TrimmingObjects: got ENOENT" << dendl;
      post_event(SnapTrim());
      return transit< WaitingOnReplicas >();
    }

    dout(10) << "TrimmingObjects react trimming " << pos << dendl;
    RepGather *repop = pg->trim_object(pos);
    if (!repop) {
      dout(10) << __func__ << " could not get write lock on obj "
	       << pos << dendl;
      pos = old_pos;
      return discard_event();
    }
    assert(repop);
    repop->queue_snap_trimmer = true;

    repops.insert(repop->get());
    pg->simple_repop_submit(repop);
  }
  return discard_event();
}
/* WaitingOnReplicasObjects */
ReplicatedPG::WaitingOnReplicas::WaitingOnReplicas(my_context ctx)
  : my_base(ctx),
    NamedState(context< SnapTrimmer >().pg->cct, "Trimming/WaitingOnReplicas")
{
  context< SnapTrimmer >().log_enter(state_name);
}

void ReplicatedPG::WaitingOnReplicas::exit()
{
  context< SnapTrimmer >().log_exit(state_name, enter_time);

  // Clean up repops in case of reset
  set<RepGather *> &repops = context<SnapTrimmer>().repops;
  for (set<RepGather *>::iterator i = repops.begin();
       i != repops.end();
       repops.erase(i++)) {
    (*i)->put();
  }
}

boost::statechart::result ReplicatedPG::WaitingOnReplicas::react(const SnapTrim&)
{
  // Have all the repops applied?
  dout(10) << "Waiting on Replicas react" << dendl;
  ReplicatedPG *pg = context< SnapTrimmer >().pg;
  set<RepGather *> &repops = context<SnapTrimmer>().repops;
  for (set<RepGather *>::iterator i = repops.begin();
       i != repops.end();
       repops.erase(i++)) {
    if (!(*i)->all_applied || !(*i)->all_committed) {
      return discard_event();
    } else {
      (*i)->put();
    }
  }

  snapid_t &sn = context<SnapTrimmer>().snap_to_trim;
  dout(10) << "WaitingOnReplicas: adding snap " << sn << " to purged_snaps"
	   << dendl;

  pg->info.purged_snaps.insert(sn);
  pg->snap_trimq.erase(sn);
  dout(10) << "purged_snaps now " << pg->info.purged_snaps << ", snap_trimq now " 
	   << pg->snap_trimq << dendl;
  
  ObjectStore::Transaction *t = new ObjectStore::Transaction;
  pg->dirty_big_info = true;
  pg->write_if_dirty(*t);
  int tr = pg->osd->store->queue_transaction_and_cleanup(pg->osr.get(), t);
  assert(tr == 0);

  context<SnapTrimmer>().need_share_pg_info = true;

  // Back to the start
  pg->queue_snap_trim();
  return transit< NotTrimming >();
}

void ReplicatedPG::replace_cached_attrs(
  OpContext *ctx,
  ObjectContextRef obc,
  const map<string, bufferlist> &new_attrs)
{
  ctx->pending_attrs[obc].clear();
  for (map<string, bufferlist>::iterator i = obc->attr_cache.begin();
       i != obc->attr_cache.end();
       ++i) {
    ctx->pending_attrs[obc][i->first] = boost::optional<bufferlist>();
  }
  for (map<string, bufferlist>::const_iterator i = new_attrs.begin();
       i != new_attrs.end();
       ++i) {
    ctx->pending_attrs[obc][i->first] = i->second;
  }
}

void ReplicatedPG::setattr_maybe_cache(
  ObjectContextRef obc,
  OpContext *op,
  PGBackend::PGTransaction *t,
  const string &key,
  bufferlist &val)
{
  if (pool.info.require_rollback()) {
    op->pending_attrs[obc][key] = val;
  }
  t->setattr(obc->obs.oi.soid, key, val);
}

void ReplicatedPG::rmattr_maybe_cache(
  ObjectContextRef obc,
  OpContext *op,
  PGBackend::PGTransaction *t,
  const string &key)
{
  if (pool.info.require_rollback()) {
    op->pending_attrs[obc][key] = boost::optional<bufferlist>();
  }
  t->rmattr(obc->obs.oi.soid, key);
}

int ReplicatedPG::getattr_maybe_cache(
  ObjectContextRef obc,
  const string &key,
  bufferlist *val)
{
  if (pool.info.require_rollback()) {
    map<string, bufferlist>::iterator i = obc->attr_cache.find(key);
    if (i != obc->attr_cache.end()) {
      if (val)
	*val = i->second;
      return 0;
    } else {
      return -ENODATA;
    }
  }
  return pgbackend->objects_get_attr(obc->obs.oi.soid, key, val);
}

int ReplicatedPG::getattrs_maybe_cache(
  ObjectContextRef obc,
  map<string, bufferlist> *out,
  bool user_only)
{
  int r = 0;
  if (pool.info.require_rollback()) {
    if (out)
      *out = obc->attr_cache;
  } else {
    r = pgbackend->objects_get_attrs(obc->obs.oi.soid, out);
  }
  if (out && user_only) {
    map<string, bufferlist> tmp;
    for (map<string, bufferlist>::iterator i = out->begin();
	 i != out->end();
	 ++i) {
      if (i->first.size() > 1 && i->first[0] == '_')
	tmp[i->first.substr(1, i->first.size())].claim(i->second);
    }
    tmp.swap(*out);
  }
  return r;
}

void intrusive_ptr_add_ref(ReplicatedPG *pg) { pg->get("intptr"); }
void intrusive_ptr_release(ReplicatedPG *pg) { pg->put("intptr"); }

#ifdef PG_DEBUG_REFS
uint64_t get_with_id(ReplicatedPG *pg) { return pg->get_with_id(); }
void put_with_id(ReplicatedPG *pg, uint64_t id) { return pg->put_with_id(id); }
#endif

void intrusive_ptr_add_ref(ReplicatedPG::RepGather *repop) { repop->get(); }
void intrusive_ptr_release(ReplicatedPG::RepGather *repop) { repop->put(); }<|MERGE_RESOLUTION|>--- conflicted
+++ resolved
@@ -8142,342 +8142,6 @@
   }
 }
 
-<<<<<<< HEAD
-// sub op modify
-void ReplicatedBackend::sub_op_modify(OpRequestRef op) {
-  Message *m = op->get_req();
-  int msg_type = m->get_type();
-  if (msg_type == MSG_OSD_SUBOP) {
-    sub_op_modify_impl<MOSDSubOp, MSG_OSD_SUBOP>(op);
-  } else if (msg_type == MSG_OSD_REPOP) {
-    sub_op_modify_impl<MOSDRepOp, MSG_OSD_REPOP>(op);
-  } else {
-    assert(0);
-  }
-}
-
-template<typename T, int MSGTYPE>
-void ReplicatedBackend::sub_op_modify_impl(OpRequestRef op)
-{
-  T *m = static_cast<T *>(op->get_req());
-  int msg_type = m->get_type();
-  assert(MSGTYPE == msg_type);
-  assert(msg_type == MSG_OSD_SUBOP || msg_type == MSG_OSD_REPOP);
-
-  const hobject_t& soid = m->poid;
-
-  dout(10) << "sub_op_modify trans"
-           << " " << soid 
-           << " v " << m->version
-	   << (m->logbl.length() ? " (transaction)" : " (parallel exec")
-	   << " " << m->logbl.length()
-	   << dendl;  
-
-  // sanity checks
-  assert(m->map_epoch >= get_info().history.same_interval_since);
-  
-  // we better not be missing this.
-  assert(!parent->get_log().get_missing().is_missing(soid));
-
-  int ackerosd = m->get_source().num();
-  
-  op->mark_started();
-
-  RepModifyRef rm(new RepModify);
-  rm->op = op;
-  rm->ackerosd = ackerosd;
-  rm->last_complete = get_info().last_complete;
-  rm->epoch_started = get_osdmap()->get_epoch();
-
-  assert(m->logbl.length());
-  // shipped transaction and log entries
-  vector<pg_log_entry_t> log;
-
-  bufferlist::iterator p = m->get_data().begin();
-  ::decode(rm->opt, p);
-  rm->localt.set_use_tbl(rm->opt.get_use_tbl());
-
-  if (m->new_temp_oid != hobject_t()) {
-    dout(20) << __func__ << " start tracking temp " << m->new_temp_oid << dendl;
-    add_temp_obj(m->new_temp_oid);
-    get_temp_coll(&rm->localt);
-  }
-  if (m->discard_temp_oid != hobject_t()) {
-    dout(20) << __func__ << " stop tracking temp " << m->discard_temp_oid << dendl;
-    if (rm->opt.empty()) {
-      dout(10) << __func__ << ": removing object " << m->discard_temp_oid
-	       << " since we won't get the transaction" << dendl;
-      rm->localt.remove(temp_coll, m->discard_temp_oid);
-    }
-    clear_temp_obj(m->discard_temp_oid);
-  }
-
-  p = m->logbl.begin();
-  ::decode(log, p);
-  rm->opt.set_fadvise_flag(CEPH_OSD_OP_FLAG_FADVISE_DONTNEED);
-
-  bool update_snaps = false;
-  if (!rm->opt.empty()) {
-    // If the opt is non-empty, we infer we are before
-    // last_backfill (according to the primary, not our
-    // not-quite-accurate value), and should update the
-    // collections now.  Otherwise, we do it later on push.
-    update_snaps = true;
-  }
-  parent->update_stats(m->pg_stats);
-  parent->log_operation(
-    log,
-    m->updated_hit_set_history,
-    m->pg_trim_to,
-    m->pg_trim_rollback_to,
-    update_snaps,
-    &(rm->localt));
-
-  rm->bytes_written = rm->opt.get_encoded_bytes();
-  
-  rm->localt.append(rm->opt);
-  rm->localt.register_on_commit(
-    parent->bless_context(
-      new C_OSD_RepModifyCommit(this, rm)));
-  rm->localt.register_on_applied(
-    parent->bless_context(
-      new C_OSD_RepModifyApply(this, rm)));
-  parent->queue_transaction(&(rm->localt), op);
-  // op is cleaned up by oncommit/onapply when both are executed
-}
-
-void ReplicatedBackend::sub_op_modify_applied(RepModifyRef rm)
-{
-  rm->op->mark_event("sub_op_applied");
-  rm->applied = true;
-
-  dout(10) << "sub_op_modify_applied on " << rm << " op "
-	   << *rm->op->get_req() << dendl;
-  Message *m = rm->op->get_req();
-
-  Message *ack = NULL;
-  eversion_t version;
-
-  if (m->get_type() == MSG_OSD_SUBOP) {
-    // doesn't have CLIENT SUBOP feature ,use Subop
-    MOSDSubOp *req = static_cast<MOSDSubOp*>(m);
-    version = req->version;
-    if (!rm->committed)
-      ack = new MOSDSubOpReply(
-	req, parent->whoami_shard(),
-	0, get_osdmap()->get_epoch(), CEPH_OSD_FLAG_ACK);
-  } else if (m->get_type() == MSG_OSD_REPOP) {
-    MOSDRepOp *req = static_cast<MOSDRepOp*>(m);
-    version = req->version;
-    if (!rm->committed)
-      ack = new MOSDRepOpReply(
-	static_cast<MOSDRepOp*>(m), parent->whoami_shard(),
-	0, get_osdmap()->get_epoch(), CEPH_OSD_FLAG_ACK);
-  } else {
-    assert(0);
-  }
-
-  // send ack to acker only if we haven't sent a commit already
-  if (ack) {
-    ack->set_priority(CEPH_MSG_PRIO_HIGH); // this better match commit priority!
-    get_parent()->send_message_osd_cluster(
-      rm->ackerosd, ack, get_osdmap()->get_epoch());
-  }
-  
-  parent->op_applied(version);
-}
-
-void ReplicatedBackend::sub_op_modify_commit(RepModifyRef rm)
-{
-  rm->op->mark_commit_sent();
-  rm->committed = true;
-
-  // send commit.
-  dout(10) << "sub_op_modify_commit on op " << *rm->op->get_req()
-	   << ", sending commit to osd." << rm->ackerosd
-	   << dendl;
-  
-  assert(get_osdmap()->is_up(rm->ackerosd));
-  get_parent()->update_last_complete_ondisk(rm->last_complete);
-
-  Message *m = rm->op->get_req();
-  Message *commit;
-  if (m->get_type() == MSG_OSD_SUBOP) {
-    // doesn't have CLIENT SUBOP feature ,use Subop
-    MOSDSubOpReply  *reply = new MOSDSubOpReply(
-      static_cast<MOSDSubOp*>(m),
-      get_parent()->whoami_shard(),
-      0, get_osdmap()->get_epoch(), CEPH_OSD_FLAG_ONDISK);
-    reply->set_last_complete_ondisk(rm->last_complete);
-    commit = reply;
-  } else if (m->get_type() == MSG_OSD_REPOP) {
-    MOSDRepOpReply *reply = new MOSDRepOpReply(
-      static_cast<MOSDRepOp*>(m),
-      get_parent()->whoami_shard(),
-      0, get_osdmap()->get_epoch(), CEPH_OSD_FLAG_ONDISK);
-    reply->set_last_complete_ondisk(rm->last_complete);
-    commit = reply;
-  }
-  else {
-    assert(0);
-  }
-
-  commit->set_priority(CEPH_MSG_PRIO_HIGH); // this better match ack priority!
-  get_parent()->send_message_osd_cluster(
-    rm->ackerosd, commit, get_osdmap()->get_epoch());
-  
-  log_subop_stats(get_parent()->get_logger(), rm->op, l_osd_sop_w);
-}
-
-
-// ===========================================================
-
-void ReplicatedBackend::calc_head_subsets(
-  ObjectContextRef obc, SnapSet& snapset, const hobject_t& head,
-  const pg_missing_t& missing,
-  const hobject_t &last_backfill,
-  interval_set<uint64_t>& data_subset,
-  map<hobject_t, interval_set<uint64_t> >& clone_subsets)
-{
-  dout(10) << "calc_head_subsets " << head
-	   << " clone_overlap " << snapset.clone_overlap << dendl;
-
-  uint64_t size = obc->obs.oi.size;
-  if (size)
-    data_subset.insert(0, size);
-
-  if (get_parent()->get_pool().allow_incomplete_clones()) {
-    dout(10) << __func__ << ": caching (was) enabled, skipping clone subsets" << dendl;
-    return;
-  }
-
-  if (!cct->_conf->osd_recover_clone_overlap) {
-    dout(10) << "calc_head_subsets " << head << " -- osd_recover_clone_overlap disabled" << dendl;
-    return;
-  }
-
-
-  interval_set<uint64_t> cloning;
-  interval_set<uint64_t> prev;
-  if (size)
-    prev.insert(0, size);    
-  
-  for (int j=snapset.clones.size()-1; j>=0; j--) {
-    hobject_t c = head;
-    c.snap = snapset.clones[j];
-    prev.intersection_of(snapset.clone_overlap[snapset.clones[j]]);
-    if (!missing.is_missing(c) && c < last_backfill) {
-      dout(10) << "calc_head_subsets " << head << " has prev " << c
-	       << " overlap " << prev << dendl;
-      clone_subsets[c] = prev;
-      cloning.union_of(prev);
-      break;
-    }
-    dout(10) << "calc_head_subsets " << head << " does not have prev " << c
-	     << " overlap " << prev << dendl;
-  }
-
-
-  if (cloning.num_intervals() > cct->_conf->osd_recover_clone_overlap_limit) {
-    dout(10) << "skipping clone, too many holes" << dendl;
-    clone_subsets.clear();
-    cloning.clear();
-  }
-
-  // what's left for us to push?
-  data_subset.subtract(cloning);
-
-  dout(10) << "calc_head_subsets " << head
-	   << "  data_subset " << data_subset
-	   << "  clone_subsets " << clone_subsets << dendl;
-}
-
-void ReplicatedBackend::calc_clone_subsets(
-  SnapSet& snapset, const hobject_t& soid,
-  const pg_missing_t& missing,
-  const hobject_t &last_backfill,
-  interval_set<uint64_t>& data_subset,
-  map<hobject_t, interval_set<uint64_t> >& clone_subsets)
-{
-  dout(10) << "calc_clone_subsets " << soid
-	   << " clone_overlap " << snapset.clone_overlap << dendl;
-
-  uint64_t size = snapset.clone_size[soid.snap];
-  if (size)
-    data_subset.insert(0, size);
-
-  if (get_parent()->get_pool().allow_incomplete_clones()) {
-    dout(10) << __func__ << ": caching (was) enabled, skipping clone subsets" << dendl;
-    return;
-  }
-
-  if (!cct->_conf->osd_recover_clone_overlap) {
-    dout(10) << "calc_clone_subsets " << soid << " -- osd_recover_clone_overlap disabled" << dendl;
-    return;
-  }
-  
-  unsigned i;
-  for (i=0; i < snapset.clones.size(); i++)
-    if (snapset.clones[i] == soid.snap)
-      break;
-
-  // any overlap with next older clone?
-  interval_set<uint64_t> cloning;
-  interval_set<uint64_t> prev;
-  if (size)
-    prev.insert(0, size);    
-  for (int j=i-1; j>=0; j--) {
-    hobject_t c = soid;
-    c.snap = snapset.clones[j];
-    prev.intersection_of(snapset.clone_overlap[snapset.clones[j]]);
-    if (!missing.is_missing(c) && c < last_backfill) {
-      dout(10) << "calc_clone_subsets " << soid << " has prev " << c
-	       << " overlap " << prev << dendl;
-      clone_subsets[c] = prev;
-      cloning.union_of(prev);
-      break;
-    }
-    dout(10) << "calc_clone_subsets " << soid << " does not have prev " << c
-	     << " overlap " << prev << dendl;
-  }
-  
-  // overlap with next newest?
-  interval_set<uint64_t> next;
-  if (size)
-    next.insert(0, size);    
-  for (unsigned j=i+1; j<snapset.clones.size(); j++) {
-    hobject_t c = soid;
-    c.snap = snapset.clones[j];
-    next.intersection_of(snapset.clone_overlap[snapset.clones[j-1]]);
-    if (!missing.is_missing(c) && c < last_backfill) {
-      dout(10) << "calc_clone_subsets " << soid << " has next " << c
-	       << " overlap " << next << dendl;
-      clone_subsets[c] = next;
-      cloning.union_of(next);
-      break;
-    }
-    dout(10) << "calc_clone_subsets " << soid << " does not have next " << c
-	     << " overlap " << next << dendl;
-  }
-
-  if (cloning.num_intervals() > cct->_conf->osd_recover_clone_overlap_limit) {
-    dout(10) << "skipping clone, too many holes" << dendl;
-    clone_subsets.clear();
-    cloning.clear();
-  }
-
-  
-  // what's left for us to push?
-  data_subset.subtract(cloning);
-
-  dout(10) << "calc_clone_subsets " << soid
-	   << "  data_subset " << data_subset
-	   << "  clone_subsets " << clone_subsets << dendl;
-}
-
-
-=======
->>>>>>> 6f4936ee
 /** pull - request object from a peer
  */
 
