// -*- mode:C++; tab-width:8; c-basic-offset:2; indent-tabs-mode:t -*-
// vim: ts=8 sw=2 smarttab
/*
 * Ceph - scalable distributed file system
 *
 * Copyright (C) 2004-2006 Sage Weil <sage@newdream.net>
 * Copyright (C) 2013,2014 Cloudwatt <libre.licensing@cloudwatt.com>
 *
 * Author: Loic Dachary <loic@dachary.org>
 *
 * This is free software; you can redistribute it and/or
 * modify it under the terms of the GNU Lesser General Public
 * License version 2.1, as published by the Free Software
 * Foundation.  See file COPYING.
 *
 */

#include "boost/tuple/tuple.hpp"
#include "boost/intrusive_ptr.hpp"
#include "PG.h"
#include "pg_scrubber.h"
#include "PrimaryLogPG.h"
#include "OSD.h"
#include "PrimaryLogScrub.h"
#include "OpRequest.h"
#include "ScrubStore.h"
#include "Session.h"
#include "objclass/objclass.h"
#include "osd/ClassHandler.h"

#include "cls/cas/cls_cas_ops.h"
#include "common/ceph_crypto.h"
#include "common/errno.h"
#include "common/scrub_types.h"
#include "common/perf_counters.h"

#include "messages/MOSDOp.h"
#include "messages/MOSDBackoff.h"
#include "messages/MOSDPGTrim.h"
#include "messages/MOSDPGScan.h"
#include "messages/MOSDRepScrub.h"
#include "messages/MOSDPGBackfill.h"
#include "messages/MOSDPGBackfillRemove.h"
#include "messages/MOSDPGUpdateLogMissing.h"
#include "messages/MOSDPGUpdateLogMissingReply.h"
#include "messages/MCommandReply.h"
#include "messages/MOSDScrubReserve.h"
#include "common/EventTrace.h"

#include "common/config.h"
#include "include/compat.h"
#include "mon/MonClient.h"
#include "osdc/Objecter.h"
#include "json_spirit/json_spirit_value.h"
#include "json_spirit/json_spirit_reader.h"
#include "include/ceph_assert.h"  // json_spirit clobbers it
#include "include/rados/rados_types.hpp"

#ifdef WITH_LTTNG
#include "tracing/osd.h"
#else
#define tracepoint(...)
#endif

#define dout_context cct
#define dout_subsys ceph_subsys_osd
#define DOUT_PREFIX_ARGS this, osd->whoami, get_osdmap()
#undef dout_prefix
#define dout_prefix _prefix(_dout, this)

#include <sstream>
#include <utility>

#include <errno.h>

#include <common/CDC.h>

MEMPOOL_DEFINE_OBJECT_FACTORY(PrimaryLogPG, replicatedpg, osd);

using std::list;
using std::ostream;
using std::pair;
using std::make_pair;
using std::map;
using std::ostringstream;
using std::set;
using std::string;
using std::string_view;
using std::stringstream;
using std::unique_ptr;
using std::vector;

using ceph::bufferlist;
using ceph::bufferptr;
using ceph::Formatter;
using ceph::decode;
using ceph::decode_noclear;
using ceph::encode;
using ceph::encode_destructively;

using namespace ceph::osd::scheduler;
using TOPNSPC::common::cmd_getval;

template <typename T>
static ostream& _prefix(std::ostream *_dout, T *pg) {
  return pg->gen_prefix(*_dout);
}

/**
 * The CopyCallback class defines an interface for completions to the
 * copy_start code. Users of the copy infrastructure must implement
 * one and give an instance of the class to start_copy.
 *
 * The implementer is responsible for making sure that the CopyCallback
 * can associate itself with the correct copy operation.
 */
class PrimaryLogPG::CopyCallback : public GenContext<CopyCallbackResults> {
protected:
  CopyCallback() {}
  /**
   * results.get<0>() is the return code: 0 for success; -ECANCELED if
   * the operation was cancelled by the local OSD; -errno for other issues.
   * results.get<1>() is a pointer to a CopyResults object, which you are
   * responsible for deleting.
   */
  void finish(CopyCallbackResults results_) override = 0;

public:
  /// Provide the final size of the copied object to the CopyCallback
  ~CopyCallback() override {}
};

template <typename T>
class PrimaryLogPG::BlessedGenContext : public GenContext<T> {
  PrimaryLogPGRef pg;
  unique_ptr<GenContext<T>> c;
  epoch_t e;
public:
  BlessedGenContext(PrimaryLogPG *pg, GenContext<T> *c, epoch_t e)
    : pg(pg), c(c), e(e) {}
  void finish(T t) override {
    std::scoped_lock locker{*pg};
    if (pg->pg_has_reset_since(e))
      c.reset();
    else
      c.release()->complete(t);
  }
  bool sync_finish(T t) {
    // we assume here all blessed/wrapped Contexts can complete synchronously.
    c.release()->complete(t);
    return true;
  }
};

GenContext<ThreadPool::TPHandle&> *PrimaryLogPG::bless_gencontext(
  GenContext<ThreadPool::TPHandle&> *c) {
  return new BlessedGenContext<ThreadPool::TPHandle&>(
    this, c, get_osdmap_epoch());
}

template <typename T>
class PrimaryLogPG::UnlockedBlessedGenContext : public GenContext<T> {
  PrimaryLogPGRef pg;
  unique_ptr<GenContext<T>> c;
  epoch_t e;
public:
  UnlockedBlessedGenContext(PrimaryLogPG *pg, GenContext<T> *c, epoch_t e)
    : pg(pg), c(c), e(e) {}
  void finish(T t) override {
    if (pg->pg_has_reset_since(e))
      c.reset();
    else
      c.release()->complete(t);
  }
  bool sync_finish(T t) {
    // we assume here all blessed/wrapped Contexts can complete synchronously.
    c.release()->complete(t);
    return true;
  }
};

GenContext<ThreadPool::TPHandle&> *PrimaryLogPG::bless_unlocked_gencontext(
  GenContext<ThreadPool::TPHandle&> *c) {
  return new UnlockedBlessedGenContext<ThreadPool::TPHandle&>(
    this, c, get_osdmap_epoch());
}

class PrimaryLogPG::BlessedContext : public Context {
  PrimaryLogPGRef pg;
  unique_ptr<Context> c;
  epoch_t e;
public:
  BlessedContext(PrimaryLogPG *pg, Context *c, epoch_t e)
    : pg(pg), c(c), e(e) {}
  void finish(int r) override {
    std::scoped_lock locker{*pg};
    if (pg->pg_has_reset_since(e))
      c.reset();
    else
      c.release()->complete(r);
  }
  bool sync_finish(int r) override {
    // we assume here all blessed/wrapped Contexts can complete synchronously.
    c.release()->complete(r);
    return true;
  }
};

Context *PrimaryLogPG::bless_context(Context *c) {
  return new BlessedContext(this, c, get_osdmap_epoch());
}

class PrimaryLogPG::C_PG_ObjectContext : public Context {
  PrimaryLogPGRef pg;
  ObjectContext *obc;
  public:
  C_PG_ObjectContext(PrimaryLogPG *p, ObjectContext *o) :
    pg(p), obc(o) {}
  void finish(int r) override {
    pg->object_context_destructor_callback(obc);
  }
};

struct OnReadComplete : public Context {
  PrimaryLogPG *pg;
  PrimaryLogPG::OpContext *opcontext;
  OnReadComplete(
    PrimaryLogPG *pg,
    PrimaryLogPG::OpContext *ctx) : pg(pg), opcontext(ctx) {}
  void finish(int r) override {
    opcontext->finish_read(pg);
  }
  ~OnReadComplete() override {}
};

class PrimaryLogPG::C_OSD_AppliedRecoveredObject : public Context {
  PrimaryLogPGRef pg;
  ObjectContextRef obc;
  public:
  C_OSD_AppliedRecoveredObject(PrimaryLogPG *p, ObjectContextRef o) :
    pg(p), obc(o) {}
  bool sync_finish(int r) override {
    pg->_applied_recovered_object(obc);
    return true;
  }
  void finish(int r) override {
    std::scoped_lock locker{*pg};
    pg->_applied_recovered_object(obc);
  }
};

class PrimaryLogPG::C_OSD_CommittedPushedObject : public Context {
  PrimaryLogPGRef pg;
  epoch_t epoch;
  eversion_t last_complete;
  public:
  C_OSD_CommittedPushedObject(
    PrimaryLogPG *p, epoch_t epoch, eversion_t lc) :
    pg(p), epoch(epoch), last_complete(lc) {
  }
  void finish(int r) override {
    pg->_committed_pushed_object(epoch, last_complete);
  }
};

class PrimaryLogPG::C_OSD_AppliedRecoveredObjectReplica : public Context {
  PrimaryLogPGRef pg;
  public:
  explicit C_OSD_AppliedRecoveredObjectReplica(PrimaryLogPG *p) :
    pg(p) {}
  bool sync_finish(int r) override {
    pg->_applied_recovered_object_replica();
    return true;
  }
  void finish(int r) override {
    std::scoped_lock locker{*pg};
    pg->_applied_recovered_object_replica();
  }
};

// OpContext
void PrimaryLogPG::OpContext::start_async_reads(PrimaryLogPG *pg)
{
  inflightreads = 1;
  list<pair<boost::tuple<uint64_t, uint64_t, unsigned>,
	    pair<bufferlist*, Context*> > > in;
  in.swap(pending_async_reads);
  pg->pgbackend->objects_read_async(
    obc->obs.oi.soid,
    in,
    new OnReadComplete(pg, this), pg->get_pool().fast_read);
}
void PrimaryLogPG::OpContext::finish_read(PrimaryLogPG *pg)
{
  ceph_assert(inflightreads > 0);
  --inflightreads;
  if (async_reads_complete()) {
    ceph_assert(pg->in_progress_async_reads.size());
    ceph_assert(pg->in_progress_async_reads.front().second == this);
    pg->in_progress_async_reads.pop_front();

    // Restart the op context now that all reads have been
    // completed. Read failures will be handled by the op finisher
    pg->execute_ctx(this);
  }
}

class CopyFromCallback : public PrimaryLogPG::CopyCallback {
public:
  PrimaryLogPG::CopyResults *results = nullptr;
  PrimaryLogPG::OpContext *ctx;
  OSDOp &osd_op;
  uint32_t truncate_seq;
  uint64_t truncate_size;
  bool have_truncate = false;

  CopyFromCallback(PrimaryLogPG::OpContext *ctx, OSDOp &osd_op)
    : ctx(ctx), osd_op(osd_op) {
  }
  ~CopyFromCallback() override {}

  void finish(PrimaryLogPG::CopyCallbackResults results_) override {
    results = results_.get<1>();
    int r = results_.get<0>();

    // Only use truncate_{seq,size} from the original object if the client
    // did not sent us these parameters
    if (!have_truncate) {
      truncate_seq = results->truncate_seq;
      truncate_size = results->truncate_size;
    }

    // for finish_copyfrom
    ctx->user_at_version = results->user_version;

    if (r >= 0) {
      ctx->pg->execute_ctx(ctx);
    } else {
      if (r != -ECANCELED) { // on cancel just toss it out; client resends
	if (ctx->op)
	  ctx->pg->osd->reply_op_error(ctx->op, r);
      } else if (results->should_requeue) {
	if (ctx->op)
	  ctx->pg->requeue_op(ctx->op);
      }
      ctx->pg->close_op_ctx(ctx);
    }
  }

  bool is_temp_obj_used() {
    return results->started_temp_obj;
  }
  uint64_t get_data_size() {
    return results->object_size;
  }
  void set_truncate(uint32_t seq, uint64_t size) {
    truncate_seq = seq;
    truncate_size = size;
    have_truncate = true;
  }
};

struct CopyFromFinisher : public PrimaryLogPG::OpFinisher {
  CopyFromCallback *copy_from_callback;

  explicit CopyFromFinisher(CopyFromCallback *copy_from_callback)
    : copy_from_callback(copy_from_callback) {
  }

  int execute() override {
    // instance will be destructed after this method completes
    copy_from_callback->ctx->pg->finish_copyfrom(copy_from_callback);
    return 0;
  }
};

// ======================
// PGBackend::Listener

void PrimaryLogPG::on_local_recover(
  const hobject_t &hoid,
  const ObjectRecoveryInfo &_recovery_info,
  ObjectContextRef obc,
  bool is_delete,
  ObjectStore::Transaction *t
  )
{
  dout(10) << __func__ << ": " << hoid << dendl;

  ObjectRecoveryInfo recovery_info(_recovery_info);
  clear_object_snap_mapping(t, hoid);
  if (!is_delete && recovery_info.soid.is_snap()) {
    OSDriver::OSTransaction _t(osdriver.get_transaction(t));
    set<snapid_t> snaps;
    dout(20) << " snapset " << recovery_info.ss << dendl;
    auto p = recovery_info.ss.clone_snaps.find(hoid.snap);
    if (p != recovery_info.ss.clone_snaps.end()) {
      snaps.insert(p->second.begin(), p->second.end());
      dout(20) << " snaps " << snaps << dendl;
      snap_mapper.add_oid(
	recovery_info.soid,
	snaps,
	&_t);
    } else {
      derr << __func__ << " " << hoid << " had no clone_snaps" << dendl;
    }
  }
  if (!is_delete && recovery_state.get_pg_log().get_missing().is_missing(recovery_info.soid) &&
      recovery_state.get_pg_log().get_missing().get_items().find(recovery_info.soid)->second.need > recovery_info.version) {
    ceph_assert(is_primary());
    const pg_log_entry_t *latest = recovery_state.get_pg_log().get_log().objects.find(recovery_info.soid)->second;
    if (latest->op == pg_log_entry_t::LOST_REVERT &&
	latest->reverting_to == recovery_info.version) {
      dout(10) << " got old revert version " << recovery_info.version
	       << " for " << *latest << dendl;
      recovery_info.version = latest->version;
      // update the attr to the revert event version
      recovery_info.oi.prior_version = recovery_info.oi.version;
      recovery_info.oi.version = latest->version;
      bufferlist bl;
      encode(recovery_info.oi, bl,
	       get_osdmap()->get_features(CEPH_ENTITY_TYPE_OSD, nullptr));
      ceph_assert(!pool.info.is_erasure());
      t->setattr(coll, ghobject_t(recovery_info.soid), OI_ATTR, bl);
      if (obc)
	obc->attr_cache[OI_ATTR] = bl;
    }
  }

  // keep track of active pushes for scrub
  ++active_pushes;

  recovery_state.recover_got(
    recovery_info.soid,
    recovery_info.version,
    is_delete,
    *t);

  if (is_primary()) {
    if (!is_delete) {
      obc->obs.exists = true;

      bool got = obc->get_recovery_read();
      ceph_assert(got);

      ceph_assert(recovering.count(obc->obs.oi.soid));
      recovering[obc->obs.oi.soid] = obc;
      obc->obs.oi = recovery_info.oi;  // may have been updated above
    }

    t->register_on_applied(new C_OSD_AppliedRecoveredObject(this, obc));

    publish_stats_to_osd();
    release_backoffs(hoid);
    if (!is_unreadable_object(hoid)) {
      auto unreadable_object_entry = waiting_for_unreadable_object.find(hoid);
      if (unreadable_object_entry != waiting_for_unreadable_object.end()) {
	dout(20) << " kicking unreadable waiters on " << hoid << dendl;
	requeue_ops(unreadable_object_entry->second);
	waiting_for_unreadable_object.erase(unreadable_object_entry);
      }
    }
  } else {
    t->register_on_applied(
      new C_OSD_AppliedRecoveredObjectReplica(this));

  }

  t->register_on_commit(
    new C_OSD_CommittedPushedObject(
      this,
      get_osdmap_epoch(),
      info.last_complete));
}

void PrimaryLogPG::on_global_recover(
  const hobject_t &soid,
  const object_stat_sum_t &stat_diff,
  bool is_delete)
{
  recovery_state.object_recovered(soid, stat_diff);
  publish_stats_to_osd();
  dout(10) << "pushed " << soid << " to all replicas" << dendl;
  auto i = recovering.find(soid);
  ceph_assert(i != recovering.end());

  if (i->second && i->second->rwstate.recovery_read_marker) {
    // recover missing won't have had an obc, but it gets filled in
    // during on_local_recover
    ceph_assert(i->second);
    list<OpRequestRef> requeue_list;
    i->second->drop_recovery_read(&requeue_list);
    requeue_ops(requeue_list);
  }

  backfills_in_flight.erase(soid);

  recovering.erase(i);
  finish_recovery_op(soid);
  release_backoffs(soid);
  auto degraded_object_entry = waiting_for_degraded_object.find(soid);
  if (degraded_object_entry != waiting_for_degraded_object.end()) {
    dout(20) << " kicking degraded waiters on " << soid << dendl;
    requeue_ops(degraded_object_entry->second);
    waiting_for_degraded_object.erase(degraded_object_entry);
  }
  auto unreadable_object_entry = waiting_for_unreadable_object.find(soid);
  if (unreadable_object_entry != waiting_for_unreadable_object.end()) {
    dout(20) << " kicking unreadable waiters on " << soid << dendl;
    requeue_ops(unreadable_object_entry->second);
    waiting_for_unreadable_object.erase(unreadable_object_entry);
  }
  finish_degraded_object(soid);
}

void PrimaryLogPG::schedule_recovery_work(
  GenContext<ThreadPool::TPHandle&> *c)
{
  osd->queue_recovery_context(this, c);
}

void PrimaryLogPG::replica_clear_repop_obc(
  const vector<pg_log_entry_t> &logv,
  ObjectStore::Transaction &t)
{
  for (auto &&e: logv) {
    /* Have to blast all clones, they share a snapset */
    object_contexts.clear_range(
      e.soid.get_object_boundary(), e.soid.get_head());
    ceph_assert(
      snapset_contexts.find(e.soid.get_head()) ==
      snapset_contexts.end());
  }
}

bool PrimaryLogPG::should_send_op(
  pg_shard_t peer,
  const hobject_t &hoid) {
  if (peer == get_primary())
    return true;
  ceph_assert(recovery_state.has_peer_info(peer));
  bool should_send =
      hoid.pool != (int64_t)info.pgid.pool() ||
      hoid <= last_backfill_started ||
      hoid <= recovery_state.get_peer_info(peer).last_backfill;
  if (!should_send) {
    ceph_assert(is_backfill_target(peer));
    dout(10) << __func__ << " issue_repop shipping empty opt to osd." << peer
             << ", object " << hoid
             << " beyond std::max(last_backfill_started "
             << ", peer_info[peer].last_backfill "
             << recovery_state.get_peer_info(peer).last_backfill
	     << ")" << dendl;
    return should_send;
  }
  if (is_async_recovery_target(peer) &&
      recovery_state.get_peer_missing(peer).is_missing(hoid)) {
    should_send = false;
    dout(10) << __func__ << " issue_repop shipping empty opt to osd." << peer
             << ", object " << hoid
             << " which is pending recovery in async_recovery_targets" << dendl;
  }
  return should_send;
}


ConnectionRef PrimaryLogPG::get_con_osd_cluster(
  int peer, epoch_t from_epoch)
{
  return osd->get_con_osd_cluster(peer, from_epoch);
}

PerfCounters *PrimaryLogPG::get_logger()
{
  return osd->logger;
}


// ====================
// missing objects

bool PrimaryLogPG::is_missing_object(const hobject_t& soid) const
{
  return recovery_state.get_pg_log().get_missing().get_items().count(soid);
}

void PrimaryLogPG::maybe_kick_recovery(
  const hobject_t &soid)
{
  eversion_t v;
  bool work_started = false;
  if (!recovery_state.get_missing_loc().needs_recovery(soid, &v))
    return;

  map<hobject_t, ObjectContextRef>::const_iterator p = recovering.find(soid);
  if (p != recovering.end()) {
    dout(7) << "object " << soid << " v " << v << ", already recovering." << dendl;
  } else if (recovery_state.get_missing_loc().is_unfound(soid)) {
    dout(7) << "object " << soid << " v " << v << ", is unfound." << dendl;
  } else {
    dout(7) << "object " << soid << " v " << v << ", recovering." << dendl;
    PGBackend::RecoveryHandle *h = pgbackend->open_recovery_op();
    if (is_missing_object(soid)) {
      recover_missing(soid, v, CEPH_MSG_PRIO_HIGH, h);
    } else if (recovery_state.get_missing_loc().is_deleted(soid)) {
      prep_object_replica_deletes(soid, v, h, &work_started);
    } else {
      prep_object_replica_pushes(soid, v, h, &work_started);
    }
    pgbackend->run_recovery_op(h, CEPH_MSG_PRIO_HIGH);
  }
}

void PrimaryLogPG::wait_for_unreadable_object(
  const hobject_t& soid, OpRequestRef op)
{
  ceph_assert(is_unreadable_object(soid));
  maybe_kick_recovery(soid);
  waiting_for_unreadable_object[soid].push_back(op);
  op->mark_delayed("waiting for missing object");
}

bool PrimaryLogPG::is_degraded_or_backfilling_object(const hobject_t& soid)
{
  /* The conditions below may clear (on_local_recover, before we queue
   * the transaction) before we actually requeue the degraded waiters
   * in on_global_recover after the transaction completes.
   */
  if (waiting_for_degraded_object.count(soid))
    return true;
  if (recovery_state.get_pg_log().get_missing().get_items().count(soid))
    return true;
  ceph_assert(!get_acting_recovery_backfill().empty());
  for (set<pg_shard_t>::iterator i = get_acting_recovery_backfill().begin();
       i != get_acting_recovery_backfill().end();
       ++i) {
    if (*i == get_primary()) continue;
    pg_shard_t peer = *i;
    auto peer_missing_entry = recovery_state.get_peer_missing().find(peer);
    // If an object is missing on an async_recovery_target, return false.
    // This will not block the op and the object is async recovered later.
    if (peer_missing_entry != recovery_state.get_peer_missing().end() &&
	peer_missing_entry->second.get_items().count(soid)) {
      if (is_async_recovery_target(peer))
	continue;
      else
	return true;
    }
    // Object is degraded if after last_backfill AND
    // we are backfilling it
    if (is_backfill_target(peer) &&
        recovery_state.get_peer_info(peer).last_backfill <= soid &&
	last_backfill_started >= soid &&
	backfills_in_flight.count(soid))
      return true;
  }
  return false;
}

bool PrimaryLogPG::is_degraded_on_async_recovery_target(const hobject_t& soid)
{
  for (auto &i: get_async_recovery_targets()) {
    auto peer_missing_entry = recovery_state.get_peer_missing().find(i);
    if (peer_missing_entry != recovery_state.get_peer_missing().end() &&
        peer_missing_entry->second.get_items().count(soid)) {
      dout(30) << __func__ << " " << soid << dendl;
      return true;
    }
  }
  return false;
}

void PrimaryLogPG::wait_for_degraded_object(const hobject_t& soid, OpRequestRef op)
{
  ceph_assert(is_degraded_or_backfilling_object(soid) || is_degraded_on_async_recovery_target(soid));

  maybe_kick_recovery(soid);
  waiting_for_degraded_object[soid].push_back(op);
  op->mark_delayed("waiting for degraded object");
}

void PrimaryLogPG::block_write_on_full_cache(
  const hobject_t& _oid, OpRequestRef op)
{
  const hobject_t oid = _oid.get_head();
  dout(20) << __func__ << ": blocking object " << oid
	   << " on full cache" << dendl;
  objects_blocked_on_cache_full.insert(oid);
  waiting_for_cache_not_full.push_back(op);
  op->mark_delayed("waiting for cache not full");
}

void PrimaryLogPG::block_for_clean(
  const hobject_t& oid, OpRequestRef op)
{
  dout(20) << __func__ << ": blocking object " << oid
	   << " on primary repair" << dendl;
  waiting_for_clean_to_primary_repair.push_back(op);
  op->mark_delayed("waiting for clean to repair");
}

void PrimaryLogPG::block_write_on_snap_rollback(
  const hobject_t& oid, ObjectContextRef obc, OpRequestRef op)
{
  dout(20) << __func__ << ": blocking object " << oid.get_head()
	   << " on snap promotion " << obc->obs.oi.soid << dendl;
  // otherwise, we'd have blocked in do_op
  ceph_assert(oid.is_head());
  ceph_assert(objects_blocked_on_snap_promotion.count(oid) == 0);
  objects_blocked_on_snap_promotion[oid] = obc;
  wait_for_blocked_object(obc->obs.oi.soid, op);
}

void PrimaryLogPG::block_write_on_degraded_snap(
  const hobject_t& snap, OpRequestRef op)
{
  dout(20) << __func__ << ": blocking object " << snap.get_head()
	   << " on degraded snap " << snap << dendl;
  // otherwise, we'd have blocked in do_op
  ceph_assert(objects_blocked_on_degraded_snap.count(snap.get_head()) == 0);
  objects_blocked_on_degraded_snap[snap.get_head()] = snap.snap;
  wait_for_degraded_object(snap, op);
}

bool PrimaryLogPG::maybe_await_blocked_head(
  const hobject_t &hoid,
  OpRequestRef op)
{
  ObjectContextRef obc;
  obc = object_contexts.lookup(hoid.get_head());
  if (obc) {
    if (obc->is_blocked()) {
      wait_for_blocked_object(obc->obs.oi.soid, op);
      return true;
    } else {
      return false;
    }
  }
  return false;
}

void PrimaryLogPG::wait_for_blocked_object(const hobject_t& soid, OpRequestRef op)
{
  dout(10) << __func__ << " " << soid << " " << op << dendl;
  waiting_for_blocked_object[soid].push_back(op);
  op->mark_delayed("waiting for blocked object");
}

void PrimaryLogPG::maybe_force_recovery()
{
  // no force if not in degraded/recovery/backfill states
  if (!is_degraded() &&
      !state_test(PG_STATE_RECOVERING |
                  PG_STATE_RECOVERY_WAIT |
		  PG_STATE_BACKFILLING |
		  PG_STATE_BACKFILL_WAIT |
		  PG_STATE_BACKFILL_TOOFULL))
    return;

  if (recovery_state.get_pg_log().get_log().approx_size() <
      cct->_conf->osd_max_pg_log_entries *
        cct->_conf->osd_force_recovery_pg_log_entries_factor)
    return;

  // find the oldest missing object
  version_t min_version = recovery_state.get_pg_log().get_log().head.version;
  hobject_t soid;
  if (!recovery_state.get_pg_log().get_missing().get_rmissing().empty()) {
    min_version = recovery_state.get_pg_log().get_missing().get_rmissing().begin()->first;
    soid = recovery_state.get_pg_log().get_missing().get_rmissing().begin()->second;
  }
  ceph_assert(!get_acting_recovery_backfill().empty());
  for (set<pg_shard_t>::iterator it = get_acting_recovery_backfill().begin();
       it != get_acting_recovery_backfill().end();
       ++it) {
    if (*it == get_primary()) continue;
    pg_shard_t peer = *it;
    auto it_missing = recovery_state.get_peer_missing().find(peer);
    if (it_missing != recovery_state.get_peer_missing().end() &&
	!it_missing->second.get_rmissing().empty()) {
      const auto& min_obj = recovery_state.get_peer_missing(peer).get_rmissing().begin();
      dout(20) << __func__ << " peer " << peer << " min_version " << min_obj->first
               << " oid " << min_obj->second << dendl;
      if (min_version > min_obj->first) {
        min_version = min_obj->first;
        soid = min_obj->second;
      }
    }
  }

  // recover it
  if (soid != hobject_t())
    maybe_kick_recovery(soid);
}

bool PrimaryLogPG::check_laggy(OpRequestRef& op)
{
  if (!HAVE_FEATURE(recovery_state.get_min_upacting_features(),
		    SERVER_OCTOPUS)) {
    dout(20) << __func__ << " not all upacting has SERVER_OCTOPUS" << dendl;
    return true;
  }
  if (state_test(PG_STATE_WAIT)) {
    dout(10) << __func__ << " PG is WAIT state" << dendl;
  } else if (!state_test(PG_STATE_LAGGY)) {
    auto mnow = osd->get_mnow();
    auto ru = recovery_state.get_readable_until();
    if (mnow <= ru) {
      // not laggy
      return true;
    }
    dout(10) << __func__
	     << " mnow " << mnow
	     << " > readable_until " << ru << dendl;

    if (!is_primary()) {
      osd->reply_op_error(op, -EAGAIN);
      return false;
    }

    // go to laggy state
    state_set(PG_STATE_LAGGY);
    publish_stats_to_osd();
  }
  dout(10) << __func__ << " not readable" << dendl;
  waiting_for_readable.push_back(op);
  op->mark_delayed("waiting for readable");
  return false;
}

bool PrimaryLogPG::check_laggy_requeue(OpRequestRef& op)
{
  if (!HAVE_FEATURE(recovery_state.get_min_upacting_features(),
		    SERVER_OCTOPUS)) {
    return true;
  }
  if (!state_test(PG_STATE_WAIT) && !state_test(PG_STATE_LAGGY)) {
    return true; // not laggy
  }
  dout(10) << __func__ << " not readable" << dendl;
  waiting_for_readable.push_front(op);
  op->mark_delayed("waiting for readable");
  return false;
}

void PrimaryLogPG::recheck_readable()
{
  if (!is_wait() && !is_laggy()) {
    dout(20) << __func__ << " wasn't wait or laggy" << dendl;
    return;
  }
  auto mnow = osd->get_mnow();
  bool pub = false;
  if (is_wait()) {
    auto prior_readable_until_ub = recovery_state.get_prior_readable_until_ub();
    if (mnow < prior_readable_until_ub) {
      dout(10) << __func__ << " still wait (mnow " << mnow
	       << " < prior_readable_until_ub " << prior_readable_until_ub
	       << ")" << dendl;
    } else {
      dout(10) << __func__ << " no longer wait (mnow " << mnow
	       << " >= prior_readable_until_ub " << prior_readable_until_ub
	       << ")" << dendl;
      state_clear(PG_STATE_WAIT);
      recovery_state.clear_prior_readable_until_ub();
      pub = true;
    }
  }
  if (is_laggy()) {
    auto ru = recovery_state.get_readable_until();
    if (ru == ceph::signedspan::zero()) {
      dout(10) << __func__ << " still laggy (mnow " << mnow
	       << ", readable_until zero)" << dendl;
    } else if (mnow >= ru) {
      dout(10) << __func__ << " still laggy (mnow " << mnow
	       << " >= readable_until " << ru << ")" << dendl;
    } else {
      dout(10) << __func__ << " no longer laggy (mnow " << mnow
	       << " < readable_until " << ru << ")" << dendl;
      state_clear(PG_STATE_LAGGY);
      pub = true;
    }
  }
  if (pub) {
    publish_stats_to_osd();
  }
  if (!is_laggy() && !is_wait()) {
    requeue_ops(waiting_for_readable);
  }
}

bool PrimaryLogPG::pgls_filter(const PGLSFilter& filter, const hobject_t& sobj)
{
  bufferlist bl;

  // If filter has expressed an interest in an xattr, load it.
  if (!filter.get_xattr().empty()) {
    int ret = pgbackend->objects_get_attr(
      sobj,
      filter.get_xattr(),
      &bl);
    dout(0) << "getattr (sobj=" << sobj << ", attr=" << filter.get_xattr() << ") returned " << ret << dendl;
    if (ret < 0) {
      if (ret != -ENODATA || filter.reject_empty_xattr()) {
        return false;
      }
    }
  }

  return filter.filter(sobj, bl);
}

std::pair<int, std::unique_ptr<const PGLSFilter>>
PrimaryLogPG::get_pgls_filter(bufferlist::const_iterator& iter)
{
  string type;
  // storing non-const PGLSFilter for the sake of ::init()
  std::unique_ptr<PGLSFilter> filter;

  try {
    decode(type, iter);
  }
  catch (ceph::buffer::error& e) {
    return { -EINVAL, nullptr };
  }

  if (type.compare("plain") == 0) {
    filter = std::make_unique<PGLSPlainFilter>();
  } else {
    std::size_t dot = type.find(".");
    if (dot == std::string::npos || dot == 0 || dot == type.size() - 1) {
      return { -EINVAL, nullptr };
    }

    const std::string class_name = type.substr(0, dot);
    const std::string filter_name = type.substr(dot + 1);
    ClassHandler::ClassData *cls = NULL;
    int r = ClassHandler::get_instance().open_class(class_name, &cls);
    if (r != 0) {
      derr << "Error opening class '" << class_name << "': "
           << cpp_strerror(r) << dendl;
      if (r != -EPERM) // propagate permission error
        r = -EINVAL;
      return { r, nullptr };
    } else {
      ceph_assert(cls);
    }

    ClassHandler::ClassFilter *class_filter = cls->get_filter(filter_name);
    if (class_filter == NULL) {
      derr << "Error finding filter '" << filter_name << "' in class "
           << class_name << dendl;
      return { -EINVAL, nullptr };
    }
    filter.reset(class_filter->fn());
    if (!filter) {
      // Object classes are obliged to return us something, but let's
      // give an error rather than asserting out.
      derr << "Buggy class " << class_name << " failed to construct "
              "filter " << filter_name << dendl;
      return { -EINVAL, nullptr };
    }
  }

  ceph_assert(filter);
  int r = filter->init(iter);
  if (r < 0) {
    derr << "Error initializing filter " << type << ": "
         << cpp_strerror(r) << dendl;
    return { -EINVAL, nullptr };
  } else {
    // Successfully constructed and initialized, return it.
    return std::make_pair(0, std::move(filter));
  }
}


// ==========================================================

void PrimaryLogPG::do_command(
  const string_view& orig_prefix,
  const cmdmap_t& cmdmap,
  const bufferlist& idata,
  std::function<void(int,const std::string&,bufferlist&)> on_finish)
{
  string format;
  cmd_getval(cmdmap, "format", format);
  std::unique_ptr<Formatter> f(Formatter::create(
				 format, "json-pretty", "json-pretty"));
  int ret = 0;
  stringstream ss;   // stderr error message stream
  bufferlist outbl;  // if empty at end, we'll dump formatter as output

  // get final prefix:
  // - ceph pg <pgid> foo -> prefix=pg, cmd=foo
  // - ceph tell <pgid> foo -> prefix=foo
  string prefix(orig_prefix);
  string command;
  cmd_getval(cmdmap, "cmd", command);
  if (command.size()) {
    prefix = command;
  }

  if (prefix == "query") {
    f->open_object_section("pg");
    f->dump_stream("snap_trimq") << snap_trimq;
    f->dump_unsigned("snap_trimq_len", snap_trimq.size());
    recovery_state.dump_peering_state(f.get());

    f->open_array_section("recovery_state");
    handle_query_state(f.get());
    f->close_section();

    if (is_primary() && is_active()) {
      m_scrubber->dump(f.get());
    }

    f->open_object_section("agent_state");
    if (agent_state)
      agent_state->dump(f.get());
    f->close_section();

    f->close_section();
  }

  else if (prefix == "mark_unfound_lost") {
    string mulcmd;
    cmd_getval(cmdmap, "mulcmd", mulcmd);
    int mode = -1;
    if (mulcmd == "revert") {
      if (pool.info.is_erasure()) {
	ss << "mode must be 'delete' for ec pool";
	ret = -EINVAL;
	goto out;
      }
      mode = pg_log_entry_t::LOST_REVERT;
    } else if (mulcmd == "delete") {
      mode = pg_log_entry_t::LOST_DELETE;
    } else {
      ss << "mode must be 'revert' or 'delete'; mark not yet implemented";
      ret = -EINVAL;
      goto out;
    }
    ceph_assert(mode == pg_log_entry_t::LOST_REVERT ||
		mode == pg_log_entry_t::LOST_DELETE);

    if (!is_primary()) {
      ss << "not primary";
      ret = -EROFS;
      goto out;
    }

    uint64_t unfound = recovery_state.get_missing_loc().num_unfound();
    if (!unfound) {
      ss << "pg has no unfound objects";
      goto out;  // make command idempotent
    }

    if (!recovery_state.all_unfound_are_queried_or_lost(get_osdmap())) {
      ss << "pg has " << unfound
	 << " unfound objects but we haven't probed all sources, not marking lost";
      ret = -EINVAL;
      goto out;
    }

    mark_all_unfound_lost(mode, on_finish);
    return;
  }

  else if (prefix == "list_unfound") {
    hobject_t offset;
    string offset_json;
    bool show_offset = false;
    if (cmd_getval(cmdmap, "offset", offset_json)) {
      json_spirit::Value v;
      try {
	if (!json_spirit::read(offset_json, v))
	  throw std::runtime_error("bad json");
	offset.decode(v);
      } catch (std::runtime_error& e) {
	ss << "error parsing offset: " << e.what();
	ret = -EINVAL;
	goto out;
      }
      show_offset = true;
    }
    f->open_object_section("missing");
    if (show_offset) {
      f->open_object_section("offset");
      offset.dump(f.get());
      f->close_section();
    }
    auto &needs_recovery_map = recovery_state.get_missing_loc()
      .get_needs_recovery();
    f->dump_int("num_missing", needs_recovery_map.size());
    f->dump_int("num_unfound", get_num_unfound());
    map<hobject_t, pg_missing_item>::const_iterator p =
      needs_recovery_map.upper_bound(offset);
    {
      f->open_array_section("objects");
      int32_t num = 0;
      for (; p != needs_recovery_map.end() &&
	     num < cct->_conf->osd_command_max_records;
	   ++p) {
        if (recovery_state.get_missing_loc().is_unfound(p->first)) {
	  f->open_object_section("object");
	  {
	    f->open_object_section("oid");
	    p->first.dump(f.get());
	    f->close_section();
	  }
          p->second.dump(f.get()); // have, need keys
	  {
	    f->open_array_section("locations");
            for (auto &&r : recovery_state.get_missing_loc().get_locations(
		   p->first)) {
              f->dump_stream("shard") << r;
	    }
	    f->close_section();
	  }
	  f->close_section();
	  num++;
        }
      }
      f->close_section();
    }
    // Get possible locations of missing objects from pg information
    PeeringState::QueryUnfound q(f.get());
    recovery_state.handle_event(q, 0);
    f->dump_bool("more", p != needs_recovery_map.end());
    f->close_section();
  }

  else if (prefix == "scrub" ||
	   prefix == "deep_scrub") {
    bool deep = (prefix == "deep_scrub");
    int64_t time;
    cmd_getval(cmdmap, "time", time, (int64_t)0);

    if (is_primary()) {
      const pg_pool_t *p = &pool.info;
      double pool_scrub_max_interval = 0;
      double scrub_max_interval;
      if (deep) {
        p->opts.get(pool_opts_t::DEEP_SCRUB_INTERVAL, &pool_scrub_max_interval);
        scrub_max_interval = pool_scrub_max_interval > 0 ?
          pool_scrub_max_interval : g_conf()->osd_deep_scrub_interval;
      } else {
        p->opts.get(pool_opts_t::SCRUB_MAX_INTERVAL, &pool_scrub_max_interval);
        scrub_max_interval = pool_scrub_max_interval > 0 ?
          pool_scrub_max_interval : g_conf()->osd_scrub_max_interval;
      }
      // Instead of marking must_scrub force a schedule scrub
      utime_t stamp = ceph_clock_now();
      if (time == 0)
        stamp -= scrub_max_interval;
      else
        stamp -=  (float)time;
      stamp -= 100.0;  // push back last scrub more for good measure
      if (deep) {
        set_last_deep_scrub_stamp(stamp);
      } else {
        set_last_scrub_stamp(stamp);
      }
      f->open_object_section("result");
      f->dump_bool("deep", deep);
      f->dump_stream("stamp") << stamp;
      f->close_section();
    } else {
      ss << "Not primary";
      ret = -EPERM;
    }
    outbl.append(ss.str());
  }

  else {
    ret = -ENOSYS;
    ss << "prefix '" << prefix << "' not implemented";
  }

 out:
  if (ret >= 0 && outbl.length() == 0) {
    f->flush(outbl);
  }
  on_finish(ret, ss.str(), outbl);
}


// ==========================================================

void PrimaryLogPG::do_pg_op(OpRequestRef op)
{
  const MOSDOp *m = static_cast<const MOSDOp *>(op->get_req());
  ceph_assert(m->get_type() == CEPH_MSG_OSD_OP);
  dout(10) << "do_pg_op " << *m << dendl;

  op->mark_started();

  int result = 0;
  string cname, mname;

  snapid_t snapid = m->get_snapid();

  vector<OSDOp> ops = m->ops;

  for (vector<OSDOp>::iterator p = ops.begin(); p != ops.end(); ++p) {
    std::unique_ptr<const PGLSFilter> filter;
    OSDOp& osd_op = *p;
    auto bp = p->indata.cbegin();
    switch (p->op.op) {
    case CEPH_OSD_OP_PGNLS_FILTER:
      try {
	decode(cname, bp);
	decode(mname, bp);
      }
      catch (const ceph::buffer::error& e) {
	dout(0) << "unable to decode PGLS_FILTER description in " << *m << dendl;
	result = -EINVAL;
	break;
      }
      std::tie(result, filter) = get_pgls_filter(bp);
      if (result < 0)
        break;

      ceph_assert(filter);

      // fall through

    case CEPH_OSD_OP_PGNLS:
      if (snapid != CEPH_NOSNAP) {
	result = -EINVAL;
	break;
      }
      if (get_osdmap()->raw_pg_to_pg(m->get_pg()) != info.pgid.pgid) {
        dout(10) << " pgnls pg=" << m->get_pg()
		 << " " << get_osdmap()->raw_pg_to_pg(m->get_pg())
		 << " != " << info.pgid << dendl;
	result = 0; // hmm?
      } else {
	unsigned list_size = std::min<uint64_t>(cct->_conf->osd_max_pgls,
						p->op.pgls.count);

        dout(10) << " pgnls pg=" << m->get_pg() << " count " << list_size
		 << dendl;
	// read into a buffer
        vector<hobject_t> sentries;
        pg_nls_response_t response;
	try {
	  decode(response.handle, bp);
	}
	catch (const ceph::buffer::error& e) {
	  dout(0) << "unable to decode PGNLS handle in " << *m << dendl;
	  result = -EINVAL;
	  break;
	}

	hobject_t next;
	hobject_t lower_bound = response.handle;
	hobject_t pg_start = info.pgid.pgid.get_hobj_start();
	hobject_t pg_end = info.pgid.pgid.get_hobj_end(pool.info.get_pg_num());
        dout(10) << " pgnls lower_bound " << lower_bound
		 << " pg_end " << pg_end << dendl;
	if (((!lower_bound.is_max() && lower_bound >= pg_end) ||
	     (lower_bound != hobject_t() && lower_bound < pg_start))) {
	  // this should only happen with a buggy client.
	  dout(10) << "outside of PG bounds " << pg_start << " .. "
		   << pg_end << dendl;
	  result = -EINVAL;
	  break;
	}

	hobject_t current = lower_bound;
	int r = pgbackend->objects_list_partial(
	  current,
	  list_size,
	  list_size,
	  &sentries,
	  &next);
	if (r != 0) {
	  result = -EINVAL;
	  break;
	}

	map<hobject_t, pg_missing_item>::const_iterator missing_iter =
	  recovery_state.get_pg_log().get_missing().get_items().lower_bound(current);
	vector<hobject_t>::iterator ls_iter = sentries.begin();
	hobject_t _max = hobject_t::get_max();
	while (1) {
	  const hobject_t &mcand =
	    missing_iter == recovery_state.get_pg_log().get_missing().get_items().end() ?
	    _max :
	    missing_iter->first;
	  const hobject_t &lcand =
	    ls_iter == sentries.end() ?
	    _max :
	    *ls_iter;

	  hobject_t candidate;
	  if (mcand == lcand) {
	    candidate = mcand;
	    if (!mcand.is_max()) {
	      ++ls_iter;
	      ++missing_iter;
	    }
	  } else if (mcand < lcand) {
	    candidate = mcand;
	    ceph_assert(!mcand.is_max());
	    ++missing_iter;
	  } else {
	    candidate = lcand;
	    ceph_assert(!lcand.is_max());
	    ++ls_iter;
	  }

          dout(10) << " pgnls candidate 0x" << std::hex << candidate.get_hash()
		   << " vs lower bound 0x" << lower_bound.get_hash()
		   << std::dec << dendl;

	  if (candidate >= next) {
	    break;
	  }

	  if (response.entries.size() == list_size) {
	    next = candidate;
	    break;
	  }

	  if (candidate.snap != CEPH_NOSNAP)
	    continue;

	  // skip internal namespace
	  if (candidate.get_namespace() == cct->_conf->osd_hit_set_namespace)
	    continue;

	  if (recovery_state.get_missing_loc().is_deleted(candidate))
	    continue;

	  // skip wrong namespace
	  if (m->get_hobj().nspace != librados::all_nspaces &&
               candidate.get_namespace() != m->get_hobj().nspace)
	    continue;

	  if (filter && !pgls_filter(*filter, candidate))
	    continue;

          dout(20) << "pgnls item 0x" << std::hex
            << candidate.get_hash()
            << ", rev 0x" << hobject_t::_reverse_bits(candidate.get_hash())
            << std::dec << " "
            << candidate.oid.name << dendl;

	  librados::ListObjectImpl item;
	  item.nspace = candidate.get_namespace();
	  item.oid = candidate.oid.name;
	  item.locator = candidate.get_key();
	  response.entries.push_back(item);
	}

	if (next.is_max() &&
	    missing_iter == recovery_state.get_pg_log().get_missing().get_items().end() &&
	    ls_iter == sentries.end()) {
	  result = 1;

	  // Set response.handle to the start of the next PG according
	  // to the object sort order.
	  response.handle = info.pgid.pgid.get_hobj_end(pool.info.get_pg_num());
	} else {
          response.handle = next;
        }
        dout(10) << "pgnls handle=" << response.handle << dendl;
	encode(response, osd_op.outdata);
	dout(10) << " pgnls result=" << result << " outdata.length()="
		 << osd_op.outdata.length() << dendl;
      }
      break;

    case CEPH_OSD_OP_PGLS_FILTER:
      try {
	decode(cname, bp);
	decode(mname, bp);
      }
      catch (const ceph::buffer::error& e) {
	dout(0) << "unable to decode PGLS_FILTER description in " << *m << dendl;
	result = -EINVAL;
	break;
      }
      std::tie(result, filter) = get_pgls_filter(bp);
      if (result < 0)
        break;

      ceph_assert(filter);

      // fall through

    case CEPH_OSD_OP_PGLS:
      if (snapid != CEPH_NOSNAP) {
	result = -EINVAL;
	break;
      }
      if (get_osdmap()->raw_pg_to_pg(m->get_pg()) != info.pgid.pgid) {
        dout(10) << " pgls pg=" << m->get_pg()
		 << " " << get_osdmap()->raw_pg_to_pg(m->get_pg())
		 << " != " << info.pgid << dendl;
	result = 0; // hmm?
      } else {
	unsigned list_size = std::min<uint64_t>(cct->_conf->osd_max_pgls,
						p->op.pgls.count);

        dout(10) << " pgls pg=" << m->get_pg() << " count " << list_size << dendl;
	// read into a buffer
        vector<hobject_t> sentries;
        pg_ls_response_t response;
	try {
	  decode(response.handle, bp);
	}
	catch (const ceph::buffer::error& e) {
	  dout(0) << "unable to decode PGLS handle in " << *m << dendl;
	  result = -EINVAL;
	  break;
	}

	hobject_t next;
	hobject_t current = response.handle;
	int r = pgbackend->objects_list_partial(
	  current,
	  list_size,
	  list_size,
	  &sentries,
	  &next);
	if (r != 0) {
	  result = -EINVAL;
	  break;
	}

	ceph_assert(snapid == CEPH_NOSNAP || recovery_state.get_pg_log().get_missing().get_items().empty());

	map<hobject_t, pg_missing_item>::const_iterator missing_iter =
	  recovery_state.get_pg_log().get_missing().get_items().lower_bound(current);
	vector<hobject_t>::iterator ls_iter = sentries.begin();
	hobject_t _max = hobject_t::get_max();
	while (1) {
	  const hobject_t &mcand =
	    missing_iter == recovery_state.get_pg_log().get_missing().get_items().end() ?
	    _max :
	    missing_iter->first;
	  const hobject_t &lcand =
	    ls_iter == sentries.end() ?
	    _max :
	    *ls_iter;

	  hobject_t candidate;
	  if (mcand == lcand) {
	    candidate = mcand;
	    if (!mcand.is_max()) {
	      ++ls_iter;
	      ++missing_iter;
	    }
	  } else if (mcand < lcand) {
	    candidate = mcand;
	    ceph_assert(!mcand.is_max());
	    ++missing_iter;
	  } else {
	    candidate = lcand;
	    ceph_assert(!lcand.is_max());
	    ++ls_iter;
	  }

	  if (candidate >= next) {
	    break;
	  }

	  if (response.entries.size() == list_size) {
	    next = candidate;
	    break;
	  }

	  if (candidate.snap != CEPH_NOSNAP)
	    continue;

	  // skip wrong namespace
	  if (candidate.get_namespace() != m->get_hobj().nspace)
	    continue;

	  if (recovery_state.get_missing_loc().is_deleted(candidate))
	    continue;

	  if (filter && !pgls_filter(*filter, candidate))
	    continue;

	  response.entries.push_back(make_pair(candidate.oid,
					       candidate.get_key()));
	}
	if (next.is_max() &&
	    missing_iter == recovery_state.get_pg_log().get_missing().get_items().end() &&
	    ls_iter == sentries.end()) {
	  result = 1;
	}
	response.handle = next;
	encode(response, osd_op.outdata);
	dout(10) << " pgls result=" << result << " outdata.length()="
		 << osd_op.outdata.length() << dendl;
      }
      break;

    case CEPH_OSD_OP_PG_HITSET_LS:
      {
	list< pair<utime_t,utime_t> > ls;
	for (list<pg_hit_set_info_t>::const_iterator p = info.hit_set.history.begin();
	     p != info.hit_set.history.end();
	     ++p)
	  ls.push_back(make_pair(p->begin, p->end));
	if (hit_set)
	  ls.push_back(make_pair(hit_set_start_stamp, utime_t()));
	encode(ls, osd_op.outdata);
      }
      break;

    case CEPH_OSD_OP_PG_HITSET_GET:
      {
	utime_t stamp(osd_op.op.hit_set_get.stamp);
	if (hit_set_start_stamp && stamp >= hit_set_start_stamp) {
	  // read the current in-memory HitSet, not the version we've
	  // checkpointed.
	  if (!hit_set) {
	    result= -ENOENT;
	    break;
	  }
	  encode(*hit_set, osd_op.outdata);
	  result = osd_op.outdata.length();
	} else {
	  // read an archived HitSet.
	  hobject_t oid;
	  for (list<pg_hit_set_info_t>::const_iterator p = info.hit_set.history.begin();
	       p != info.hit_set.history.end();
	       ++p) {
	    if (stamp >= p->begin && stamp <= p->end) {
	      oid = get_hit_set_archive_object(p->begin, p->end, p->using_gmt);
	      break;
	    }
	  }
	  if (oid == hobject_t()) {
	    result = -ENOENT;
	    break;
	  }
	  if (!pool.info.is_replicated()) {
	    // FIXME: EC not supported yet
	    result = -EOPNOTSUPP;
	    break;
	  }
	  if (is_unreadable_object(oid)) {
	    wait_for_unreadable_object(oid, op);
	    return;
	  }
	  result = osd->store->read(ch, ghobject_t(oid), 0, 0, osd_op.outdata);
	}
      }
      break;

   case CEPH_OSD_OP_SCRUBLS:
      result = do_scrub_ls(m, &osd_op);
      break;

    default:
      result = -EINVAL;
      break;
    }

    if (result < 0)
      break;
  }

  // reply
  MOSDOpReply *reply = new MOSDOpReply(m, 0, get_osdmap_epoch(),
				       CEPH_OSD_FLAG_ACK | CEPH_OSD_FLAG_ONDISK,
				       false);
  reply->claim_op_out_data(ops);
  reply->set_result(result);
  reply->set_reply_versions(info.last_update, info.last_user_version);
  osd->send_message_osd_client(reply, m->get_connection());
}

int PrimaryLogPG::do_scrub_ls(const MOSDOp *m, OSDOp *osd_op)
{
  if (m->get_pg() != info.pgid.pgid) {
    dout(10) << " scrubls pg=" << m->get_pg() << " != " << info.pgid << dendl;
    return -EINVAL; // hmm?
  }
  auto bp = osd_op->indata.cbegin();
  scrub_ls_arg_t arg;
  try {
    arg.decode(bp);
  } catch (ceph::buffer::error&) {
    dout(10) << " corrupted scrub_ls_arg_t" << dendl;
    return -EINVAL;
  }

  int r = 0;
  scrub_ls_result_t result = {.interval = info.history.same_interval_since};

  if (arg.interval != 0 && arg.interval != info.history.same_interval_since) {
    r = -EAGAIN;
  } else {
    bool store_queried = m_scrubber->get_store_errors(arg, result);
    if (store_queried) {
      encode(result, osd_op->outdata); 
    } else {
      // the scrubber's store is not initialized
      r = -ENOENT;
    }
  }

  return r;
}

/**
 * Releases locks
 *
 * @param manager [in] manager with locks to release
 */
void PrimaryLogPG::release_object_locks(
  ObcLockManager &lock_manager) {
  std::list<std::pair<ObjectContextRef, std::list<OpRequestRef> > > to_req;
  bool requeue_recovery = false;
  bool requeue_snaptrim = false;
  lock_manager.put_locks(
    &to_req,
    &requeue_recovery,
    &requeue_snaptrim);
  if (requeue_recovery)
    queue_recovery();
  if (requeue_snaptrim)
    snap_trimmer_machine.process_event(TrimWriteUnblocked());

  if (!to_req.empty()) {
    // requeue at front of scrub blocking queue if we are blocked by scrub
    for (auto &&p: to_req) {
      if (m_scrubber->write_blocked_by_scrub(p.first->obs.oi.soid.get_head())) {
        for (auto& op : p.second) {
          op->mark_delayed("waiting for scrub");
        }

	waiting_for_scrub.splice(
	  waiting_for_scrub.begin(),
	  p.second,
	  p.second.begin(),
	  p.second.end());
      } else if (is_laggy()) {
        for (auto& op : p.second) {
          op->mark_delayed("waiting for readable");
        }
	waiting_for_readable.splice(
	  waiting_for_readable.begin(),
	  p.second,
	  p.second.begin(),
	  p.second.end());
      } else {
	requeue_ops(p.second);
      }
    }
  }
}

PrimaryLogPG::PrimaryLogPG(OSDService *o, OSDMapRef curmap,
			   const PGPool &_pool,
			   const map<string,string>& ec_profile, spg_t p) :
  PG(o, curmap, _pool, p),
  pgbackend(
    PGBackend::build_pg_backend(
      _pool.info, ec_profile, this, coll_t(p), ch, o->store, cct)),
  object_contexts(o->cct, o->cct->_conf->osd_pg_object_context_cache_count),
  new_backfill(false),
  temp_seq(0),
  snap_trimmer_machine(this)
{
  recovery_state.set_backend_predicates(
    pgbackend->get_is_readable_predicate(),
    pgbackend->get_is_recoverable_predicate());
  snap_trimmer_machine.initiate();

  m_scrubber = make_unique<PrimaryLogScrub>(this);
}

void PrimaryLogPG::get_src_oloc(const object_t& oid, const object_locator_t& oloc, object_locator_t& src_oloc)
{
  src_oloc = oloc;
  if (oloc.key.empty())
    src_oloc.key = oid.name;
}

void PrimaryLogPG::handle_backoff(OpRequestRef& op)
{
  auto m = op->get_req<MOSDBackoff>();
  auto session = ceph::ref_cast<Session>(m->get_connection()->get_priv());
  if (!session)
    return;  // drop it.
  hobject_t begin = info.pgid.pgid.get_hobj_start();
  hobject_t end = info.pgid.pgid.get_hobj_end(pool.info.get_pg_num());
  if (begin < m->begin) {
    begin = m->begin;
  }
  if (end > m->end) {
    end = m->end;
  }
  dout(10) << __func__ << " backoff ack id " << m->id
	   << " [" << begin << "," << end << ")" << dendl;
  session->ack_backoff(cct, m->pgid, m->id, begin, end);
}

void PrimaryLogPG::do_request(
  OpRequestRef& op,
  ThreadPool::TPHandle &handle)
{
  if (op->osd_trace) {
    op->pg_trace.init("pg op", &trace_endpoint, &op->osd_trace);
    op->pg_trace.event("do request");
  }
  // make sure we have a new enough map
  auto p = waiting_for_map.find(op->get_source());
  if (p != waiting_for_map.end()) {
    // preserve ordering
    dout(20) << __func__ << " waiting_for_map "
	     << p->first << " not empty, queueing" << dendl;
    p->second.push_back(op);
    op->mark_delayed("waiting_for_map not empty");
    return;
  }
  if (!have_same_or_newer_map(op->min_epoch)) {
    dout(20) << __func__ << " min " << op->min_epoch
	     << ", queue on waiting_for_map " << op->get_source() << dendl;
    waiting_for_map[op->get_source()].push_back(op);
    op->mark_delayed("op must wait for map");
    osd->request_osdmap_update(op->min_epoch);
    return;
  }

  if (can_discard_request(op)) {
    return;
  }

  // pg-wide backoffs
  const Message *m = op->get_req();
  int msg_type = m->get_type();
  if (m->get_connection()->has_feature(CEPH_FEATURE_RADOS_BACKOFF)) {
    auto session = ceph::ref_cast<Session>(m->get_connection()->get_priv());
    if (!session)
      return;  // drop it.

    if (msg_type == CEPH_MSG_OSD_OP) {
      if (session->check_backoff(cct, info.pgid,
				 info.pgid.pgid.get_hobj_start(), m)) {
	return;
      }

      bool backoff =
	is_down() ||
	is_incomplete() ||
	(!is_active() && is_peered());
      if (g_conf()->osd_backoff_on_peering && !backoff) {
	if (is_peering()) {
	  backoff = true;
	}
      }
      if (backoff) {
	add_pg_backoff(session);
	return;
      }
    }
    // pg backoff acks at pg-level
    if (msg_type == CEPH_MSG_OSD_BACKOFF) {
      const MOSDBackoff *ba = static_cast<const MOSDBackoff*>(m);
      if (ba->begin != ba->end) {
	handle_backoff(op);
	return;
      }
    }
  }

  if (!is_peered()) {
    // Delay unless PGBackend says it's ok
    if (pgbackend->can_handle_while_inactive(op)) {
      bool handled = pgbackend->handle_message(op);
      ceph_assert(handled);
      return;
    } else {
      waiting_for_peered.push_back(op);
      op->mark_delayed("waiting for peered");
      return;
    }
  }

  if (recovery_state.needs_flush()) {
    dout(20) << "waiting for flush on " << op << dendl;
    waiting_for_flush.push_back(op);
    op->mark_delayed("waiting for flush");
    return;
  }

  ceph_assert(is_peered() && !recovery_state.needs_flush());
  if (pgbackend->handle_message(op))
    return;

  switch (msg_type) {
  case CEPH_MSG_OSD_OP:
  case CEPH_MSG_OSD_BACKOFF:
    if (!is_active()) {
      dout(20) << " peered, not active, waiting for active on " << op << dendl;
      waiting_for_active.push_back(op);
      op->mark_delayed("waiting for active");
      return;
    }
    switch (msg_type) {
    case CEPH_MSG_OSD_OP:
      // verify client features
      if ((pool.info.has_tiers() || pool.info.is_tier()) &&
	  !op->has_feature(CEPH_FEATURE_OSD_CACHEPOOL)) {
	osd->reply_op_error(op, -EOPNOTSUPP);
	return;
      }
      do_op(op);
      break;
    case CEPH_MSG_OSD_BACKOFF:
      // object-level backoff acks handled in osdop context
      handle_backoff(op);
      break;
    }
    break;

  case MSG_OSD_PG_SCAN:
    do_scan(op, handle);
    break;

  case MSG_OSD_PG_BACKFILL:
    do_backfill(op);
    break;

  case MSG_OSD_PG_BACKFILL_REMOVE:
    do_backfill_remove(op);
    break;

  case MSG_OSD_SCRUB_RESERVE:
    {
      auto m = op->get_req<MOSDScrubReserve>();
      switch (m->type) {
      case MOSDScrubReserve::REQUEST:
	m_scrubber->handle_scrub_reserve_request(op);
	break;
      case MOSDScrubReserve::GRANT:
	m_scrubber->handle_scrub_reserve_grant(op, m->from);
	break;
      case MOSDScrubReserve::REJECT:
	m_scrubber->handle_scrub_reserve_reject(op, m->from);
	break;
      case MOSDScrubReserve::RELEASE:
	m_scrubber->handle_scrub_reserve_release(op);
	break;
      }
    }
    break;

  case MSG_OSD_REP_SCRUB:
    replica_scrub(op, handle);
    break;

  case MSG_OSD_REP_SCRUBMAP:
    do_replica_scrub_map(op);
    break;

  case MSG_OSD_PG_UPDATE_LOG_MISSING:
    do_update_log_missing(op);
    break;

  case MSG_OSD_PG_UPDATE_LOG_MISSING_REPLY:
    do_update_log_missing_reply(op);
    break;

  default:
    ceph_abort_msg("bad message type in do_request");
  }
}

/** do_op - do an op
 * pg lock will be held (if multithreaded)
 * osd_lock NOT held.
 */
void PrimaryLogPG::do_op(OpRequestRef& op)
{
  FUNCTRACE(cct);
  // NOTE: take a non-const pointer here; we must be careful not to
  // change anything that will break other reads on m (operator<<).
  MOSDOp *m = static_cast<MOSDOp*>(op->get_nonconst_req());
  ceph_assert(m->get_type() == CEPH_MSG_OSD_OP);
  if (m->finish_decode()) {
    op->reset_desc();   // for TrackedOp
    m->clear_payload();
  }

  dout(20) << __func__ << ": op " << *m << dendl;

  const hobject_t head = m->get_hobj().get_head();

  if (!info.pgid.pgid.contains(
	info.pgid.pgid.get_split_bits(pool.info.get_pg_num()), head)) {
    derr << __func__ << " " << info.pgid.pgid << " does not contain "
	 << head << " pg_num " << pool.info.get_pg_num() << " hash "
	 << std::hex << head.get_hash() << std::dec << dendl;
    osd->clog->warn() << info.pgid.pgid << " does not contain " << head
		      << " op " << *m;
    ceph_assert(!cct->_conf->osd_debug_misdirected_ops);
    return;
  }

  bool can_backoff =
    m->get_connection()->has_feature(CEPH_FEATURE_RADOS_BACKOFF);
  ceph::ref_t<Session> session;
  if (can_backoff) {
    session = static_cast<Session*>(m->get_connection()->get_priv().get());
    if (!session.get()) {
      dout(10) << __func__ << " no session" << dendl;
      return;
    }

    if (session->check_backoff(cct, info.pgid, head, m)) {
      return;
    }
  }

  if (m->has_flag(CEPH_OSD_FLAG_PARALLELEXEC)) {
    // not implemented.
    dout(20) << __func__ << ": PARALLELEXEC not implemented " << *m << dendl;
    osd->reply_op_error(op, -EINVAL);
    return;
  }

  {
    int r = op->maybe_init_op_info(*get_osdmap());
    if (r) {
      osd->reply_op_error(op, r);
      return;
    }
  }

  if ((m->get_flags() & (CEPH_OSD_FLAG_BALANCE_READS |
			 CEPH_OSD_FLAG_LOCALIZE_READS)) &&
      op->may_read() &&
      !(op->may_write() || op->may_cache())) {
    // balanced reads; any replica will do
    if (!(is_primary() || is_nonprimary())) {
      osd->handle_misdirected_op(this, op);
      return;
    }
  } else {
    // normal case; must be primary
    if (!is_primary()) {
      osd->handle_misdirected_op(this, op);
      return;
    }
  }

  if (!check_laggy(op)) {
    return;
  }

  if (!op_has_sufficient_caps(op)) {
    osd->reply_op_error(op, -EPERM);
    return;
  }

  if (op->includes_pg_op()) {
    return do_pg_op(op);
  }

  // object name too long?
  if (m->get_oid().name.size() > cct->_conf->osd_max_object_name_len) {
    dout(4) << "do_op name is longer than "
	    << cct->_conf->osd_max_object_name_len
	    << " bytes" << dendl;
    osd->reply_op_error(op, -ENAMETOOLONG);
    return;
  }
  if (m->get_hobj().get_key().size() > cct->_conf->osd_max_object_name_len) {
    dout(4) << "do_op locator is longer than "
	    << cct->_conf->osd_max_object_name_len
	    << " bytes" << dendl;
    osd->reply_op_error(op, -ENAMETOOLONG);
    return;
  }
  if (m->get_hobj().nspace.size() > cct->_conf->osd_max_object_namespace_len) {
    dout(4) << "do_op namespace is longer than "
	    << cct->_conf->osd_max_object_namespace_len
	    << " bytes" << dendl;
    osd->reply_op_error(op, -ENAMETOOLONG);
    return;
  }
  if (m->get_hobj().oid.name.empty()) {
    dout(4) << "do_op empty oid name is not allowed" << dendl;
    osd->reply_op_error(op, -EINVAL);
    return;
  }

  if (int r = osd->store->validate_hobject_key(head)) {
    dout(4) << "do_op object " << head << " invalid for backing store: "
	    << r << dendl;
    osd->reply_op_error(op, r);
    return;
  }

  // blocklisted?
  if (get_osdmap()->is_blocklisted(m->get_source_addr())) {
    dout(10) << "do_op " << m->get_source_addr() << " is blocklisted" << dendl;
    osd->reply_op_error(op, -EBLOCKLISTED);
    return;
  }

  // order this op as a write?
  bool write_ordered = op->rwordered();

  // discard due to cluster full transition?  (we discard any op that
  // originates before the cluster or pool is marked full; the client
  // will resend after the full flag is removed or if they expect the
  // op to succeed despite being full).  The except is FULL_FORCE and
  // FULL_TRY ops, which there is no reason to discard because they
  // bypass all full checks anyway.  If this op isn't write or
  // read-ordered, we skip.
  // FIXME: we exclude mds writes for now.
  if (write_ordered && !(m->get_source().is_mds() ||
			 m->has_flag(CEPH_OSD_FLAG_FULL_TRY) ||
			 m->has_flag(CEPH_OSD_FLAG_FULL_FORCE)) &&
      info.history.last_epoch_marked_full > m->get_map_epoch()) {
    dout(10) << __func__ << " discarding op sent before full " << m << " "
	     << *m << dendl;
    return;
  }
  // mds should have stopped writing before this point.
  // We can't allow OSD to become non-startable even if mds
  // could be writing as part of file removals.
  if (write_ordered && osd->check_failsafe_full(get_dpp()) &&
      !m->has_flag(CEPH_OSD_FLAG_FULL_TRY)) {
    dout(10) << __func__ << " fail-safe full check failed, dropping request." << dendl;
    return;
  }
  int64_t poolid = get_pgid().pool();
  if (op->may_write()) {

    const pg_pool_t *pi = get_osdmap()->get_pg_pool(poolid);
    if (!pi) {
      return;
    }

    // invalid?
    if (m->get_snapid() != CEPH_NOSNAP) {
      dout(20) << __func__ << ": write to clone not valid " << *m << dendl;
      osd->reply_op_error(op, -EINVAL);
      return;
    }

    // too big?
    if (cct->_conf->osd_max_write_size &&
        m->get_data_len() > cct->_conf->osd_max_write_size << 20) {
      // journal can't hold commit!
      derr << "do_op msg data len " << m->get_data_len()
           << " > osd_max_write_size " << (cct->_conf->osd_max_write_size << 20)
           << " on " << *m << dendl;
      osd->reply_op_error(op, -OSD_WRITETOOBIG);
      return;
    }
  }

  dout(10) << "do_op " << *m
	   << (op->may_write() ? " may_write" : "")
	   << (op->may_read() ? " may_read" : "")
	   << (op->may_cache() ? " may_cache" : "")
	   << " -> " << (write_ordered ? "write-ordered" : "read-ordered")
	   << " flags " << ceph_osd_flag_string(m->get_flags())
	   << dendl;

  // missing object?
  if (is_unreadable_object(head)) {
    if (!is_primary()) {
      osd->reply_op_error(op, -EAGAIN);
      return;
    }
    if (can_backoff &&
	(g_conf()->osd_backoff_on_degraded ||
	 (g_conf()->osd_backoff_on_unfound &&
	  recovery_state.get_missing_loc().is_unfound(head)))) {
      add_backoff(session, head, head);
      maybe_kick_recovery(head);
    } else {
      wait_for_unreadable_object(head, op);
    }
    return;
  }

  if (write_ordered) {
    // degraded object?
    if (is_degraded_or_backfilling_object(head)) {
      if (can_backoff && g_conf()->osd_backoff_on_degraded) {
        add_backoff(session, head, head);
        maybe_kick_recovery(head);
      } else {
        wait_for_degraded_object(head, op);
      }
      return;
    }

    if (m_scrubber->is_scrub_active() && m_scrubber->write_blocked_by_scrub(head)) {
      dout(20) << __func__ << ": waiting for scrub" << dendl;
      waiting_for_scrub.push_back(op);
      op->mark_delayed("waiting for scrub");
      return;
    }
    if (!check_laggy_requeue(op)) {
      return;
    }

    // blocked on snap?
    if (auto blocked_iter = objects_blocked_on_degraded_snap.find(head);
	blocked_iter != std::end(objects_blocked_on_degraded_snap)) {
      hobject_t to_wait_on(head);
      to_wait_on.snap = blocked_iter->second;
      wait_for_degraded_object(to_wait_on, op);
      return;
    }
    if (auto blocked_snap_promote_iter = objects_blocked_on_snap_promotion.find(head);
	blocked_snap_promote_iter != std::end(objects_blocked_on_snap_promotion)) {
      wait_for_blocked_object(blocked_snap_promote_iter->second->obs.oi.soid, op);
      return;
    }
    if (objects_blocked_on_cache_full.count(head)) {
      block_write_on_full_cache(head, op);
      return;
    }
  }

  // dup/resent?
  if (op->may_write() || op->may_cache()) {
    // warning: we will get back *a* request for this reqid, but not
    // necessarily the most recent.  this happens with flush and
    // promote ops, but we can't possible have both in our log where
    // the original request is still not stable on disk, so for our
    // purposes here it doesn't matter which one we get.
    eversion_t version;
    version_t user_version;
    int return_code = 0;
    vector<pg_log_op_return_item_t> op_returns;
    bool got = check_in_progress_op(
      m->get_reqid(), &version, &user_version, &return_code, &op_returns);
    if (got) {
      dout(3) << __func__ << " dup " << m->get_reqid()
	      << " version " << version << dendl;
      if (already_complete(version)) {
	osd->reply_op_error(op, return_code, version, user_version, op_returns);
      } else {
	dout(10) << " waiting for " << version << " to commit" << dendl;
        // always queue ondisk waiters, so that we can requeue if needed
	waiting_for_ondisk[version].emplace_back(op, user_version, return_code,
						 op_returns);
	op->mark_delayed("waiting for ondisk");
      }
      return;
    }
  }

  ObjectContextRef obc;
  bool can_create = op->may_write();
  hobject_t missing_oid;

  // kludge around the fact that LIST_SNAPS sets CEPH_SNAPDIR for LIST_SNAPS
  const hobject_t& oid =
    m->get_snapid() == CEPH_SNAPDIR ? head : m->get_hobj();

  // make sure LIST_SNAPS is on CEPH_SNAPDIR and nothing else
  for (vector<OSDOp>::iterator p = m->ops.begin(); p != m->ops.end(); ++p) {
    OSDOp& osd_op = *p;

    if (osd_op.op.op == CEPH_OSD_OP_LIST_SNAPS) {
      if (m->get_snapid() != CEPH_SNAPDIR) {
	dout(10) << "LIST_SNAPS with incorrect context" << dendl;
	osd->reply_op_error(op, -EINVAL);
	return;
      }
    } else {
      if (m->get_snapid() == CEPH_SNAPDIR) {
	dout(10) << "non-LIST_SNAPS on snapdir" << dendl;
	osd->reply_op_error(op, -EINVAL);
	return;
      }
    }
  }

  // io blocked on obc?
  if (!m->has_flag(CEPH_OSD_FLAG_FLUSH) &&
      maybe_await_blocked_head(oid, op)) {
    return;
  }

  if (!is_primary()) {
    if (!recovery_state.can_serve_replica_read(oid)) {
      dout(20) << __func__
               << ": unstable write on replica, bouncing to primary "
	       << *m << dendl;
      osd->reply_op_error(op, -EAGAIN);
      return;
    }
    dout(20) << __func__ << ": serving replica read on oid " << oid
             << dendl;
  }

  int r = find_object_context(
    oid, &obc, can_create,
    m->has_flag(CEPH_OSD_FLAG_MAP_SNAP_CLONE),
    &missing_oid);

  // LIST_SNAPS needs the ssc too
  if (obc &&
      m->get_snapid() == CEPH_SNAPDIR &&
      !obc->ssc) {
    obc->ssc = get_snapset_context(oid, true);
  }

  if (r == -EAGAIN) {
    // If we're not the primary of this OSD, we just return -EAGAIN. Otherwise,
    // we have to wait for the object.
    if (is_primary()) {
      // missing the specific snap we need; requeue and wait.
      ceph_assert(!op->may_write()); // only happens on a read/cache
      wait_for_unreadable_object(missing_oid, op);
      return;
    }
  } else if (r == 0) {
    if (is_unreadable_object(obc->obs.oi.soid)) {
      dout(10) << __func__ << ": clone " << obc->obs.oi.soid
	       << " is unreadable, waiting" << dendl;
      wait_for_unreadable_object(obc->obs.oi.soid, op);
      return;
    }

    // degraded object?  (the check above was for head; this could be a clone)
    if (write_ordered &&
	obc->obs.oi.soid.snap != CEPH_NOSNAP &&
	is_degraded_or_backfilling_object(obc->obs.oi.soid)) {
      dout(10) << __func__ << ": clone " << obc->obs.oi.soid
	       << " is degraded, waiting" << dendl;
      wait_for_degraded_object(obc->obs.oi.soid, op);
      return;
    }
  }

  bool in_hit_set = false;
  if (hit_set) {
    if (obc.get()) {
      if (obc->obs.oi.soid != hobject_t() && hit_set->contains(obc->obs.oi.soid))
	in_hit_set = true;
    } else {
      if (missing_oid != hobject_t() && hit_set->contains(missing_oid))
        in_hit_set = true;
    }
    if (!op->hitset_inserted) {
      hit_set->insert(oid);
      op->hitset_inserted = true;
      if (hit_set->is_full() ||
          hit_set_start_stamp + pool.info.hit_set_period <= m->get_recv_stamp()) {
        hit_set_persist();
      }
    }
  }

  if (agent_state) {
    if (agent_choose_mode(false, op))
      return;
  }

  if (obc.get() && obc->obs.exists && obc->obs.oi.has_manifest()) {
    if (maybe_handle_manifest(op,
			       write_ordered,
			       obc))
    return;
  }

  if (maybe_handle_cache(op,
			 write_ordered,
			 obc,
			 r,
			 missing_oid,
			 false,
			 in_hit_set))
    return;

  if (r && (r != -ENOENT || !obc)) {
    // copy the reqids for copy get on ENOENT
    if (r == -ENOENT &&
	(m->ops[0].op.op == CEPH_OSD_OP_COPY_GET)) {
      fill_in_copy_get_noent(op, oid, m->ops[0]);
      return;
    }
    dout(20) << __func__ << ": find_object_context got error " << r << dendl;
    if (op->may_write() &&
	get_osdmap()->require_osd_release >= ceph_release_t::kraken) {
      record_write_error(op, oid, nullptr, r);
    } else {
      osd->reply_op_error(op, r);
    }
    return;
  }

  // make sure locator is consistent
  object_locator_t oloc(obc->obs.oi.soid);
  if (m->get_object_locator() != oloc) {
    dout(10) << " provided locator " << m->get_object_locator()
	     << " != object's " << obc->obs.oi.soid << dendl;
    osd->clog->warn() << "bad locator " << m->get_object_locator()
		     << " on object " << oloc
		      << " op " << *m;
  }

  // io blocked on obc?
  if (obc->is_blocked() &&
      !m->has_flag(CEPH_OSD_FLAG_FLUSH)) {
    wait_for_blocked_object(obc->obs.oi.soid, op);
    return;
  }

  dout(25) << __func__ << " oi " << obc->obs.oi << dendl;

  OpContext *ctx = new OpContext(op, m->get_reqid(), &m->ops, obc, this);

  if (m->has_flag(CEPH_OSD_FLAG_SKIPRWLOCKS)) {
    dout(20) << __func__ << ": skipping rw locks" << dendl;
  } else if (m->get_flags() & CEPH_OSD_FLAG_FLUSH) {
    dout(20) << __func__ << ": part of flush, will ignore write lock" << dendl;

    // verify there is in fact a flush in progress
    // FIXME: we could make this a stronger test.
    map<hobject_t,FlushOpRef>::iterator p = flush_ops.find(obc->obs.oi.soid);
    if (p == flush_ops.end()) {
      dout(10) << __func__ << " no flush in progress, aborting" << dendl;
      reply_ctx(ctx, -EINVAL);
      return;
    }
  } else if (!get_rw_locks(write_ordered, ctx)) {
    dout(20) << __func__ << " waiting for rw locks " << dendl;
    op->mark_delayed("waiting for rw locks");
    close_op_ctx(ctx);
    return;
  }
  dout(20) << __func__ << " obc " << *obc << dendl;

  if (r) {
    dout(20) << __func__ << " returned an error: " << r << dendl;
    if (op->may_write() &&
	get_osdmap()->require_osd_release >= ceph_release_t::kraken) {
      record_write_error(op, oid, nullptr, r,
			 ctx->op->allows_returnvec() ? ctx : nullptr);
    } else {
      osd->reply_op_error(op, r);
    }
    close_op_ctx(ctx);
    return;
  }

  if (m->has_flag(CEPH_OSD_FLAG_IGNORE_CACHE)) {
    ctx->ignore_cache = true;
  }

  if ((op->may_read()) && (obc->obs.oi.is_lost())) {
    // This object is lost. Reading from it returns an error.
    dout(20) << __func__ << ": object " << obc->obs.oi.soid
	     << " is lost" << dendl;
    reply_ctx(ctx, -ENFILE);
    return;
  }
  if (!op->may_write() &&
      !op->may_cache() &&
      (!obc->obs.exists ||
       ((m->get_snapid() != CEPH_SNAPDIR) &&
	obc->obs.oi.is_whiteout()))) {
    // copy the reqids for copy get on ENOENT
    if (m->ops[0].op.op == CEPH_OSD_OP_COPY_GET) {
      fill_in_copy_get_noent(op, oid, m->ops[0]);
      close_op_ctx(ctx);
      return;
    }
    reply_ctx(ctx, -ENOENT);
    return;
  }

  op->mark_started();

  execute_ctx(ctx);
  utime_t prepare_latency = ceph_clock_now();
  prepare_latency -= op->get_dequeued_time();
  osd->logger->tinc(l_osd_op_prepare_lat, prepare_latency);
  if (op->may_read() && op->may_write()) {
    osd->logger->tinc(l_osd_op_rw_prepare_lat, prepare_latency);
  } else if (op->may_read()) {
    osd->logger->tinc(l_osd_op_r_prepare_lat, prepare_latency);
  } else if (op->may_write() || op->may_cache()) {
    osd->logger->tinc(l_osd_op_w_prepare_lat, prepare_latency);
  }

  // force recovery of the oldest missing object if too many logs
  maybe_force_recovery();
}

PrimaryLogPG::cache_result_t PrimaryLogPG::maybe_handle_manifest_detail(
  OpRequestRef op,
  bool write_ordered,
  ObjectContextRef obc)
{
  ceph_assert(obc);
  if (op->get_req<MOSDOp>()->get_flags() & CEPH_OSD_FLAG_IGNORE_REDIRECT) {
    dout(20) << __func__ << ": ignoring redirect due to flag" << dendl;
    return cache_result_t::NOOP;
  }

  // if it is write-ordered and blocked, stop now
  if (obc->is_blocked() && write_ordered) {
    // we're already doing something with this object
    dout(20) << __func__ << " blocked on " << obc->obs.oi.soid << dendl;
    return cache_result_t::NOOP;
  }

  vector<OSDOp> ops = op->get_req<MOSDOp>()->ops;
  for (vector<OSDOp>::iterator p = ops.begin(); p != ops.end(); ++p) {
    OSDOp& osd_op = *p;
    ceph_osd_op& op = osd_op.op;
    if (op.op == CEPH_OSD_OP_SET_REDIRECT ||
	op.op == CEPH_OSD_OP_SET_CHUNK ||
	op.op == CEPH_OSD_OP_UNSET_MANIFEST ||
	op.op == CEPH_OSD_OP_TIER_PROMOTE ||
	op.op == CEPH_OSD_OP_TIER_FLUSH ||
	op.op == CEPH_OSD_OP_TIER_EVICT) {
      return cache_result_t::NOOP;
    }
  }

  switch (obc->obs.oi.manifest.type) {
  case object_manifest_t::TYPE_REDIRECT:
    if (op->may_write() || write_ordered) {
      do_proxy_write(op, obc);
    } else {
      // promoted object
      if (obc->obs.oi.size != 0) {
	return cache_result_t::NOOP;
      }
      do_proxy_read(op, obc);
    }
    return cache_result_t::HANDLED_PROXY;
  case object_manifest_t::TYPE_CHUNKED:
    {
      if (can_proxy_chunked_read(op, obc)) {
	map<hobject_t,FlushOpRef>::iterator p = flush_ops.find(obc->obs.oi.soid);
        if (p != flush_ops.end()) {
          do_proxy_chunked_op(op, obc->obs.oi.soid, obc, true);
          return cache_result_t::HANDLED_PROXY;
        }
	do_proxy_chunked_op(op, obc->obs.oi.soid, obc, write_ordered);
	return cache_result_t::HANDLED_PROXY;
      }

      MOSDOp *m = static_cast<MOSDOp*>(op->get_nonconst_req());
      ceph_assert(m->get_type() == CEPH_MSG_OSD_OP);
      hobject_t head = m->get_hobj();

      if (is_degraded_or_backfilling_object(head)) {
	dout(20) << __func__ << ": " << head << " is degraded, waiting" << dendl;
	wait_for_degraded_object(head, op);
	return cache_result_t::BLOCKED_RECOVERY;
      }

      if (m_scrubber->write_blocked_by_scrub(head)) {
	dout(20) << __func__ << ": waiting for scrub" << dendl;
	waiting_for_scrub.push_back(op);
	op->mark_delayed("waiting for scrub");
	return cache_result_t::BLOCKED_RECOVERY;
      }
      if (!check_laggy_requeue(op)) {
	return cache_result_t::BLOCKED_RECOVERY;
      }

      for (auto& p : obc->obs.oi.manifest.chunk_map) {
	if (p.second.is_missing()) {
	  auto m = op->get_req<MOSDOp>();
	  const object_locator_t oloc = m->get_object_locator();
	  promote_object(obc, obc->obs.oi.soid, oloc, op, NULL);
	  return cache_result_t::BLOCKED_PROMOTE;
	}
      }
      return cache_result_t::NOOP;
    }
  default:
    ceph_abort_msg("unrecognized manifest type");
  }

  return cache_result_t::NOOP;
}

void PrimaryLogPG::record_write_error(OpRequestRef op, const hobject_t &soid,
				      MOSDOpReply *orig_reply, int r,
				      OpContext *ctx_for_op_returns)
{
  dout(20) << __func__ << " r=" << r << dendl;
  ceph_assert(op->may_write());
  const osd_reqid_t &reqid = op->get_req<MOSDOp>()->get_reqid();
  mempool::osd_pglog::list<pg_log_entry_t> entries;
  entries.push_back(pg_log_entry_t(pg_log_entry_t::ERROR, soid,
				   get_next_version(), eversion_t(), 0,
				   reqid, utime_t(), r));
  if (ctx_for_op_returns) {
    entries.back().set_op_returns(*ctx_for_op_returns->ops);
    dout(20) << __func__ << " op_returns=" << entries.back().op_returns << dendl;
  }

  struct OnComplete {
    PrimaryLogPG *pg;
    OpRequestRef op;
    boost::intrusive_ptr<MOSDOpReply> orig_reply;
    int r;
    OnComplete(
      PrimaryLogPG *pg,
      OpRequestRef op,
      MOSDOpReply *orig_reply,
      int r)
      : pg(pg), op(op),
	orig_reply(orig_reply, false /* take over ref */), r(r)
      {}
    void operator()() {
      ldpp_dout(pg, 20) << "finished " << __func__ << " r=" << r << dendl;
      auto m = op->get_req<MOSDOp>();
      MOSDOpReply *reply = orig_reply.detach();
      ldpp_dout(pg, 10) << " sending commit on " << *m << " " << reply << dendl;
      pg->osd->send_message_osd_client(reply, m->get_connection());
    }
  };

  ObcLockManager lock_manager;
  submit_log_entries(
    entries,
    std::move(lock_manager),
    std::optional<std::function<void(void)> >(
      OnComplete(this, op, orig_reply, r)),
    op,
    r);
}

PrimaryLogPG::cache_result_t PrimaryLogPG::maybe_handle_cache_detail(
  OpRequestRef op,
  bool write_ordered,
  ObjectContextRef obc,
  int r, hobject_t missing_oid,
  bool must_promote,
  bool in_hit_set,
  ObjectContextRef *promote_obc)
{
  // return quickly if caching is not enabled
  if (pool.info.cache_mode == pg_pool_t::CACHEMODE_NONE)
    return cache_result_t::NOOP;

  if (op &&
      op->get_req() &&
      op->get_req()->get_type() == CEPH_MSG_OSD_OP &&
      (op->get_req<MOSDOp>()->get_flags() &
       CEPH_OSD_FLAG_IGNORE_CACHE)) {
    dout(20) << __func__ << ": ignoring cache due to flag" << dendl;
    return cache_result_t::NOOP;
  }

  must_promote = must_promote || op->need_promote();

  if (obc)
    dout(25) << __func__ << " " << obc->obs.oi << " "
	     << (obc->obs.exists ? "exists" : "DNE")
	     << " missing_oid " << missing_oid
	     << " must_promote " << (int)must_promote
	     << " in_hit_set " << (int)in_hit_set
	     << dendl;
  else
    dout(25) << __func__ << " (no obc)"
	     << " missing_oid " << missing_oid
	     << " must_promote " << (int)must_promote
	     << " in_hit_set " << (int)in_hit_set
	     << dendl;

  // if it is write-ordered and blocked, stop now
  if (obc.get() && obc->is_blocked() && write_ordered) {
    // we're already doing something with this object
    dout(20) << __func__ << " blocked on " << obc->obs.oi.soid << dendl;
    return cache_result_t::NOOP;
  }

  if (r == -ENOENT && missing_oid == hobject_t()) {
    // we know this object is logically absent (e.g., an undefined clone)
    return cache_result_t::NOOP;
  }

  if (obc.get() && obc->obs.exists) {
    osd->logger->inc(l_osd_op_cache_hit);
    return cache_result_t::NOOP;
  }
  if (!is_primary()) {
    dout(20) << __func__ << " cache miss; ask the primary" << dendl;
    osd->reply_op_error(op, -EAGAIN);
    return cache_result_t::REPLIED_WITH_EAGAIN;
  }

  if (missing_oid == hobject_t() && obc.get()) {
    missing_oid = obc->obs.oi.soid;
  }

  auto m = op->get_req<MOSDOp>();
  const object_locator_t oloc = m->get_object_locator();

  if (op->need_skip_handle_cache()) {
    return cache_result_t::NOOP;
  }

  OpRequestRef promote_op;

  switch (pool.info.cache_mode) {
  case pg_pool_t::CACHEMODE_WRITEBACK:
    if (agent_state &&
	agent_state->evict_mode == TierAgentState::EVICT_MODE_FULL) {
      if (!op->may_write() && !op->may_cache() &&
	  !write_ordered && !must_promote) {
	dout(20) << __func__ << " cache pool full, proxying read" << dendl;
	do_proxy_read(op);
	return cache_result_t::HANDLED_PROXY;
      }
      dout(20) << __func__ << " cache pool full, waiting" << dendl;
      block_write_on_full_cache(missing_oid, op);
      return cache_result_t::BLOCKED_FULL;
    }

    if (must_promote || (!hit_set && !op->need_skip_promote())) {
      promote_object(obc, missing_oid, oloc, op, promote_obc);
      return cache_result_t::BLOCKED_PROMOTE;
    }

    if (op->may_write() || op->may_cache()) {
      do_proxy_write(op);

      // Promote too?
      if (!op->need_skip_promote() &&
          maybe_promote(obc, missing_oid, oloc, in_hit_set,
	              pool.info.min_write_recency_for_promote,
		      OpRequestRef(),
		      promote_obc)) {
	return cache_result_t::BLOCKED_PROMOTE;
      }
      return cache_result_t::HANDLED_PROXY;
    } else {
      do_proxy_read(op);

      // Avoid duplicate promotion
      if (obc.get() && obc->is_blocked()) {
	if (promote_obc)
	  *promote_obc = obc;
        return cache_result_t::BLOCKED_PROMOTE;
      }

      // Promote too?
      if (!op->need_skip_promote()) {
        (void)maybe_promote(obc, missing_oid, oloc, in_hit_set,
                            pool.info.min_read_recency_for_promote,
                            promote_op, promote_obc);
      }

      return cache_result_t::HANDLED_PROXY;
    }
    ceph_abort_msg("unreachable");
    return cache_result_t::NOOP;

  case pg_pool_t::CACHEMODE_READONLY:
    // TODO: clean this case up
    if (!obc.get() && r == -ENOENT) {
      // we don't have the object and op's a read
      promote_object(obc, missing_oid, oloc, op, promote_obc);
      return cache_result_t::BLOCKED_PROMOTE;
    }
    if (!r) { // it must be a write
      do_cache_redirect(op);
      return cache_result_t::HANDLED_REDIRECT;
    }
    // crap, there was a failure of some kind
    return cache_result_t::NOOP;

  case pg_pool_t::CACHEMODE_FORWARD:
    // this mode is deprecated; proxy instead
  case pg_pool_t::CACHEMODE_PROXY:
    if (!must_promote) {
      if (op->may_write() || op->may_cache() || write_ordered) {
	do_proxy_write(op);
	return cache_result_t::HANDLED_PROXY;
      } else {
	do_proxy_read(op);
	return cache_result_t::HANDLED_PROXY;
      }
    }
    // ugh, we're forced to promote.
    if (agent_state &&
	agent_state->evict_mode == TierAgentState::EVICT_MODE_FULL) {
      dout(20) << __func__ << " cache pool full, waiting" << dendl;
      block_write_on_full_cache(missing_oid, op);
      return cache_result_t::BLOCKED_FULL;
    }
    promote_object(obc, missing_oid, oloc, op, promote_obc);
    return cache_result_t::BLOCKED_PROMOTE;

  case pg_pool_t::CACHEMODE_READFORWARD:
    // this mode is deprecated; proxy instead
  case pg_pool_t::CACHEMODE_READPROXY:
    // Do writeback to the cache tier for writes
    if (op->may_write() || write_ordered || must_promote) {
      if (agent_state &&
	  agent_state->evict_mode == TierAgentState::EVICT_MODE_FULL) {
	dout(20) << __func__ << " cache pool full, waiting" << dendl;
	block_write_on_full_cache(missing_oid, op);
	return cache_result_t::BLOCKED_FULL;
      }
      promote_object(obc, missing_oid, oloc, op, promote_obc);
      return cache_result_t::BLOCKED_PROMOTE;
    }

    // If it is a read, we can read, we need to proxy it
    do_proxy_read(op);
    return cache_result_t::HANDLED_PROXY;

  default:
    ceph_abort_msg("unrecognized cache_mode");
  }
  return cache_result_t::NOOP;
}

bool PrimaryLogPG::maybe_promote(ObjectContextRef obc,
				 const hobject_t& missing_oid,
				 const object_locator_t& oloc,
				 bool in_hit_set,
				 uint32_t recency,
				 OpRequestRef promote_op,
				 ObjectContextRef *promote_obc)
{
  dout(20) << __func__ << " missing_oid " << missing_oid
	   << "  in_hit_set " << in_hit_set << dendl;

  switch (recency) {
  case 0:
    break;
  case 1:
    // Check if in the current hit set
    if (in_hit_set) {
      break;
    } else {
      // not promoting
      return false;
    }
    break;
  default:
    {
      unsigned count = (int)in_hit_set;
      if (count) {
	// Check if in other hit sets
	const hobject_t& oid = obc.get() ? obc->obs.oi.soid : missing_oid;
	for (map<time_t,HitSetRef>::reverse_iterator itor =
	       agent_state->hit_set_map.rbegin();
	     itor != agent_state->hit_set_map.rend();
	     ++itor) {
	  if (!itor->second->contains(oid)) {
	    break;
	  }
	  ++count;
	  if (count >= recency) {
	    break;
	  }
	}
      }
      if (count >= recency) {
	break;
      }
      return false;	// not promoting
    }
    break;
  }

  if (osd->promote_throttle()) {
    dout(10) << __func__ << " promote throttled" << dendl;
    return false;
  }
  promote_object(obc, missing_oid, oloc, promote_op, promote_obc);
  return true;
}

void PrimaryLogPG::do_cache_redirect(OpRequestRef op)
{
  auto m = op->get_req<MOSDOp>();
  int flags = m->get_flags() & (CEPH_OSD_FLAG_ACK|CEPH_OSD_FLAG_ONDISK);
  MOSDOpReply *reply = new MOSDOpReply(m, -ENOENT, get_osdmap_epoch(),
                                       flags, false);
  request_redirect_t redir(m->get_object_locator(), pool.info.tier_of);
  reply->set_redirect(redir);
  dout(10) << "sending redirect to pool " << pool.info.tier_of << " for op "
	   << op << dendl;
  m->get_connection()->send_message(reply);
  return;
}

struct C_ProxyRead : public Context {
  PrimaryLogPGRef pg;
  hobject_t oid;
  epoch_t last_peering_reset;
  ceph_tid_t tid;
  PrimaryLogPG::ProxyReadOpRef prdop;
  utime_t start;
  C_ProxyRead(PrimaryLogPG *p, hobject_t o, epoch_t lpr,
	     const PrimaryLogPG::ProxyReadOpRef& prd)
    : pg(p), oid(o), last_peering_reset(lpr),
      tid(0), prdop(prd), start(ceph_clock_now())
  {}
  void finish(int r) override {
    if (prdop->canceled)
      return;
    std::scoped_lock locker{*pg};
    if (prdop->canceled) {
      return;
    }
    if (last_peering_reset == pg->get_last_peering_reset()) {
      pg->finish_proxy_read(oid, tid, r);
      pg->osd->logger->tinc(l_osd_tier_r_lat, ceph_clock_now() - start);
    }
  }
};

struct C_ProxyChunkRead : public Context {
  PrimaryLogPGRef pg;
  hobject_t oid;
  epoch_t last_peering_reset;
  ceph_tid_t tid;
  PrimaryLogPG::ProxyReadOpRef prdop;
  utime_t start;
  ObjectOperation *obj_op;
  int op_index = 0;
  uint64_t req_offset = 0;
  ObjectContextRef obc;
  uint64_t req_total_len = 0;
  C_ProxyChunkRead(PrimaryLogPG *p, hobject_t o, epoch_t lpr,
		   const PrimaryLogPG::ProxyReadOpRef& prd)
    : pg(p), oid(o), last_peering_reset(lpr),
      tid(0), prdop(prd), start(ceph_clock_now()), obj_op(NULL)
  {}
  void finish(int r) override {
    if (prdop->canceled)
      return;
    std::scoped_lock locker{*pg};
    if (prdop->canceled) {
      return;
    }
    if (last_peering_reset == pg->get_last_peering_reset()) {
      if (r >= 0) {
	if (!prdop->ops[op_index].outdata.length()) {
	  ceph_assert(req_total_len);
	  bufferlist list;
	  bufferptr bptr(req_total_len);
	  list.push_back(std::move(bptr));
	  prdop->ops[op_index].outdata.append(list);
	}
	ceph_assert(obj_op);
	uint64_t copy_offset;
	if (req_offset >= prdop->ops[op_index].op.extent.offset) {
	  copy_offset = req_offset - prdop->ops[op_index].op.extent.offset;
	} else {
	  copy_offset = 0;
	}
	prdop->ops[op_index].outdata.begin(copy_offset).copy_in(
          obj_op->ops[0].outdata.length(),
          obj_op->ops[0].outdata.c_str());
      }

      pg->finish_proxy_read(oid, tid, r);
      pg->osd->logger->tinc(l_osd_tier_r_lat, ceph_clock_now() - start);
      if (obj_op) {
	delete obj_op;
      }
    }
  }
};

void PrimaryLogPG::do_proxy_read(OpRequestRef op, ObjectContextRef obc)
{
  // NOTE: non-const here because the ProxyReadOp needs mutable refs to
  // stash the result in the request's OSDOp vector
  MOSDOp *m = static_cast<MOSDOp*>(op->get_nonconst_req());
  object_locator_t oloc;
  hobject_t soid;
  /* extensible tier */
  if (obc && obc->obs.exists && obc->obs.oi.has_manifest()) {
    switch (obc->obs.oi.manifest.type) {
      case object_manifest_t::TYPE_REDIRECT:
	  oloc = object_locator_t(obc->obs.oi.manifest.redirect_target);
	  soid = obc->obs.oi.manifest.redirect_target;
	  break;
      default:
	ceph_abort_msg("unrecognized manifest type");
    }
  } else {
  /* proxy */
    soid = m->get_hobj();
    oloc = object_locator_t(m->get_object_locator());
    oloc.pool = pool.info.tier_of;
  }
  unsigned flags = CEPH_OSD_FLAG_IGNORE_CACHE | CEPH_OSD_FLAG_IGNORE_OVERLAY;

  // pass through some original flags that make sense.
  //  - leave out redirection and balancing flags since we are
  //    already proxying through the primary
  //  - leave off read/write/exec flags that are derived from the op
  flags |= m->get_flags() & (CEPH_OSD_FLAG_RWORDERED |
			     CEPH_OSD_FLAG_ORDERSNAP |
			     CEPH_OSD_FLAG_ENFORCE_SNAPC |
			     CEPH_OSD_FLAG_MAP_SNAP_CLONE);

  dout(10) << __func__ << " Start proxy read for " << *m << dendl;

  ProxyReadOpRef prdop(std::make_shared<ProxyReadOp>(op, soid, m->ops));

  ObjectOperation obj_op;
  obj_op.dup(prdop->ops);

  if (pool.info.cache_mode == pg_pool_t::CACHEMODE_WRITEBACK &&
      (agent_state && agent_state->evict_mode != TierAgentState::EVICT_MODE_FULL)) {
    for (unsigned i = 0; i < obj_op.ops.size(); i++) {
      ceph_osd_op op = obj_op.ops[i].op;
      switch (op.op) {
	case CEPH_OSD_OP_READ:
	case CEPH_OSD_OP_SYNC_READ:
	case CEPH_OSD_OP_SPARSE_READ:
	case CEPH_OSD_OP_CHECKSUM:
	case CEPH_OSD_OP_CMPEXT:
	  op.flags = (op.flags | CEPH_OSD_OP_FLAG_FADVISE_SEQUENTIAL) &
		       ~(CEPH_OSD_OP_FLAG_FADVISE_DONTNEED | CEPH_OSD_OP_FLAG_FADVISE_NOCACHE);
      }
    }
  }

  C_ProxyRead *fin = new C_ProxyRead(this, soid, get_last_peering_reset(),
				     prdop);
  ceph_tid_t tid = osd->objecter->read(
    soid.oid, oloc, obj_op,
    m->get_snapid(), NULL,
    flags, new C_OnFinisher(fin, osd->get_objecter_finisher(get_pg_shard())),
    &prdop->user_version,
    &prdop->data_offset,
    m->get_features());
  fin->tid = tid;
  prdop->objecter_tid = tid;
  proxyread_ops[tid] = prdop;
  in_progress_proxy_ops[soid].push_back(op);
}

void PrimaryLogPG::finish_proxy_read(hobject_t oid, ceph_tid_t tid, int r)
{
  dout(10) << __func__ << " " << oid << " tid " << tid
	   << " " << cpp_strerror(r) << dendl;

  map<ceph_tid_t, ProxyReadOpRef>::iterator p = proxyread_ops.find(tid);
  if (p == proxyread_ops.end()) {
    dout(10) << __func__ << " no proxyread_op found" << dendl;
    return;
  }
  ProxyReadOpRef prdop = p->second;
  if (tid != prdop->objecter_tid) {
    dout(10) << __func__ << " tid " << tid << " != prdop " << prdop
	     << " tid " << prdop->objecter_tid << dendl;
    return;
  }
  if (oid != prdop->soid) {
    dout(10) << __func__ << " oid " << oid << " != prdop " << prdop
	     << " soid " << prdop->soid << dendl;
    return;
  }
  proxyread_ops.erase(tid);

  map<hobject_t, list<OpRequestRef>>::iterator q = in_progress_proxy_ops.find(oid);
  if (q == in_progress_proxy_ops.end()) {
    dout(10) << __func__ << " no in_progress_proxy_ops found" << dendl;
    return;
  }
  ceph_assert(q->second.size());
  list<OpRequestRef>::iterator it = std::find(q->second.begin(),
                                              q->second.end(),
					      prdop->op);
  ceph_assert(it != q->second.end());
  OpRequestRef op = *it;
  q->second.erase(it);
  if (q->second.size() == 0) {
    in_progress_proxy_ops.erase(oid);
  } else if (std::find(q->second.begin(),
                       q->second.end(),
                       prdop->op) != q->second.end()) {
    /* multiple read case */
    dout(20) << __func__ << " " << oid << " is not completed  " << dendl;
    return;
  }

  osd->logger->inc(l_osd_tier_proxy_read);

  auto m = op->get_req<MOSDOp>();
  OpContext *ctx = new OpContext(op, m->get_reqid(), &prdop->ops, this);
  ctx->reply = new MOSDOpReply(m, 0, get_osdmap_epoch(), 0, false);
  ctx->user_at_version = prdop->user_version;
  ctx->data_off = prdop->data_offset;
  ctx->ignore_log_op_stats = true;
  complete_read_ctx(r, ctx);
}

void PrimaryLogPG::kick_proxy_ops_blocked(hobject_t& soid)
{
  map<hobject_t, list<OpRequestRef>>::iterator p = in_progress_proxy_ops.find(soid);
  if (p == in_progress_proxy_ops.end())
    return;

  list<OpRequestRef>& ls = p->second;
  dout(10) << __func__ << " " << soid << " requeuing " << ls.size() << " requests" << dendl;
  requeue_ops(ls);
  in_progress_proxy_ops.erase(p);
}

void PrimaryLogPG::cancel_proxy_read(ProxyReadOpRef prdop,
				     vector<ceph_tid_t> *tids)
{
  dout(10) << __func__ << " " << prdop->soid << dendl;
  prdop->canceled = true;

  // cancel objecter op, if we can
  if (prdop->objecter_tid) {
    tids->push_back(prdop->objecter_tid);
    for (uint32_t i = 0; i < prdop->ops.size(); i++) {
      prdop->ops[i].outdata.clear();
    }
    proxyread_ops.erase(prdop->objecter_tid);
    prdop->objecter_tid = 0;
  }
}

void PrimaryLogPG::cancel_proxy_ops(bool requeue, vector<ceph_tid_t> *tids)
{
  dout(10) << __func__ << dendl;

  // cancel proxy reads
  map<ceph_tid_t, ProxyReadOpRef>::iterator p = proxyread_ops.begin();
  while (p != proxyread_ops.end()) {
    cancel_proxy_read((p++)->second, tids);
  }

  // cancel proxy writes
  map<ceph_tid_t, ProxyWriteOpRef>::iterator q = proxywrite_ops.begin();
  while (q != proxywrite_ops.end()) {
    cancel_proxy_write((q++)->second, tids);
  }

  if (requeue) {
    map<hobject_t, list<OpRequestRef>>::iterator p =
      in_progress_proxy_ops.begin();
    while (p != in_progress_proxy_ops.end()) {
      list<OpRequestRef>& ls = p->second;
      dout(10) << __func__ << " " << p->first << " requeuing " << ls.size()
	       << " requests" << dendl;
      requeue_ops(ls);
      in_progress_proxy_ops.erase(p++);
    }
  } else {
    in_progress_proxy_ops.clear();
  }
}

struct C_ProxyWrite_Commit : public Context {
  PrimaryLogPGRef pg;
  hobject_t oid;
  epoch_t last_peering_reset;
  ceph_tid_t tid;
  PrimaryLogPG::ProxyWriteOpRef pwop;
  C_ProxyWrite_Commit(PrimaryLogPG *p, hobject_t o, epoch_t lpr,
	              const PrimaryLogPG::ProxyWriteOpRef& pw)
    : pg(p), oid(o), last_peering_reset(lpr),
      tid(0), pwop(pw)
  {}
  void finish(int r) override {
    if (pwop->canceled)
      return;
    std::scoped_lock locker{*pg};
    if (pwop->canceled) {
      return;
    }
    if (last_peering_reset == pg->get_last_peering_reset()) {
      pg->finish_proxy_write(oid, tid, r);
    }
  }
};

void PrimaryLogPG::do_proxy_write(OpRequestRef op, ObjectContextRef obc)
{
  // NOTE: non-const because ProxyWriteOp takes a mutable ref
  MOSDOp *m = static_cast<MOSDOp*>(op->get_nonconst_req());
  object_locator_t oloc;
  SnapContext snapc(m->get_snap_seq(), m->get_snaps());
  hobject_t soid;
  /* extensible tier */
  if (obc && obc->obs.exists && obc->obs.oi.has_manifest()) {
    switch (obc->obs.oi.manifest.type) {
      case object_manifest_t::TYPE_REDIRECT:
	  oloc = object_locator_t(obc->obs.oi.manifest.redirect_target);
	  soid = obc->obs.oi.manifest.redirect_target;
	  break;
      default:
	ceph_abort_msg("unrecognized manifest type");
    }
  } else {
  /* proxy */
    soid = m->get_hobj();
    oloc = object_locator_t(m->get_object_locator());
    oloc.pool = pool.info.tier_of;
  }

  unsigned flags = CEPH_OSD_FLAG_IGNORE_CACHE | CEPH_OSD_FLAG_IGNORE_OVERLAY;
  if (!(op->may_write() || op->may_cache())) {
    flags |= CEPH_OSD_FLAG_RWORDERED;
  }
  if (op->allows_returnvec()) {
    flags |= CEPH_OSD_FLAG_RETURNVEC;
  }

  dout(10) << __func__ << " Start proxy write for " << *m << dendl;

  ProxyWriteOpRef pwop(std::make_shared<ProxyWriteOp>(op, soid, m->ops, m->get_reqid()));
  pwop->ctx = new OpContext(op, m->get_reqid(), &pwop->ops, this);
  pwop->mtime = m->get_mtime();

  ObjectOperation obj_op;
  obj_op.dup(pwop->ops);

  C_ProxyWrite_Commit *fin = new C_ProxyWrite_Commit(
      this, soid, get_last_peering_reset(), pwop);
  ceph_tid_t tid = osd->objecter->mutate(
    soid.oid, oloc, obj_op, snapc,
    ceph::real_clock::from_ceph_timespec(pwop->mtime),
    flags, new C_OnFinisher(fin, osd->get_objecter_finisher(get_pg_shard())),
    &pwop->user_version, pwop->reqid);
  fin->tid = tid;
  pwop->objecter_tid = tid;
  proxywrite_ops[tid] = pwop;
  in_progress_proxy_ops[soid].push_back(op);
}

void PrimaryLogPG::do_proxy_chunked_op(OpRequestRef op, const hobject_t& missing_oid,
				       ObjectContextRef obc, bool write_ordered)
{
  MOSDOp *m = static_cast<MOSDOp*>(op->get_nonconst_req());
  OSDOp *osd_op = NULL;
  for (unsigned int i = 0; i < m->ops.size(); i++) {
    osd_op = &m->ops[i];
    uint64_t cursor = osd_op->op.extent.offset;
    uint64_t op_length = osd_op->op.extent.offset + osd_op->op.extent.length;
    uint64_t chunk_length = 0, chunk_index = 0, req_len = 0;
    object_manifest_t *manifest = &obc->obs.oi.manifest;
    map <uint64_t, map<uint64_t, uint64_t>> chunk_read;

    while (cursor < op_length) {
      chunk_index = 0;
      chunk_length = 0;
      /* find the right chunk position for cursor */
      for (auto &p : manifest->chunk_map) {
	if (p.first <= cursor && p.first + p.second.length > cursor) {
	  chunk_length = p.second.length;
	  chunk_index = p.first;
	  break;
	}
      }
      /* no index */
      if (!chunk_index && !chunk_length) {
	if (cursor == osd_op->op.extent.offset) {
	  OpContext *ctx = new OpContext(op, m->get_reqid(), &m->ops, this);
	  ctx->reply = new MOSDOpReply(m, 0, get_osdmap_epoch(), 0, false);
	  ctx->data_off = osd_op->op.extent.offset;
	  ctx->ignore_log_op_stats = true;
	  complete_read_ctx(0, ctx);
	}
	break;
      }
      uint64_t next_length = chunk_length;
      /* the size to read -> | op length | */
      /*		     | 	 a chunk   | */
      if (cursor + next_length > op_length) {
	next_length = op_length - cursor;
      }
      /* the size to read -> |   op length   | */
      /*		     | 	 a chunk | */
      if (cursor + next_length > chunk_index + chunk_length) {
	next_length = chunk_index + chunk_length - cursor;
      }

      chunk_read[cursor] = {{chunk_index, next_length}};
      cursor += next_length;
    }

    req_len = cursor - osd_op->op.extent.offset;
    for (auto &p : chunk_read) {
      auto chunks = p.second.begin();
      dout(20) << __func__ << " chunk_index: " << chunks->first
	      << " next_length: " << chunks->second << " cursor: "
	      << p.first << dendl;
      do_proxy_chunked_read(op, obc, i, chunks->first, p.first, chunks->second, req_len, write_ordered);
    }
  }
}

struct RefCountCallback : public Context {
public:
  PrimaryLogPG::OpContext *ctx;
  OSDOp& osd_op;
  bool requeue = false;

  RefCountCallback(PrimaryLogPG::OpContext *ctx, OSDOp &osd_op)
    : ctx(ctx), osd_op(osd_op) {}
  void finish(int r) override {
    // NB: caller must already have pg->lock held
    ctx->obc->stop_block();
    ctx->pg->kick_object_context_blocked(ctx->obc);
    if (r >= 0) {
      osd_op.rval = 0;
      ctx->pg->execute_ctx(ctx);
    } else {
       // on cancel simply toss op out,
       // or requeue as requested
      if (r != -ECANCELED) {
        if (ctx->op)
          ctx->pg->osd->reply_op_error(ctx->op, r);
      } else if (requeue) {
        if (ctx->op)
          ctx->pg->requeue_op(ctx->op);
      }
      ctx->pg->close_op_ctx(ctx);
    }
  }
  void set_requeue(bool rq) {
    requeue = rq;
  }
};

struct SetManifestFinisher : public PrimaryLogPG::OpFinisher {
  OSDOp& osd_op;

  explicit SetManifestFinisher(OSDOp& osd_op) : osd_op(osd_op) {
  }

  int execute() override {
    return osd_op.rval;
  }
};

struct C_SetManifestRefCountDone : public Context {
  RefCountCallback* cb;
  hobject_t soid;
  C_SetManifestRefCountDone(
    RefCountCallback* cb, hobject_t soid) : cb(cb), soid(soid) {}
  void finish(int r) override {
    if (r == -ECANCELED)
      return;
    auto pg = cb->ctx->pg;
    std::scoped_lock locker{*pg};
    auto it = pg->manifest_ops.find(soid);
    if (it == pg->manifest_ops.end()) {
      // raced with cancel_manifest_ops
      return;
    }
    pg->manifest_ops.erase(it);
    cb->complete(r);
    cb = nullptr;
  }
  ~C_SetManifestRefCountDone() {
    if (cb) {
      delete cb;
    }
  }
};

struct C_SetDedupChunks : public Context {
  PrimaryLogPGRef pg;
  hobject_t oid;
  epoch_t last_peering_reset;
  ceph_tid_t tid;
  uint64_t offset;
  
  C_SetDedupChunks(PrimaryLogPG *p, hobject_t o, epoch_t lpr, uint64_t offset)
    : pg(p), oid(o), last_peering_reset(lpr),
      tid(0), offset(offset)
  {}
  void finish(int r) override {
    if (r == -ECANCELED)
      return;
    std::scoped_lock locker{*pg};
    if (last_peering_reset != pg->get_last_peering_reset()) {
      return;
    }
    pg->finish_set_dedup(oid, r, tid, offset);
  }
};

void PrimaryLogPG::cancel_manifest_ops(bool requeue, vector<ceph_tid_t> *tids)
{
  dout(10) << __func__ << dendl;
  auto p = manifest_ops.begin();
  while (p != manifest_ops.end()) {
    auto mop = p->second;
    // cancel objecter op, if we can
    if (mop->objecter_tid) {
      tids->push_back(mop->objecter_tid);
      mop->objecter_tid = 0;
    }
    mop->cb->set_requeue(requeue);
    mop->cb->complete(-ECANCELED);
    manifest_ops.erase(p++);
  }
}

ObjectContextRef PrimaryLogPG::get_prev_clone_obc(ObjectContextRef obc)
{
  auto s = std::find(obc->ssc->snapset.clones.begin(), obc->ssc->snapset.clones.end(),
		    obc->obs.oi.soid.snap);
  if (s != obc->ssc->snapset.clones.begin()) {
    auto s_iter = s - 1;
    hobject_t cid = obc->obs.oi.soid;
    object_ref_delta_t refs;
    cid.snap = *s_iter;
    ObjectContextRef cobc = get_object_context(cid, false, NULL);
    ceph_assert(cobc);
    return cobc;
  }
  return nullptr;
}

void PrimaryLogPG::dec_refcount(const hobject_t& soid, const object_ref_delta_t& refs)
{
  for (auto p = refs.begin(); p != refs.end(); ++p) {
    int dec_ref_count = p->second;
    ceph_assert(dec_ref_count < 0);
    while (dec_ref_count < 0) {
      dout(10) << __func__ << ": decrement reference on offset oid: " << p->first << dendl;
<<<<<<< HEAD
      refcount_manifest(soid, p->first,
			refcount_t::DECREMENT_REF, NULL);
=======
      refcount_manifest(soid, p->first, 
			refcount_t::DECREMENT_REF, NULL, std::nullopt);
>>>>>>> 33440ee9
      dec_ref_count++;
    }
  }
}


<<<<<<< HEAD
void PrimaryLogPG::get_adjacent_clones(const object_info_t& oi, OpContext* ctx,
				       ObjectContextRef& _l, ObjectContextRef& _g)
=======
void PrimaryLogPG::get_adjacent_clones(ObjectContextRef src_obc, 
				       ObjectContextRef& _l, ObjectContextRef& _g) 
>>>>>>> 33440ee9
{
  const SnapSet& snapset = src_obc->ssc->snapset;
  const object_info_t& oi = src_obc->obs.oi;

  auto get_context = [this, &oi, &snapset](auto iter)
    -> ObjectContextRef {
    hobject_t cid = oi.soid;
    cid.snap = (iter == snapset.clones.end()) ? snapid_t(CEPH_NOSNAP) : *iter;
    ObjectContextRef obc = get_object_context(cid, false, NULL);
    ceph_assert(obc);
    return obc;
  };

  // check adjacent clones
  auto s = std::find(snapset.clones.begin(), snapset.clones.end(), oi.soid.snap);

  // We *must* find the clone iff it's not head,
  // let s == snapset.clones.end() mean head
  ceph_assert((s == snapset.clones.end()) == oi.soid.is_head());

  if (s != snapset.clones.begin()) {
    _l = get_context(s - 1);
  }

  if (s != snapset.clones.end()) {
    _g = get_context(s + 1);
  }
}

bool PrimaryLogPG::inc_refcount_by_set(OpContext* ctx, object_manifest_t& set_chunk,
				       OSDOp& osd_op)
{
  object_ref_delta_t refs;
  ObjectContextRef obc_l, obc_g;
  get_adjacent_clones(ctx->obc, obc_l, obc_g);
  set_chunk.calc_refs_to_inc_on_set(
    obc_l ? &(obc_l->obs.oi.manifest) : nullptr,
    obc_g ? &(obc_g->obs.oi.manifest) : nullptr,
    refs);
  if (!refs.is_empty()) {
    /* This is called by set-chunk, so we only consider a single chunk for the time being */
    ceph_assert(refs.size() == 1);
    auto p = refs.begin();
    int inc_ref_count = p->second;
    if (inc_ref_count > 0) {
      /*
       * In set-chunk case, the first thing we should do is to increment
       * the reference the targe object has prior to update object_manifest in object_info_t.
       * So, call directly refcount_manifest.
       */
      C_SetManifestRefCountDone* fin = new C_SetManifestRefCountDone(
			  new RefCountCallback(ctx, osd_op), 
			  ctx->obs->oi.soid);
      ceph_tid_t tid = refcount_manifest(ctx->obs->oi.soid, p->first,
			refcount_t::INCREMENT_REF, fin, std::nullopt);
      manifest_ops[ctx->obs->oi.soid] = std::make_shared<ManifestOp>(fin->cb, tid);
      ctx->obc->start_block();
      return true;
    } else if (inc_ref_count < 0) {
      hobject_t src = ctx->obs->oi.soid;
      hobject_t tgt = p->first;
      ctx->register_on_commit(
	  [src, tgt, this](){
	    refcount_manifest(src, tgt, refcount_t::DECREMENT_REF, NULL, std::nullopt);
	  });
      return false;
    }
  }

  return false;
}

void PrimaryLogPG::dec_refcount_by_dirty(OpContext* ctx)
{
  object_ref_delta_t refs;
  ObjectContextRef cobc = nullptr;
  ObjectContextRef obc = ctx->obc;
  for (auto &p : ctx->obs->oi.manifest.chunk_map) {
    if (!ctx->clean_regions.is_clean_region(p.first, p.second.length)) {
      ctx->new_obs.oi.manifest.chunk_map.erase(p.first);
      if (ctx->new_obs.oi.manifest.chunk_map.empty()) {
	ctx->new_obs.oi.manifest.type = object_manifest_t::TYPE_NONE;
	ctx->new_obs.oi.clear_flag(object_info_t::FLAG_MANIFEST);
	ctx->delta_stats.num_objects_manifest--;
      }
    }
  }
  // Look over previous snapshot, then figure out whether updated chunk needs to be deleted
  cobc = get_prev_clone_obc(obc);
  obc->obs.oi.manifest.calc_refs_to_drop_on_modify(
    cobc ? &cobc->obs.oi.manifest : nullptr,
    ctx->clean_regions,
    refs);
  if (!refs.is_empty()) {
    hobject_t soid = obc->obs.oi.soid;
    ctx->register_on_commit(
      [soid, this, refs](){
	dec_refcount(soid, refs);
      });
  }
}

void PrimaryLogPG::dec_all_refcount_manifest(const object_info_t& oi, OpContext* ctx)
{
  ceph_assert(oi.has_manifest());
  ceph_assert(ctx->obc->ssc);

  if (oi.manifest.is_chunked()) {
    object_ref_delta_t refs;
    ObjectContextRef obc_l, obc_g;
    get_adjacent_clones(ctx->obc, obc_l, obc_g);
    oi.manifest.calc_refs_to_drop_on_removal(
      obc_l ? &(obc_l->obs.oi.manifest) : nullptr,
      obc_g ? &(obc_g->obs.oi.manifest) : nullptr,
      refs);

    if (!refs.is_empty()) {
      hobject_t soid = ctx->obc->obs.oi.soid;
      ctx->register_on_commit(
	[soid, this, refs](){
	  dec_refcount(soid, refs);
	});
    }
  } else if (oi.manifest.is_redirect() &&
	     oi.test_flag(object_info_t::FLAG_REDIRECT_HAS_REFERENCE)) {
    ctx->register_on_commit(
      [oi, this](){
<<<<<<< HEAD
	refcount_manifest(oi.soid, oi.manifest.redirect_target,
			  refcount_t::DECREMENT_REF, NULL);
=======
	refcount_manifest(oi.soid, oi.manifest.redirect_target, 
			  refcount_t::DECREMENT_REF, NULL, std::nullopt);
>>>>>>> 33440ee9
      });
  }
}

<<<<<<< HEAD
void PrimaryLogPG::refcount_manifest(hobject_t src_soid, hobject_t tgt_soid, refcount_t type,
				     RefCountCallback* cb)
{
  unsigned flags = CEPH_OSD_FLAG_IGNORE_CACHE | CEPH_OSD_FLAG_IGNORE_OVERLAY |
                   CEPH_OSD_FLAG_RWORDERED;

  dout(10) << __func__ << " Start refcount from " << src_soid
	   << " to " << tgt_soid << dendl;

=======
ceph_tid_t PrimaryLogPG::refcount_manifest(hobject_t src_soid, hobject_t tgt_soid, refcount_t type,
                                     Context *cb, std::optional<bufferlist> chunk)
{
  unsigned flags = CEPH_OSD_FLAG_IGNORE_CACHE | CEPH_OSD_FLAG_IGNORE_OVERLAY |
                   CEPH_OSD_FLAG_RWORDERED;

  dout(10) << __func__ << " Start refcount from " << src_soid
           << " to " << tgt_soid << dendl;

>>>>>>> 33440ee9
  ObjectOperation obj_op;
  bufferlist in;
  if (type == refcount_t::INCREMENT_REF) {
    cls_cas_chunk_get_ref_op call;
    call.source = src_soid.get_head();
    ::encode(call, in);
    obj_op.call("cas", "chunk_get_ref", in);
  } else if (type == refcount_t::DECREMENT_REF) {
    cls_cas_chunk_put_ref_op call;
    call.source = src_soid.get_head();
    ::encode(call, in);
    obj_op.call("cas", "chunk_put_ref", in);
<<<<<<< HEAD
=======
  } else if (type == refcount_t::CREATE_OR_GET_REF) {
    cls_cas_chunk_create_or_get_ref_op get_call;
    get_call.source = src_soid.get_head();
    ceph_assert(chunk);
    get_call.data = move(*chunk);
    ::encode(get_call, in);
    obj_op.call("cas", "chunk_create_or_get_ref", in);
  } else {
    ceph_assert(0 == "unrecognized type");
>>>>>>> 33440ee9
  }

  Context *c = nullptr;
  if (cb) {
    c = new C_OnFinisher(cb, osd->get_objecter_finisher(get_pg_shard()));
  }

  object_locator_t oloc(tgt_soid);
  ObjectContextRef src_obc = get_object_context(src_soid, false, NULL);
  ceph_assert(src_obc);
  auto tid = osd->objecter->mutate(
    tgt_soid.oid, oloc, obj_op, SnapContext(),
    ceph::real_clock::from_ceph_timespec(src_obc->obs.oi.mtime),
    flags, c);
<<<<<<< HEAD
  if (cb) {
    manifest_ops[src_soid] = std::make_shared<ManifestOp>(cb, tid);
    src_obc->start_block();
  }
=======
  return tid;
>>>>>>> 33440ee9
}

void PrimaryLogPG::do_proxy_chunked_read(OpRequestRef op, ObjectContextRef obc, int op_index,
					 uint64_t chunk_index, uint64_t req_offset, uint64_t req_length,
					 uint64_t req_total_len, bool write_ordered)
{
  MOSDOp *m = static_cast<MOSDOp*>(op->get_nonconst_req());
  object_manifest_t *manifest = &obc->obs.oi.manifest;
  if (!manifest->chunk_map.count(chunk_index)) {
    return;
  }
  uint64_t chunk_length = manifest->chunk_map[chunk_index].length;
  hobject_t soid = manifest->chunk_map[chunk_index].oid;
  hobject_t ori_soid = m->get_hobj();
  object_locator_t oloc(soid);
  unsigned flags = CEPH_OSD_FLAG_IGNORE_CACHE | CEPH_OSD_FLAG_IGNORE_OVERLAY;
  if (write_ordered) {
    flags |= CEPH_OSD_FLAG_RWORDERED;
  }

  if (!chunk_length || soid == hobject_t()) {
    return;
  }

  /* same as do_proxy_read() */
  flags |= m->get_flags() & (CEPH_OSD_FLAG_RWORDERED |
			     CEPH_OSD_FLAG_ORDERSNAP |
			     CEPH_OSD_FLAG_ENFORCE_SNAPC |
			     CEPH_OSD_FLAG_MAP_SNAP_CLONE);

  dout(10) << __func__ << " Start do chunk proxy read for " << *m
	   << " index: " << op_index << " oid: " << soid.oid.name << " req_offset: " << req_offset
	   << " req_length: " << req_length << dendl;

  ProxyReadOpRef prdop(std::make_shared<ProxyReadOp>(op, ori_soid, m->ops));

  ObjectOperation *pobj_op = new ObjectOperation;
  OSDOp &osd_op = pobj_op->add_op(m->ops[op_index].op.op);

  if (chunk_index <= req_offset) {
    osd_op.op.extent.offset = manifest->chunk_map[chunk_index].offset + req_offset - chunk_index;
  } else {
    ceph_abort_msg("chunk_index > req_offset");
  }
  osd_op.op.extent.length = req_length;

  ObjectOperation obj_op;
  obj_op.dup(pobj_op->ops);

  C_ProxyChunkRead *fin = new C_ProxyChunkRead(this, ori_soid, get_last_peering_reset(),
					       prdop);
  fin->obj_op = pobj_op;
  fin->op_index = op_index;
  fin->req_offset = req_offset;
  fin->obc = obc;
  fin->req_total_len = req_total_len;

  ceph_tid_t tid = osd->objecter->read(
    soid.oid, oloc, obj_op,
    m->get_snapid(), NULL,
    flags, new C_OnFinisher(fin, osd->get_objecter_finisher(get_pg_shard())),
    &prdop->user_version,
    &prdop->data_offset,
    m->get_features());
  fin->tid = tid;
  prdop->objecter_tid = tid;
  proxyread_ops[tid] = prdop;
  in_progress_proxy_ops[ori_soid].push_back(op);
}

bool PrimaryLogPG::can_proxy_chunked_read(OpRequestRef op, ObjectContextRef obc)
{
  MOSDOp *m = static_cast<MOSDOp*>(op->get_nonconst_req());
  OSDOp *osd_op = NULL;
  bool ret = true;
  for (unsigned int i = 0; i < m->ops.size(); i++) {
    osd_op = &m->ops[i];
    ceph_osd_op op = osd_op->op;
    switch (op.op) {
      case CEPH_OSD_OP_READ:
      case CEPH_OSD_OP_SYNC_READ: {
	uint64_t cursor = osd_op->op.extent.offset;
	uint64_t remain = osd_op->op.extent.length;

	/* requested chunks exist in chunk_map ? */
	for (auto &p : obc->obs.oi.manifest.chunk_map) {
	  if (p.first <= cursor && p.first + p.second.length > cursor) {
	    if (!p.second.is_missing()) {
	      return false;
	    }
	    if (p.second.length >= remain) {
	      remain = 0;
	      break;
	    } else {
	      remain = remain - p.second.length;
	    }
	    cursor += p.second.length;
	  }
	}

	if (remain) {
	  dout(20) << __func__ << " requested chunks don't exist in chunk_map " << dendl;
	  return false;
	}
	continue;
      }
      default:
	return false;
    }
  }
  return ret;
}

void PrimaryLogPG::finish_proxy_write(hobject_t oid, ceph_tid_t tid, int r)
{
  dout(10) << __func__ << " " << oid << " tid " << tid
	   << " " << cpp_strerror(r) << dendl;

  map<ceph_tid_t, ProxyWriteOpRef>::iterator p = proxywrite_ops.find(tid);
  if (p == proxywrite_ops.end()) {
    dout(10) << __func__ << " no proxywrite_op found" << dendl;
    return;
  }
  ProxyWriteOpRef pwop = p->second;
  ceph_assert(tid == pwop->objecter_tid);
  ceph_assert(oid == pwop->soid);

  proxywrite_ops.erase(tid);

  map<hobject_t, list<OpRequestRef> >::iterator q = in_progress_proxy_ops.find(oid);
  if (q == in_progress_proxy_ops.end()) {
    dout(10) << __func__ << " no in_progress_proxy_ops found" << dendl;
    delete pwop->ctx;
    pwop->ctx = NULL;
    return;
  }
  list<OpRequestRef>& in_progress_op = q->second;
  ceph_assert(in_progress_op.size());
  list<OpRequestRef>::iterator it = std::find(in_progress_op.begin(),
                                              in_progress_op.end(),
					      pwop->op);
  ceph_assert(it != in_progress_op.end());
  in_progress_op.erase(it);
  if (in_progress_op.size() == 0) {
    in_progress_proxy_ops.erase(oid);
  } else if (std::find(in_progress_op.begin(),
                        in_progress_op.end(),
                        pwop->op) != in_progress_op.end()) {
    if (pwop->ctx)
      delete pwop->ctx;
    pwop->ctx = NULL;
    dout(20) << __func__ << " " << oid << " tid " << tid
            << " in_progress_op size: "
            << in_progress_op.size() << dendl;
    return;
  }

  osd->logger->inc(l_osd_tier_proxy_write);

  auto m = pwop->op->get_req<MOSDOp>();
  ceph_assert(m != NULL);

  if (!pwop->sent_reply) {
    // send commit.
    assert(pwop->ctx->reply == nullptr);
    MOSDOpReply *reply = new MOSDOpReply(m, r, get_osdmap_epoch(), 0,
					 true /* we claim it below */);
    reply->set_reply_versions(eversion_t(), pwop->user_version);
    reply->add_flags(CEPH_OSD_FLAG_ACK | CEPH_OSD_FLAG_ONDISK);
    reply->claim_op_out_data(pwop->ops);
    dout(10) << " sending commit on " << pwop << " " << reply << dendl;
    osd->send_message_osd_client(reply, m->get_connection());
    pwop->sent_reply = true;
    pwop->ctx->op->mark_commit_sent();
  }

  delete pwop->ctx;
  pwop->ctx = NULL;
}

void PrimaryLogPG::cancel_proxy_write(ProxyWriteOpRef pwop,
				      vector<ceph_tid_t> *tids)
{
  dout(10) << __func__ << " " << pwop->soid << dendl;
  pwop->canceled = true;

  // cancel objecter op, if we can
  if (pwop->objecter_tid) {
    tids->push_back(pwop->objecter_tid);
    delete pwop->ctx;
    pwop->ctx = NULL;
    proxywrite_ops.erase(pwop->objecter_tid);
    pwop->objecter_tid = 0;
  }
}

class PromoteCallback: public PrimaryLogPG::CopyCallback {
  ObjectContextRef obc;
  PrimaryLogPG *pg;
  utime_t start;
public:
  PromoteCallback(ObjectContextRef obc_, PrimaryLogPG *pg_)
    : obc(obc_),
      pg(pg_),
      start(ceph_clock_now()) {}

  void finish(PrimaryLogPG::CopyCallbackResults results) override {
    PrimaryLogPG::CopyResults *results_data = results.get<1>();
    int r = results.get<0>();
    pg->finish_promote(r, results_data, obc);
    pg->osd->logger->tinc(l_osd_tier_promote_lat, ceph_clock_now() - start);
  }
};

class PromoteManifestCallback: public PrimaryLogPG::CopyCallback {
  ObjectContextRef obc;
  PrimaryLogPG *pg;
  utime_t start;
  PrimaryLogPG::OpContext *ctx;
  PrimaryLogPG::CopyCallbackResults promote_results;
public:
  PromoteManifestCallback(ObjectContextRef obc_, PrimaryLogPG *pg_, PrimaryLogPG::OpContext *ctx = NULL)
    : obc(obc_),
      pg(pg_),
      start(ceph_clock_now()), ctx(ctx) {}

  void finish(PrimaryLogPG::CopyCallbackResults results) override {
    PrimaryLogPG::CopyResults *results_data = results.get<1>();
    int r = results.get<0>();
    if (ctx) {
      promote_results = results;
      pg->execute_ctx(ctx);
    } else {
      pg->finish_promote_manifest(r, results_data, obc);
    }
    pg->osd->logger->tinc(l_osd_tier_promote_lat, ceph_clock_now() - start);
  }
  friend struct PromoteFinisher;
};

struct PromoteFinisher : public PrimaryLogPG::OpFinisher {
  PromoteManifestCallback *promote_callback;

  explicit PromoteFinisher(PromoteManifestCallback *promote_callback)
    : promote_callback(promote_callback) {
  }

  int execute() override {
    if (promote_callback->ctx->obc->obs.oi.manifest.is_redirect()) {
      promote_callback->ctx->pg->finish_promote(promote_callback->promote_results.get<0>(),
						promote_callback->promote_results.get<1>(),
						promote_callback->obc);
    } else if (promote_callback->ctx->obc->obs.oi.manifest.is_chunked()) {
      promote_callback->ctx->pg->finish_promote_manifest(promote_callback->promote_results.get<0>(),
						promote_callback->promote_results.get<1>(),
						promote_callback->obc);
    } else {
      ceph_abort_msg("unrecognized manifest type");
    }
    return 0;
  }
};

void PrimaryLogPG::promote_object(ObjectContextRef obc,
				  const hobject_t& missing_oid,
				  const object_locator_t& oloc,
				  OpRequestRef op,
				  ObjectContextRef *promote_obc)
{
  hobject_t hoid = obc ? obc->obs.oi.soid : missing_oid;
  ceph_assert(hoid != hobject_t());
  if (m_scrubber->write_blocked_by_scrub(hoid)) {
    dout(10) << __func__ << " " << hoid
	     << " blocked by scrub" << dendl;
    if (op) {
      waiting_for_scrub.push_back(op);
      op->mark_delayed("waiting for scrub");
      dout(10) << __func__ << " " << hoid
	       << " placing op in waiting_for_scrub" << dendl;
    } else {
      dout(10) << __func__ << " " << hoid
	       << " no op, dropping on the floor" << dendl;
    }
    return;
  }
  if (op && !check_laggy_requeue(op)) {
    return;
  }
  if (!obc) { // we need to create an ObjectContext
    ceph_assert(missing_oid != hobject_t());
    obc = get_object_context(missing_oid, true);
  }
  if (promote_obc)
    *promote_obc = obc;

  /*
   * Before promote complete, if there are  proxy-reads for the object,
   * for this case we don't use DONTNEED.
   */
  unsigned src_fadvise_flags = LIBRADOS_OP_FLAG_FADVISE_SEQUENTIAL;
  map<hobject_t, list<OpRequestRef>>::iterator q = in_progress_proxy_ops.find(obc->obs.oi.soid);
  if (q == in_progress_proxy_ops.end()) {
    src_fadvise_flags |= LIBRADOS_OP_FLAG_FADVISE_DONTNEED;
  }

  CopyCallback *cb;
  object_locator_t my_oloc;
  hobject_t src_hoid;
  if (!obc->obs.oi.has_manifest()) {
    my_oloc = oloc;
    my_oloc.pool = pool.info.tier_of;
    src_hoid = obc->obs.oi.soid;
    cb = new PromoteCallback(obc, this);
  } else {
    if (obc->obs.oi.manifest.is_chunked()) {
      src_hoid = obc->obs.oi.soid;
      cb = new PromoteManifestCallback(obc, this);
    } else if (obc->obs.oi.manifest.is_redirect()) {
      object_locator_t src_oloc(obc->obs.oi.manifest.redirect_target);
      my_oloc = src_oloc;
      src_hoid = obc->obs.oi.manifest.redirect_target;
      cb = new PromoteCallback(obc, this);
    } else {
      ceph_abort_msg("unrecognized manifest type");
    }
  }

  unsigned flags = CEPH_OSD_COPY_FROM_FLAG_IGNORE_OVERLAY |
                   CEPH_OSD_COPY_FROM_FLAG_IGNORE_CACHE |
                   CEPH_OSD_COPY_FROM_FLAG_MAP_SNAP_CLONE |
                   CEPH_OSD_COPY_FROM_FLAG_RWORDERED;
  start_copy(cb, obc, src_hoid, my_oloc, 0, flags,
	     obc->obs.oi.soid.snap == CEPH_NOSNAP,
	     src_fadvise_flags, 0);

  ceph_assert(obc->is_blocked());

  if (op)
    wait_for_blocked_object(obc->obs.oi.soid, op);

  recovery_state.update_stats(
    [](auto &history, auto &stats) {
      stats.stats.sum.num_promote++;
      return false;
    });
}

void PrimaryLogPG::execute_ctx(OpContext *ctx)
{
  FUNCTRACE(cct);
  dout(10) << __func__ << " " << ctx << dendl;
  ctx->reset_obs(ctx->obc);
  ctx->update_log_only = false; // reset in case finish_copyfrom() is re-running execute_ctx
  OpRequestRef op = ctx->op;
  auto m = op->get_req<MOSDOp>();
  ObjectContextRef obc = ctx->obc;
  const hobject_t& soid = obc->obs.oi.soid;

  // this method must be idempotent since we may call it several times
  // before we finally apply the resulting transaction.
  ctx->op_t.reset(new PGTransaction);

  if (op->may_write() || op->may_cache()) {
    // snap
    if (!(m->has_flag(CEPH_OSD_FLAG_ENFORCE_SNAPC)) &&
	pool.info.is_pool_snaps_mode()) {
      // use pool's snapc
      ctx->snapc = pool.snapc;
    } else {
      // client specified snapc
      ctx->snapc.seq = m->get_snap_seq();
      ctx->snapc.snaps = m->get_snaps();
      filter_snapc(ctx->snapc.snaps);
    }
    if ((m->has_flag(CEPH_OSD_FLAG_ORDERSNAP)) &&
	ctx->snapc.seq < obc->ssc->snapset.seq) {
      dout(10) << " ORDERSNAP flag set and snapc seq " << ctx->snapc.seq
	       << " < snapset seq " << obc->ssc->snapset.seq
	       << " on " << obc->obs.oi.soid << dendl;
      reply_ctx(ctx, -EOLDSNAPC);
      return;
    }

    // version
    ctx->at_version = get_next_version();
    ctx->mtime = m->get_mtime();

    dout(10) << __func__ << " " << soid << " " << *ctx->ops
	     << " ov " << obc->obs.oi.version << " av " << ctx->at_version
	     << " snapc " << ctx->snapc
	     << " snapset " << obc->ssc->snapset
	     << dendl;
  } else {
    dout(10) << __func__ << " " << soid << " " << *ctx->ops
	     << " ov " << obc->obs.oi.version
	     << dendl;
  }

  if (!ctx->user_at_version)
    ctx->user_at_version = obc->obs.oi.user_version;
  dout(30) << __func__ << " user_at_version " << ctx->user_at_version << dendl;

  {
#ifdef WITH_LTTNG
    osd_reqid_t reqid = ctx->op->get_reqid();
#endif
    tracepoint(osd, prepare_tx_enter, reqid.name._type,
        reqid.name._num, reqid.tid, reqid.inc);
  }

  int result = prepare_transaction(ctx);

  {
#ifdef WITH_LTTNG
    osd_reqid_t reqid = ctx->op->get_reqid();
#endif
    tracepoint(osd, prepare_tx_exit, reqid.name._type,
        reqid.name._num, reqid.tid, reqid.inc);
  }

  bool pending_async_reads = !ctx->pending_async_reads.empty();
  if (result == -EINPROGRESS || pending_async_reads) {
    // come back later.
    if (pending_async_reads) {
      ceph_assert(pool.info.is_erasure());
      in_progress_async_reads.push_back(make_pair(op, ctx));
      ctx->start_async_reads(this);
    }
    return;
  }

  if (result == -EAGAIN) {
    // clean up after the ctx
    close_op_ctx(ctx);
    return;
  }

  bool ignore_out_data = false;
  if (!ctx->op_t->empty() &&
      op->may_write() &&
      result >= 0) {
    // successful update
    if (ctx->op->allows_returnvec()) {
      // enforce reasonable bound on the return buffer sizes
      for (auto& i : *ctx->ops) {
	if (i.outdata.length() > cct->_conf->osd_max_write_op_reply_len) {
	  dout(10) << __func__ << " op " << i << " outdata overflow" << dendl;
	  result = -EOVERFLOW;  // overall result is overflow
	  i.rval = -EOVERFLOW;
	  i.outdata.clear();
	}
      }
    } else {
      // legacy behavior -- zero result and return data etc.
      ignore_out_data = true;
      result = 0;
    }
  }

  // prepare the reply
  ctx->reply = new MOSDOpReply(m, result, get_osdmap_epoch(), 0,
			       ignore_out_data);
  dout(20) << __func__ << " alloc reply " << ctx->reply
	   << " result " << result << dendl;

  // read or error?
  if ((ctx->op_t->empty() || result < 0) && !ctx->update_log_only) {
    // finish side-effects
    if (result >= 0)
      do_osd_op_effects(ctx, m->get_connection());

    complete_read_ctx(result, ctx);
    return;
  }

  ctx->reply->set_reply_versions(ctx->at_version, ctx->user_at_version);

  ceph_assert(op->may_write() || op->may_cache());

  // trim log?
  recovery_state.update_trim_to();

  // verify that we are doing this in order?
  if (cct->_conf->osd_debug_op_order && m->get_source().is_client() &&
      !pool.info.is_tier() && !pool.info.has_tiers()) {
    map<client_t,ceph_tid_t>& cm = debug_op_order[obc->obs.oi.soid];
    ceph_tid_t t = m->get_tid();
    client_t n = m->get_source().num();
    map<client_t,ceph_tid_t>::iterator p = cm.find(n);
    if (p == cm.end()) {
      dout(20) << " op order client." << n << " tid " << t << " (first)" << dendl;
      cm[n] = t;
    } else {
      dout(20) << " op order client." << n << " tid " << t << " last was " << p->second << dendl;
      if (p->second > t) {
	derr << "bad op order, already applied " << p->second << " > this " << t << dendl;
	ceph_abort_msg("out of order op");
      }
      p->second = t;
    }
  }

  if (ctx->update_log_only) {
    if (result >= 0)
      do_osd_op_effects(ctx, m->get_connection());

    dout(20) << __func__ << " update_log_only -- result=" << result << dendl;
    // save just what we need from ctx
    MOSDOpReply *reply = ctx->reply;
    ctx->reply = nullptr;
    reply->get_header().data_off = (ctx->data_off ? *ctx->data_off : 0);

    if (result == -ENOENT) {
      reply->set_enoent_reply_versions(info.last_update,
				       info.last_user_version);
    }
    reply->add_flags(CEPH_OSD_FLAG_ACK | CEPH_OSD_FLAG_ONDISK);
    // append to pg log for dup detection - don't save buffers for now
    record_write_error(op, soid, reply, result,
		       ctx->op->allows_returnvec() ? ctx : nullptr);
    close_op_ctx(ctx);
    return;
  }

  // no need to capture PG ref, repop cancel will handle that
  // Can capture the ctx by pointer, it's owned by the repop
  ctx->register_on_commit(
    [m, ctx, this](){
      if (ctx->op)
	log_op_stats(*ctx->op, ctx->bytes_written, ctx->bytes_read);

      if (m && !ctx->sent_reply) {
	MOSDOpReply *reply = ctx->reply;
	ctx->reply = nullptr;
	reply->add_flags(CEPH_OSD_FLAG_ACK | CEPH_OSD_FLAG_ONDISK);
	dout(10) << " sending reply on " << *m << " " << reply << dendl;
	osd->send_message_osd_client(reply, m->get_connection());
	ctx->sent_reply = true;
	ctx->op->mark_commit_sent();
      }
    });
  ctx->register_on_success(
    [ctx, this]() {
      do_osd_op_effects(
	ctx,
	ctx->op ? ctx->op->get_req()->get_connection() :
	ConnectionRef());
    });
  ctx->register_on_finish(
    [ctx]() {
      delete ctx;
    });

  // issue replica writes
  ceph_tid_t rep_tid = osd->get_tid();

  RepGather *repop = new_repop(ctx, obc, rep_tid);

  issue_repop(repop, ctx);
  eval_repop(repop);
  repop->put();
}

void PrimaryLogPG::close_op_ctx(OpContext *ctx) {
  release_object_locks(ctx->lock_manager);

  ctx->op_t.reset();

  for (auto p = ctx->on_finish.begin(); p != ctx->on_finish.end();
       ctx->on_finish.erase(p++)) {
    (*p)();
  }
  delete ctx;
}

void PrimaryLogPG::reply_ctx(OpContext *ctx, int r)
{
  if (ctx->op)
    osd->reply_op_error(ctx->op, r);
  close_op_ctx(ctx);
}

void PrimaryLogPG::log_op_stats(const OpRequest& op,
				const uint64_t inb,
				const uint64_t outb)
{
  auto m = op.get_req<MOSDOp>();
  const utime_t now = ceph_clock_now();

  const utime_t latency = now - m->get_recv_stamp();
  const utime_t process_latency = now - op.get_dequeued_time();

  osd->logger->inc(l_osd_op);

  osd->logger->inc(l_osd_op_outb, outb);
  osd->logger->inc(l_osd_op_inb, inb);
  osd->logger->tinc(l_osd_op_lat, latency);
  osd->logger->tinc(l_osd_op_process_lat, process_latency);

  if (op.may_read() && op.may_write()) {
    osd->logger->inc(l_osd_op_rw);
    osd->logger->inc(l_osd_op_rw_inb, inb);
    osd->logger->inc(l_osd_op_rw_outb, outb);
    osd->logger->tinc(l_osd_op_rw_lat, latency);
    osd->logger->hinc(l_osd_op_rw_lat_inb_hist, latency.to_nsec(), inb);
    osd->logger->hinc(l_osd_op_rw_lat_outb_hist, latency.to_nsec(), outb);
    osd->logger->tinc(l_osd_op_rw_process_lat, process_latency);
  } else if (op.may_read()) {
    osd->logger->inc(l_osd_op_r);
    osd->logger->inc(l_osd_op_r_outb, outb);
    osd->logger->tinc(l_osd_op_r_lat, latency);
    osd->logger->hinc(l_osd_op_r_lat_outb_hist, latency.to_nsec(), outb);
    osd->logger->tinc(l_osd_op_r_process_lat, process_latency);
  } else if (op.may_write() || op.may_cache()) {
    osd->logger->inc(l_osd_op_w);
    osd->logger->inc(l_osd_op_w_inb, inb);
    osd->logger->tinc(l_osd_op_w_lat, latency);
    osd->logger->hinc(l_osd_op_w_lat_inb_hist, latency.to_nsec(), inb);
    osd->logger->tinc(l_osd_op_w_process_lat, process_latency);
  } else {
    ceph_abort();
  }

  dout(15) << "log_op_stats " << *m
	   << " inb " << inb
	   << " outb " << outb
	   << " lat " << latency << dendl;

  if (m_dynamic_perf_stats.is_enabled()) {
    m_dynamic_perf_stats.add(osd, info, op, inb, outb, latency);
  }
}

void PrimaryLogPG::set_dynamic_perf_stats_queries(
    const std::list<OSDPerfMetricQuery> &queries)
{
  m_dynamic_perf_stats.set_queries(queries);
}

void PrimaryLogPG::get_dynamic_perf_stats(DynamicPerfStats *stats)
{
  std::swap(m_dynamic_perf_stats, *stats);
}

void PrimaryLogPG::do_scan(
  OpRequestRef op,
  ThreadPool::TPHandle &handle)
{
  auto m = op->get_req<MOSDPGScan>();
  ceph_assert(m->get_type() == MSG_OSD_PG_SCAN);
  dout(10) << "do_scan " << *m << dendl;

  op->mark_started();

  switch (m->op) {
  case MOSDPGScan::OP_SCAN_GET_DIGEST:
    {
      auto dpp = get_dpp();
      if (osd->check_backfill_full(dpp)) {
	dout(1) << __func__ << ": Canceling backfill: Full." << dendl;
	queue_peering_event(
	  PGPeeringEventRef(
	    std::make_shared<PGPeeringEvent>(
	      get_osdmap_epoch(),
	      get_osdmap_epoch(),
	      PeeringState::BackfillTooFull())));
	return;
      }

      BackfillInterval bi;
      bi.begin = m->begin;
      // No need to flush, there won't be any in progress writes occuring
      // past m->begin
      scan_range(
	cct->_conf->osd_backfill_scan_min,
	cct->_conf->osd_backfill_scan_max,
	&bi,
	handle);
      MOSDPGScan *reply = new MOSDPGScan(
	MOSDPGScan::OP_SCAN_DIGEST,
	pg_whoami,
	get_osdmap_epoch(), m->query_epoch,
	spg_t(info.pgid.pgid, get_primary().shard), bi.begin, bi.end);
      encode(bi.objects, reply->get_data());
      osd->send_message_osd_cluster(reply, m->get_connection());
    }
    break;

  case MOSDPGScan::OP_SCAN_DIGEST:
    {
      pg_shard_t from = m->from;

      // Check that from is in backfill_targets vector
      ceph_assert(is_backfill_target(from));

      BackfillInterval& bi = peer_backfill_info[from];
      bi.begin = m->begin;
      bi.end = m->end;
      auto p = m->get_data().cbegin();

      // take care to preserve ordering!
      bi.clear_objects();
      decode_noclear(bi.objects, p);
      dout(10) << __func__ << " bi.begin=" << bi.begin << " bi.end=" << bi.end
               << " bi.objects.size()=" << bi.objects.size() << dendl;

      if (waiting_on_backfill.erase(from)) {
	if (waiting_on_backfill.empty()) {
	  ceph_assert(
	    peer_backfill_info.size() ==
	    get_backfill_targets().size());
	  finish_recovery_op(hobject_t::get_max());
	}
      } else {
	// we canceled backfill for a while due to a too full, and this
	// is an extra response from a non-too-full peer
	dout(20) << __func__ << " canceled backfill (too full?)" << dendl;
      }
    }
    break;
  }
}

void PrimaryLogPG::do_backfill(OpRequestRef op)
{
  auto m = op->get_req<MOSDPGBackfill>();
  ceph_assert(m->get_type() == MSG_OSD_PG_BACKFILL);
  dout(10) << "do_backfill " << *m << dendl;

  op->mark_started();

  switch (m->op) {
  case MOSDPGBackfill::OP_BACKFILL_FINISH:
    {
      ceph_assert(cct->_conf->osd_kill_backfill_at != 1);

      MOSDPGBackfill *reply = new MOSDPGBackfill(
	MOSDPGBackfill::OP_BACKFILL_FINISH_ACK,
	get_osdmap_epoch(),
	m->query_epoch,
	spg_t(info.pgid.pgid, get_primary().shard));
      reply->set_priority(get_recovery_op_priority());
      osd->send_message_osd_cluster(reply, m->get_connection());
      queue_peering_event(
	PGPeeringEventRef(
	  std::make_shared<PGPeeringEvent>(
	    get_osdmap_epoch(),
	    get_osdmap_epoch(),
	    RecoveryDone())));
    }
    // fall-thru

  case MOSDPGBackfill::OP_BACKFILL_PROGRESS:
    {
      ceph_assert(cct->_conf->osd_kill_backfill_at != 2);

      ObjectStore::Transaction t;
      recovery_state.update_backfill_progress(
	m->last_backfill,
	m->stats,
	m->op == MOSDPGBackfill::OP_BACKFILL_PROGRESS,
	t);

      int tr = osd->store->queue_transaction(ch, std::move(t), NULL);
      ceph_assert(tr == 0);
    }
    break;

  case MOSDPGBackfill::OP_BACKFILL_FINISH_ACK:
    {
      ceph_assert(is_primary());
      ceph_assert(cct->_conf->osd_kill_backfill_at != 3);
      finish_recovery_op(hobject_t::get_max());
    }
    break;
  }
}

void PrimaryLogPG::do_backfill_remove(OpRequestRef op)
{
  const MOSDPGBackfillRemove *m = static_cast<const MOSDPGBackfillRemove*>(
    op->get_req());
  ceph_assert(m->get_type() == MSG_OSD_PG_BACKFILL_REMOVE);
  dout(7) << __func__ << " " << m->ls << dendl;

  op->mark_started();

  ObjectStore::Transaction t;
  for (auto& p : m->ls) {
    if (is_remote_backfilling()) {
      struct stat st;
      int r = osd->store->stat(ch, ghobject_t(p.first, ghobject_t::NO_GEN,
                               pg_whoami.shard) , &st);
      if (r == 0) {
        sub_local_num_bytes(st.st_size);
        int64_t usersize;
        if (pool.info.is_erasure()) {
          bufferlist bv;
	  int r = osd->store->getattr(
	      ch,
              ghobject_t(p.first, ghobject_t::NO_GEN, pg_whoami.shard),
	      OI_ATTR,
	      bv);
	  if (r >= 0) {
	    object_info_t oi(bv);
            usersize = oi.size * pgbackend->get_ec_data_chunk_count();
          } else {
            dout(0) << __func__ << " " << ghobject_t(p.first, ghobject_t::NO_GEN, pg_whoami.shard)
                    << " can't get object info" << dendl;
            usersize = 0;
          }
        } else {
          usersize = st.st_size;
        }
        sub_num_bytes(usersize);
        dout(10) << __func__ << " " << ghobject_t(p.first, ghobject_t::NO_GEN, pg_whoami.shard)
                 << " sub actual data by " << st.st_size
                 << " sub num_bytes by " << usersize
                 << dendl;
      }
    }
    remove_snap_mapped_object(t, p.first);
  }
  int r = osd->store->queue_transaction(ch, std::move(t), NULL);
  ceph_assert(r == 0);
}

int PrimaryLogPG::trim_object(
  bool first, const hobject_t &coid, snapid_t snap_to_trim,
  PrimaryLogPG::OpContextUPtr *ctxp)
{
  *ctxp = NULL;

  // load clone info
  bufferlist bl;
  ObjectContextRef obc = get_object_context(coid, false, NULL);
  if (!obc || !obc->ssc || !obc->ssc->exists) {
    osd->clog->error() << __func__ << ": Can not trim " << coid
      << " repair needed " << (obc ? "(no obc->ssc or !exists)" : "(no obc)");
    return -ENOENT;
  }

  hobject_t head_oid = coid.get_head();
  ObjectContextRef head_obc = get_object_context(head_oid, false);
  if (!head_obc) {
    osd->clog->error() << __func__ << ": Can not trim " << coid
      << " repair needed, no snapset obc for " << head_oid;
    return -ENOENT;
  }

  SnapSet& snapset = obc->ssc->snapset;

  object_info_t &coi = obc->obs.oi;
  auto citer = snapset.clone_snaps.find(coid.snap);
  if (citer == snapset.clone_snaps.end()) {
    osd->clog->error() << "No clone_snaps in snapset " << snapset
		       << " for object " << coid << "\n";
    return -ENOENT;
  }
  set<snapid_t> old_snaps(citer->second.begin(), citer->second.end());
  if (old_snaps.empty()) {
    osd->clog->error() << "No object info snaps for object " << coid;
    return -ENOENT;
  }

  dout(10) << coid << " old_snaps " << old_snaps
	   << " old snapset " << snapset << dendl;
  if (snapset.seq == 0) {
    osd->clog->error() << "No snapset.seq for object " << coid;
    return -ENOENT;
  }

  set<snapid_t> new_snaps;
  const OSDMapRef& osdmap = get_osdmap();
  for (set<snapid_t>::iterator i = old_snaps.begin();
       i != old_snaps.end();
       ++i) {
    if (!osdmap->in_removed_snaps_queue(info.pgid.pgid.pool(), *i) &&
	*i != snap_to_trim) {
      new_snaps.insert(*i);
    }
  }

  vector<snapid_t>::iterator p = snapset.clones.end();

  if (new_snaps.empty()) {
    p = std::find(snapset.clones.begin(), snapset.clones.end(), coid.snap);
    if (p == snapset.clones.end()) {
      osd->clog->error() << "Snap " << coid.snap << " not in clones";
      return -ENOENT;
    }
  }

  OpContextUPtr ctx = simple_opc_create(obc);
  ctx->head_obc = head_obc;

  if (!ctx->lock_manager.get_snaptrimmer_write(
	coid,
	obc,
	first)) {
    close_op_ctx(ctx.release());
    dout(10) << __func__ << ": Unable to get a wlock on " << coid << dendl;
    return -ENOLCK;
  }

  if (!ctx->lock_manager.get_snaptrimmer_write(
	head_oid,
	head_obc,
	first)) {
    close_op_ctx(ctx.release());
    dout(10) << __func__ << ": Unable to get a wlock on " << head_oid << dendl;
    return -ENOLCK;
  }

  ctx->at_version = get_next_version();

  PGTransaction *t = ctx->op_t.get();

  if (new_snaps.empty()) {
    // remove clone
    dout(10) << coid << " snaps " << old_snaps << " -> "
	     << new_snaps << " ... deleting" << dendl;

    // ...from snapset
    ceph_assert(p != snapset.clones.end());

    snapid_t last = coid.snap;
    ctx->delta_stats.num_bytes -= snapset.get_clone_bytes(last);

    if (p != snapset.clones.begin()) {
      // not the oldest... merge overlap into next older clone
      vector<snapid_t>::iterator n = p - 1;
      hobject_t prev_coid = coid;
      prev_coid.snap = *n;
      bool adjust_prev_bytes = is_present_clone(prev_coid);

      if (adjust_prev_bytes)
	ctx->delta_stats.num_bytes -= snapset.get_clone_bytes(*n);

      snapset.clone_overlap[*n].intersection_of(
	snapset.clone_overlap[*p]);

      if (adjust_prev_bytes)
	ctx->delta_stats.num_bytes += snapset.get_clone_bytes(*n);
    }
    ctx->delta_stats.num_objects--;
    if (coi.is_dirty())
      ctx->delta_stats.num_objects_dirty--;
    if (coi.is_omap())
      ctx->delta_stats.num_objects_omap--;
    if (coi.is_whiteout()) {
      dout(20) << __func__ << " trimming whiteout on " << coid << dendl;
      ctx->delta_stats.num_whiteouts--;
    }
    ctx->delta_stats.num_object_clones--;
    if (coi.is_cache_pinned())
      ctx->delta_stats.num_objects_pinned--;
    if (coi.has_manifest()) {
      dec_all_refcount_manifest(coi, ctx.get());
      ctx->delta_stats.num_objects_manifest--;
    }
    obc->obs.exists = false;

    snapset.clones.erase(p);
    snapset.clone_overlap.erase(last);
    snapset.clone_size.erase(last);
    snapset.clone_snaps.erase(last);

    ctx->log.push_back(
      pg_log_entry_t(
	pg_log_entry_t::DELETE,
	coid,
	ctx->at_version,
	ctx->obs->oi.version,
	0,
	osd_reqid_t(),
	ctx->mtime,
	0)
      );
    t->remove(coid);
    t->update_snaps(
      coid,
      old_snaps,
      new_snaps);

    coi = object_info_t(coid);

    ctx->at_version.version++;
  } else {
    // save adjusted snaps for this object
    dout(10) << coid << " snaps " << old_snaps << " -> " << new_snaps << dendl;
    snapset.clone_snaps[coid.snap] =
      vector<snapid_t>(new_snaps.rbegin(), new_snaps.rend());
    // we still do a 'modify' event on this object just to trigger a
    // snapmapper.update ... :(

    coi.prior_version = coi.version;
    coi.version = ctx->at_version;
    bl.clear();
    encode(coi, bl, get_osdmap()->get_features(CEPH_ENTITY_TYPE_OSD, nullptr));
    t->setattr(coid, OI_ATTR, bl);

    ctx->log.push_back(
      pg_log_entry_t(
	pg_log_entry_t::MODIFY,
	coid,
	coi.version,
	coi.prior_version,
	0,
	osd_reqid_t(),
	ctx->mtime,
	0)
      );
    ctx->at_version.version++;

    t->update_snaps(
      coid,
      old_snaps,
      new_snaps);
  }

  // save head snapset
  dout(10) << coid << " new snapset " << snapset << " on "
	   << head_obc->obs.oi << dendl;
  if (snapset.clones.empty() &&
      (head_obc->obs.oi.is_whiteout() &&
       !(head_obc->obs.oi.is_dirty() && pool.info.is_tier()) &&
       !head_obc->obs.oi.is_cache_pinned())) {
    // NOTE: this arguably constitutes minor interference with the
    // tiering agent if this is a cache tier since a snap trim event
    // is effectively evicting a whiteout we might otherwise want to
    // keep around.
    dout(10) << coid << " removing " << head_oid << dendl;
    ctx->log.push_back(
      pg_log_entry_t(
	pg_log_entry_t::DELETE,
	head_oid,
	ctx->at_version,
	head_obc->obs.oi.version,
	0,
	osd_reqid_t(),
	ctx->mtime,
	0)
      );
    derr << "removing snap head" << dendl;
    object_info_t& oi = head_obc->obs.oi;
    ctx->delta_stats.num_objects--;
    if (oi.is_dirty()) {
      ctx->delta_stats.num_objects_dirty--;
    }
    if (oi.is_omap())
      ctx->delta_stats.num_objects_omap--;
    if (oi.is_whiteout()) {
      dout(20) << __func__ << " trimming whiteout on " << oi.soid << dendl;
      ctx->delta_stats.num_whiteouts--;
    }
    if (oi.is_cache_pinned()) {
      ctx->delta_stats.num_objects_pinned--;
    }
    if (oi.has_manifest()) {
      ctx->delta_stats.num_objects_manifest--;
      dec_all_refcount_manifest(oi, ctx.get());
    }
    head_obc->obs.exists = false;
    head_obc->obs.oi = object_info_t(head_oid);
    t->remove(head_oid);
  } else {
    if (get_osdmap()->require_osd_release < ceph_release_t::octopus) {
      // filter SnapSet::snaps for the benefit of pre-octopus
      // peers. This is perhaps overly conservative in that I'm not
      // certain they need this, but let's be conservative here.
      dout(10) << coid << " filtering snapset on " << head_oid << dendl;
      snapset.filter(pool.info);
    } else {
      snapset.snaps.clear();
    }
    dout(10) << coid << " writing updated snapset on " << head_oid
	     << ", snapset is " << snapset << dendl;
    ctx->log.push_back(
      pg_log_entry_t(
	pg_log_entry_t::MODIFY,
	head_oid,
	ctx->at_version,
	head_obc->obs.oi.version,
	0,
	osd_reqid_t(),
	ctx->mtime,
	0)
      );

    head_obc->obs.oi.prior_version = head_obc->obs.oi.version;
    head_obc->obs.oi.version = ctx->at_version;

    map <string, bufferlist> attrs;
    bl.clear();
    encode(snapset, bl);
    attrs[SS_ATTR] = std::move(bl);

    bl.clear();
    encode(head_obc->obs.oi, bl,
	     get_osdmap()->get_features(CEPH_ENTITY_TYPE_OSD, nullptr));
    attrs[OI_ATTR] = std::move(bl);
    t->setattrs(head_oid, attrs);
  }

  *ctxp = std::move(ctx);
  return 0;
}

void PrimaryLogPG::kick_snap_trim()
{
  ceph_assert(is_active());
  ceph_assert(is_primary());
  if (is_clean() &&
      !state_test(PG_STATE_PREMERGE) &&
      !snap_trimq.empty()) {
    if (get_osdmap()->test_flag(CEPH_OSDMAP_NOSNAPTRIM)) {
      dout(10) << __func__ << ": nosnaptrim set, not kicking" << dendl;
    } else {
      dout(10) << __func__ << ": clean and snaps to trim, kicking" << dendl;
      snap_trimmer_machine.process_event(KickTrim());
    }
  }
}

void PrimaryLogPG::snap_trimmer_scrub_complete()
{
  if (is_primary() && is_active() && is_clean()) {
    ceph_assert(!snap_trimq.empty());
    snap_trimmer_machine.process_event(ScrubComplete());
  }
}

void PrimaryLogPG::snap_trimmer(epoch_t queued)
{
  if (recovery_state.is_deleting() || pg_has_reset_since(queued)) {
    return;
  }

  ceph_assert(is_primary());

  dout(10) << "snap_trimmer posting" << dendl;
  snap_trimmer_machine.process_event(DoSnapWork());
  dout(10) << "snap_trimmer complete" << dendl;
  return;
}

int PrimaryLogPG::do_xattr_cmp_u64(int op, __u64 v1, bufferlist& xattr)
{
  __u64 v2;

  string v2s(xattr.c_str(), xattr.length());
  if (v2s.length())
    v2 = strtoull(v2s.c_str(), NULL, 10);
  else
    v2 = 0;

  dout(20) << "do_xattr_cmp_u64 '" << v1 << "' vs '" << v2 << "' op " << op << dendl;

  switch (op) {
  case CEPH_OSD_CMPXATTR_OP_EQ:
    return (v1 == v2);
  case CEPH_OSD_CMPXATTR_OP_NE:
    return (v1 != v2);
  case CEPH_OSD_CMPXATTR_OP_GT:
    return (v1 > v2);
  case CEPH_OSD_CMPXATTR_OP_GTE:
    return (v1 >= v2);
  case CEPH_OSD_CMPXATTR_OP_LT:
    return (v1 < v2);
  case CEPH_OSD_CMPXATTR_OP_LTE:
    return (v1 <= v2);
  default:
    return -EINVAL;
  }
}

int PrimaryLogPG::do_xattr_cmp_str(int op, string& v1s, bufferlist& xattr)
{
  string v2s(xattr.c_str(), xattr.length());

  dout(20) << "do_xattr_cmp_str '" << v1s << "' vs '" << v2s << "' op " << op << dendl;

  switch (op) {
  case CEPH_OSD_CMPXATTR_OP_EQ:
    return (v1s.compare(v2s) == 0);
  case CEPH_OSD_CMPXATTR_OP_NE:
    return (v1s.compare(v2s) != 0);
  case CEPH_OSD_CMPXATTR_OP_GT:
    return (v1s.compare(v2s) > 0);
  case CEPH_OSD_CMPXATTR_OP_GTE:
    return (v1s.compare(v2s) >= 0);
  case CEPH_OSD_CMPXATTR_OP_LT:
    return (v1s.compare(v2s) < 0);
  case CEPH_OSD_CMPXATTR_OP_LTE:
    return (v1s.compare(v2s) <= 0);
  default:
    return -EINVAL;
  }
}

int PrimaryLogPG::do_writesame(OpContext *ctx, OSDOp& osd_op)
{
  ceph_osd_op& op = osd_op.op;
  vector<OSDOp> write_ops(1);
  OSDOp& write_op = write_ops[0];
  uint64_t write_length = op.writesame.length;
  int result = 0;

  if (!write_length)
    return 0;

  if (!op.writesame.data_length || write_length % op.writesame.data_length)
    return -EINVAL;

  if (op.writesame.data_length != osd_op.indata.length()) {
    derr << "invalid length ws data length " << op.writesame.data_length << " actual len " << osd_op.indata.length() << dendl;
    return -EINVAL;
  }

  while (write_length) {
    write_op.indata.append(osd_op.indata);
    write_length -= op.writesame.data_length;
  }

  write_op.op.op = CEPH_OSD_OP_WRITE;
  write_op.op.extent.offset = op.writesame.offset;
  write_op.op.extent.length = op.writesame.length;
  result = do_osd_ops(ctx, write_ops);
  if (result < 0)
    derr << "do_writesame do_osd_ops failed " << result << dendl;

  return result;
}

// ========================================================================
// low level osd ops

int PrimaryLogPG::do_tmap2omap(OpContext *ctx, unsigned flags)
{
  dout(20) << " convert tmap to omap for " << ctx->new_obs.oi.soid << dendl;
  bufferlist header, vals;
  int r = _get_tmap(ctx, &header, &vals);
  if (r < 0) {
    if (r == -ENODATA && (flags & CEPH_OSD_TMAP2OMAP_NULLOK))
      r = 0;
    return r;
  }

  vector<OSDOp> ops(3);

  ops[0].op.op = CEPH_OSD_OP_TRUNCATE;
  ops[0].op.extent.offset = 0;
  ops[0].op.extent.length = 0;

  ops[1].op.op = CEPH_OSD_OP_OMAPSETHEADER;
  ops[1].indata = std::move(header);

  ops[2].op.op = CEPH_OSD_OP_OMAPSETVALS;
  ops[2].indata = std::move(vals);

  return do_osd_ops(ctx, ops);
}

int PrimaryLogPG::do_tmapup_slow(OpContext *ctx, bufferlist::const_iterator& bp,
				 OSDOp& osd_op, bufferlist& bl)
{
  // decode
  bufferlist header;
  map<string, bufferlist> m;
  if (bl.length()) {
    auto p = bl.cbegin();
    decode(header, p);
    decode(m, p);
    ceph_assert(p.end());
  }

  // do the update(s)
  while (!bp.end()) {
    __u8 op;
    string key;
    decode(op, bp);

    switch (op) {
    case CEPH_OSD_TMAP_SET: // insert key
      {
	decode(key, bp);
	bufferlist data;
	decode(data, bp);
	m[key] = data;
      }
      break;
    case CEPH_OSD_TMAP_RM: // remove key
      decode(key, bp);
      if (!m.count(key)) {
	return -ENOENT;
      }
      m.erase(key);
      break;
    case CEPH_OSD_TMAP_RMSLOPPY: // remove key
      decode(key, bp);
      m.erase(key);
      break;
    case CEPH_OSD_TMAP_HDR: // update header
      {
	decode(header, bp);
      }
      break;
    default:
      return -EINVAL;
    }
  }

  // reencode
  bufferlist obl;
  encode(header, obl);
  encode(m, obl);

  // write it out
  vector<OSDOp> nops(1);
  OSDOp& newop = nops[0];
  newop.op.op = CEPH_OSD_OP_WRITEFULL;
  newop.op.extent.offset = 0;
  newop.op.extent.length = obl.length();
  newop.indata = obl;
  do_osd_ops(ctx, nops);
  return 0;
}

int PrimaryLogPG::do_tmapup(OpContext *ctx, bufferlist::const_iterator& bp, OSDOp& osd_op)
{
  bufferlist::const_iterator orig_bp = bp;
  int result = 0;
  if (bp.end()) {
    dout(10) << "tmapup is a no-op" << dendl;
  } else {
    // read the whole object
    vector<OSDOp> nops(1);
    OSDOp& newop = nops[0];
    newop.op.op = CEPH_OSD_OP_READ;
    newop.op.extent.offset = 0;
    newop.op.extent.length = 0;
    result = do_osd_ops(ctx, nops);

    dout(10) << "tmapup read " << newop.outdata.length() << dendl;

    dout(30) << " starting is \n";
    newop.outdata.hexdump(*_dout);
    *_dout << dendl;

    auto ip = newop.outdata.cbegin();
    bufferlist obl;

    dout(30) << "the update command is: \n";
    osd_op.indata.hexdump(*_dout);
    *_dout << dendl;

    // header
    bufferlist header;
    __u32 nkeys = 0;
    if (newop.outdata.length()) {
      decode(header, ip);
      decode(nkeys, ip);
    }
    dout(10) << "tmapup header " << header.length() << dendl;

    if (!bp.end() && *bp == CEPH_OSD_TMAP_HDR) {
      ++bp;
      decode(header, bp);
      dout(10) << "tmapup new header " << header.length() << dendl;
    }

    encode(header, obl);

    dout(20) << "tmapup initial nkeys " << nkeys << dendl;

    // update keys
    bufferlist newkeydata;
    string nextkey, last_in_key;
    bufferlist nextval;
    bool have_next = false;
    if (!ip.end()) {
      have_next = true;
      decode(nextkey, ip);
      decode(nextval, ip);
    }
    while (!bp.end() && !result) {
      __u8 op;
      string key;
      try {
	decode(op, bp);
	decode(key, bp);
      }
      catch (ceph::buffer::error& e) {
	return -EINVAL;
      }
      if (key < last_in_key) {
	dout(5) << "tmapup warning: key '" << key << "' < previous key '" << last_in_key
		<< "', falling back to an inefficient (unsorted) update" << dendl;
	bp = orig_bp;
	return do_tmapup_slow(ctx, bp, osd_op, newop.outdata);
      }
      last_in_key = key;

      dout(10) << "tmapup op " << (int)op << " key " << key << dendl;

      // skip existing intervening keys
      bool key_exists = false;
      while (have_next && !key_exists) {
	dout(20) << "  (have_next=" << have_next << " nextkey=" << nextkey << ")" << dendl;
	if (nextkey > key)
	  break;
	if (nextkey < key) {
	  // copy untouched.
	  encode(nextkey, newkeydata);
	  encode(nextval, newkeydata);
	  dout(20) << "  keep " << nextkey << " " << nextval.length() << dendl;
	} else {
	  // don't copy; discard old value.  and stop.
	  dout(20) << "  drop " << nextkey << " " << nextval.length() << dendl;
	  key_exists = true;
	  nkeys--;
	}
	if (!ip.end()) {
	  decode(nextkey, ip);
	  decode(nextval, ip);
	} else {
	  have_next = false;
	}
      }

      if (op == CEPH_OSD_TMAP_SET) {
	bufferlist val;
	try {
	  decode(val, bp);
	}
	catch (ceph::buffer::error& e) {
	  return -EINVAL;
	}
	encode(key, newkeydata);
	encode(val, newkeydata);
	dout(20) << "   set " << key << " " << val.length() << dendl;
	nkeys++;
      } else if (op == CEPH_OSD_TMAP_CREATE) {
	if (key_exists) {
	  return -EEXIST;
	}
	bufferlist val;
	try {
	  decode(val, bp);
	}
	catch (ceph::buffer::error& e) {
	  return -EINVAL;
	}
	encode(key, newkeydata);
	encode(val, newkeydata);
	dout(20) << "   create " << key << " " << val.length() << dendl;
	nkeys++;
      } else if (op == CEPH_OSD_TMAP_RM) {
	// do nothing.
	if (!key_exists) {
	  return -ENOENT;
	}
      } else if (op == CEPH_OSD_TMAP_RMSLOPPY) {
	// do nothing
      } else {
	dout(10) << "  invalid tmap op " << (int)op << dendl;
	return -EINVAL;
      }
    }

    // copy remaining
    if (have_next) {
      encode(nextkey, newkeydata);
      encode(nextval, newkeydata);
      dout(20) << "  keep " << nextkey << " " << nextval.length() << dendl;
    }
    if (!ip.end()) {
      bufferlist rest;
      rest.substr_of(newop.outdata, ip.get_off(), newop.outdata.length() - ip.get_off());
      dout(20) << "  keep trailing " << rest.length()
	       << " at " << newkeydata.length() << dendl;
      newkeydata.claim_append(rest);
    }

    // encode final key count + key data
    dout(20) << "tmapup final nkeys " << nkeys << dendl;
    encode(nkeys, obl);
    obl.claim_append(newkeydata);

    if (0) {
      dout(30) << " final is \n";
      obl.hexdump(*_dout);
      *_dout << dendl;

      // sanity check
      auto tp = obl.cbegin();
      bufferlist h;
      decode(h, tp);
      map<string,bufferlist> d;
      decode(d, tp);
      ceph_assert(tp.end());
      dout(0) << " **** debug sanity check, looks ok ****" << dendl;
    }

    // write it out
    if (!result) {
      dout(20) << "tmapput write " << obl.length() << dendl;
      newop.op.op = CEPH_OSD_OP_WRITEFULL;
      newop.op.extent.offset = 0;
      newop.op.extent.length = obl.length();
      newop.indata = obl;
      do_osd_ops(ctx, nops);
    }
  }
  return result;
}

static int check_offset_and_length(uint64_t offset, uint64_t length,
  uint64_t max, DoutPrefixProvider *dpp)
{
  if (offset >= max ||
      length > max ||
      offset + length > max) {
    ldpp_dout(dpp, 10) << __func__ << " "
      << "osd_max_object_size: " << max
      << "; Hard limit of object size is 4GB." << dendl;
    return -EFBIG;
  }

  return 0;
}

struct FillInVerifyExtent : public Context {
  ceph_le64 *r;
  int32_t *rval;
  bufferlist *outdatap;
  std::optional<uint32_t> maybe_crc;
  uint64_t size;
  OSDService *osd;
  hobject_t soid;
  uint32_t flags;
  FillInVerifyExtent(ceph_le64 *r, int32_t *rv, bufferlist *blp,
		     std::optional<uint32_t> mc, uint64_t size,
		     OSDService *osd, hobject_t soid, uint32_t flags) :
    r(r), rval(rv), outdatap(blp), maybe_crc(mc),
    size(size), osd(osd), soid(soid), flags(flags) {}
  void finish(int len) override {
    *r = len;
    if (len < 0) {
      *rval = len;
      return;
    }
    *rval = 0;

    // whole object?  can we verify the checksum?
    if (maybe_crc && *r == size) {
      uint32_t crc = outdatap->crc32c(-1);
      if (maybe_crc != crc) {
        osd->clog->error() << std::hex << " full-object read crc 0x" << crc
			   << " != expected 0x" << *maybe_crc
			   << std::dec << " on " << soid;
        if (!(flags & CEPH_OSD_OP_FLAG_FAILOK)) {
	  *rval = -EIO;
	  *r = 0;
	}
      }
    }
  }
};

struct ToSparseReadResult : public Context {
  int* result;
  bufferlist* data_bl;
  uint64_t data_offset;
  ceph_le64* len;
  ToSparseReadResult(int* result, bufferlist* bl, uint64_t offset,
		     ceph_le64* len)
    : result(result), data_bl(bl), data_offset(offset),len(len) {}
  void finish(int r) override {
    if (r < 0) {
      *result = r;
      return;
    }
    *result = 0;
    *len = r;
    bufferlist outdata;
    map<uint64_t, uint64_t> extents = {{data_offset, r}};
    encode(extents, outdata);
    encode_destructively(*data_bl, outdata);
    data_bl->swap(outdata);
  }
};

template<typename V>
static string list_keys(const map<string, V>& m) {
  string s;
  for (typename map<string, V>::const_iterator itr = m.begin(); itr != m.end(); ++itr) {
    if (!s.empty()) {
      s.push_back(',');
    }
    s.append(itr->first);
  }
  return s;
}

template<typename T>
static string list_entries(const T& m) {
  string s;
  for (typename T::const_iterator itr = m.begin(); itr != m.end(); ++itr) {
    if (!s.empty()) {
      s.push_back(',');
    }
    s.append(*itr);
  }
  return s;
}

void PrimaryLogPG::maybe_create_new_object(
  OpContext *ctx,
  bool ignore_transaction)
{
  ObjectState& obs = ctx->new_obs;
  if (!obs.exists) {
    ctx->delta_stats.num_objects++;
    obs.exists = true;
    ceph_assert(!obs.oi.is_whiteout());
    obs.oi.new_object();
    if (!ignore_transaction)
      ctx->op_t->create(obs.oi.soid);
  } else if (obs.oi.is_whiteout()) {
    dout(10) << __func__ << " clearing whiteout on " << obs.oi.soid << dendl;
    ctx->new_obs.oi.clear_flag(object_info_t::FLAG_WHITEOUT);
    --ctx->delta_stats.num_whiteouts;
  }
}

struct ReadFinisher : public PrimaryLogPG::OpFinisher {
  OSDOp& osd_op;

  explicit ReadFinisher(OSDOp& osd_op) : osd_op(osd_op) {
  }

  int execute() override {
    return osd_op.rval;
  }
};

struct C_ChecksumRead : public Context {
  PrimaryLogPG *primary_log_pg;
  OSDOp &osd_op;
  Checksummer::CSumType csum_type;
  bufferlist init_value_bl;
  ceph_le64 read_length;
  bufferlist read_bl;
  Context *fill_extent_ctx;

  C_ChecksumRead(PrimaryLogPG *primary_log_pg, OSDOp &osd_op,
		 Checksummer::CSumType csum_type, bufferlist &&init_value_bl,
		 std::optional<uint32_t> maybe_crc, uint64_t size,
		 OSDService *osd, hobject_t soid, uint32_t flags)
    : primary_log_pg(primary_log_pg), osd_op(osd_op),
      csum_type(csum_type), init_value_bl(std::move(init_value_bl)),
      fill_extent_ctx(new FillInVerifyExtent(&read_length, &osd_op.rval,
					     &read_bl, maybe_crc, size,
					     osd, soid, flags)) {
  }
  ~C_ChecksumRead() override {
    delete fill_extent_ctx;
  }

  void finish(int r) override {
    fill_extent_ctx->complete(r);
    fill_extent_ctx = nullptr;

    if (osd_op.rval >= 0) {
      bufferlist::const_iterator init_value_bl_it = init_value_bl.begin();
      osd_op.rval = primary_log_pg->finish_checksum(osd_op, csum_type,
						    &init_value_bl_it, read_bl);
    }
  }
};

int PrimaryLogPG::do_checksum(OpContext *ctx, OSDOp& osd_op,
			      bufferlist::const_iterator *bl_it)
{
  dout(20) << __func__ << dendl;

  auto& op = osd_op.op;
  if (op.checksum.chunk_size > 0) {
    if (op.checksum.length == 0) {
      dout(10) << __func__ << ": length required when chunk size provided"
	       << dendl;
      return -EINVAL;
    }
    if (op.checksum.length % op.checksum.chunk_size != 0) {
      dout(10) << __func__ << ": length not aligned to chunk size" << dendl;
      return -EINVAL;
    }
  }

  auto& oi = ctx->new_obs.oi;
  if (op.checksum.offset == 0 && op.checksum.length == 0) {
    // zeroed offset+length implies checksum whole object
    op.checksum.length = oi.size;
  } else if (op.checksum.offset >= oi.size) {
    // read size was trimmed to zero, do nothing
    // see PrimaryLogPG::do_read
    return 0;
  } else if (op.extent.offset + op.extent.length > oi.size) {
    op.extent.length = oi.size - op.extent.offset;
    if (op.checksum.chunk_size > 0 &&
        op.checksum.length % op.checksum.chunk_size != 0) {
      dout(10) << __func__ << ": length (trimmed to 0x"
               << std::hex << op.checksum.length
               << ") not aligned to chunk size 0x"
               << op.checksum.chunk_size << std::dec
               << dendl;
      return -EINVAL;
    }
  }

  Checksummer::CSumType csum_type;
  switch (op.checksum.type) {
  case CEPH_OSD_CHECKSUM_OP_TYPE_XXHASH32:
    csum_type = Checksummer::CSUM_XXHASH32;
    break;
  case CEPH_OSD_CHECKSUM_OP_TYPE_XXHASH64:
    csum_type = Checksummer::CSUM_XXHASH64;
    break;
  case CEPH_OSD_CHECKSUM_OP_TYPE_CRC32C:
    csum_type = Checksummer::CSUM_CRC32C;
    break;
  default:
    dout(10) << __func__ << ": unknown crc type ("
	     << static_cast<uint32_t>(op.checksum.type) << ")" << dendl;
    return -EINVAL;
  }

  size_t csum_init_value_size = Checksummer::get_csum_init_value_size(csum_type);
  if (bl_it->get_remaining() < csum_init_value_size) {
    dout(10) << __func__ << ": init value not provided" << dendl;
    return -EINVAL;
  }

  bufferlist init_value_bl;
  init_value_bl.substr_of(bl_it->get_bl(), bl_it->get_off(),
			  csum_init_value_size);
  *bl_it += csum_init_value_size;

  if (pool.info.is_erasure() && op.checksum.length > 0) {
    // If there is a data digest and it is possible we are reading
    // entire object, pass the digest.
    std::optional<uint32_t> maybe_crc;
    if (oi.is_data_digest() && op.checksum.offset == 0 &&
        op.checksum.length >= oi.size) {
      maybe_crc = oi.data_digest;
    }

    // async read
    auto& soid = oi.soid;
    auto checksum_ctx = new C_ChecksumRead(this, osd_op, csum_type,
					   std::move(init_value_bl), maybe_crc,
					   oi.size, osd, soid, op.flags);

    ctx->pending_async_reads.push_back({
      {op.checksum.offset, op.checksum.length, op.flags},
      {&checksum_ctx->read_bl, checksum_ctx}});

    dout(10) << __func__ << ": async_read noted for " << soid << dendl;
    ctx->op_finishers[ctx->current_osd_subop_num].reset(
      new ReadFinisher(osd_op));
    return -EINPROGRESS;
  }

  // sync read
  std::vector<OSDOp> read_ops(1);
  auto& read_op = read_ops[0];
  if (op.checksum.length > 0) {
    read_op.op.op = CEPH_OSD_OP_READ;
    read_op.op.flags = op.flags;
    read_op.op.extent.offset = op.checksum.offset;
    read_op.op.extent.length = op.checksum.length;
    read_op.op.extent.truncate_size = 0;
    read_op.op.extent.truncate_seq = 0;

    int r = do_osd_ops(ctx, read_ops);
    if (r < 0) {
      derr << __func__ << ": do_osd_ops failed: " << cpp_strerror(r) << dendl;
      return r;
    }
  }

  bufferlist::const_iterator init_value_bl_it = init_value_bl.begin();
  return finish_checksum(osd_op, csum_type, &init_value_bl_it,
			 read_op.outdata);
}

int PrimaryLogPG::finish_checksum(OSDOp& osd_op,
				  Checksummer::CSumType csum_type,
				  bufferlist::const_iterator *init_value_bl_it,
				  const bufferlist &read_bl) {
  dout(20) << __func__ << dendl;

  auto& op = osd_op.op;

  if (op.checksum.length > 0 && read_bl.length() != op.checksum.length) {
    derr << __func__ << ": bytes read " << read_bl.length() << " != "
	 << op.checksum.length << dendl;
    return -EINVAL;
  }

  size_t csum_chunk_size = (op.checksum.chunk_size != 0 ?
			      op.checksum.chunk_size : read_bl.length());
  uint32_t csum_count = (csum_chunk_size > 0 ?
			   read_bl.length() / csum_chunk_size : 0);

  bufferlist csum;
  bufferptr csum_data;
  if (csum_count > 0) {
    size_t csum_value_size = Checksummer::get_csum_value_size(csum_type);
    csum_data = ceph::buffer::create(csum_value_size * csum_count);
    csum_data.zero();
    csum.append(csum_data);

    switch (csum_type) {
    case Checksummer::CSUM_XXHASH32:
      {
        Checksummer::xxhash32::init_value_t init_value;
        decode(init_value, *init_value_bl_it);
        Checksummer::calculate<Checksummer::xxhash32>(
	  init_value, csum_chunk_size, 0, read_bl.length(), read_bl,
	  &csum_data);
      }
      break;
    case Checksummer::CSUM_XXHASH64:
      {
        Checksummer::xxhash64::init_value_t init_value;
        decode(init_value, *init_value_bl_it);
        Checksummer::calculate<Checksummer::xxhash64>(
	  init_value, csum_chunk_size, 0, read_bl.length(), read_bl,
	  &csum_data);
      }
      break;
    case Checksummer::CSUM_CRC32C:
      {
        Checksummer::crc32c::init_value_t init_value;
        decode(init_value, *init_value_bl_it);
        Checksummer::calculate<Checksummer::crc32c>(
  	  init_value, csum_chunk_size, 0, read_bl.length(), read_bl,
	  &csum_data);
      }
      break;
    default:
      break;
    }
  }

  encode(csum_count, osd_op.outdata);
  osd_op.outdata.claim_append(csum);
  return 0;
}

struct C_ExtentCmpRead : public Context {
  PrimaryLogPG *primary_log_pg;
  OSDOp &osd_op;
  ceph_le64 read_length{};
  bufferlist read_bl;
  Context *fill_extent_ctx;

  C_ExtentCmpRead(PrimaryLogPG *primary_log_pg, OSDOp &osd_op,
		  std::optional<uint32_t> maybe_crc, uint64_t size,
		  OSDService *osd, hobject_t soid, uint32_t flags)
    : primary_log_pg(primary_log_pg), osd_op(osd_op),
      fill_extent_ctx(new FillInVerifyExtent(&read_length, &osd_op.rval,
					     &read_bl, maybe_crc, size,
					     osd, soid, flags)) {
  }
  ~C_ExtentCmpRead() override {
    delete fill_extent_ctx;
  }

  void finish(int r) override {
    if (r == -ENOENT) {
      osd_op.rval = 0;
      read_bl.clear();
      delete fill_extent_ctx;
    } else {
      fill_extent_ctx->complete(r);
    }
    fill_extent_ctx = nullptr;

    if (osd_op.rval >= 0) {
      osd_op.rval = primary_log_pg->finish_extent_cmp(osd_op, read_bl);
    }
  }
};

int PrimaryLogPG::do_extent_cmp(OpContext *ctx, OSDOp& osd_op)
{
  dout(20) << __func__ << dendl;
  ceph_osd_op& op = osd_op.op;

  auto& oi = ctx->new_obs.oi;
  uint64_t size = oi.size;
  if ((oi.truncate_seq < op.extent.truncate_seq) &&
      (op.extent.offset + op.extent.length > op.extent.truncate_size)) {
    size = op.extent.truncate_size;
  }

  if (op.extent.offset >= size) {
    op.extent.length = 0;
  } else if (op.extent.offset + op.extent.length > size) {
    op.extent.length = size - op.extent.offset;
  }

  if (op.extent.length == 0) {
    dout(20) << __func__ << " zero length extent" << dendl;
    return finish_extent_cmp(osd_op, bufferlist{});
  } else if (!ctx->obs->exists || ctx->obs->oi.is_whiteout()) {
    dout(20) << __func__ << " object DNE" << dendl;
    return finish_extent_cmp(osd_op, {});
  } else if (pool.info.is_erasure()) {
    // If there is a data digest and it is possible we are reading
    // entire object, pass the digest.
    std::optional<uint32_t> maybe_crc;
    if (oi.is_data_digest() && op.checksum.offset == 0 &&
        op.checksum.length >= oi.size) {
      maybe_crc = oi.data_digest;
    }

    // async read
    auto& soid = oi.soid;
    auto extent_cmp_ctx = new C_ExtentCmpRead(this, osd_op, maybe_crc, oi.size,
					      osd, soid, op.flags);
    ctx->pending_async_reads.push_back({
      {op.extent.offset, op.extent.length, op.flags},
      {&extent_cmp_ctx->read_bl, extent_cmp_ctx}});

    dout(10) << __func__ << ": async_read noted for " << soid << dendl;

    ctx->op_finishers[ctx->current_osd_subop_num].reset(
      new ReadFinisher(osd_op));
    return -EINPROGRESS;
  }

  // sync read
  vector<OSDOp> read_ops(1);
  OSDOp& read_op = read_ops[0];

  read_op.op.op = CEPH_OSD_OP_SYNC_READ;
  read_op.op.extent.offset = op.extent.offset;
  read_op.op.extent.length = op.extent.length;
  read_op.op.extent.truncate_seq = op.extent.truncate_seq;
  read_op.op.extent.truncate_size = op.extent.truncate_size;

  int result = do_osd_ops(ctx, read_ops);
  if (result < 0) {
    derr << __func__ << " failed " << result << dendl;
    return result;
  }
  return finish_extent_cmp(osd_op, read_op.outdata);
}

int PrimaryLogPG::finish_extent_cmp(OSDOp& osd_op, const bufferlist &read_bl)
{
  for (uint64_t idx = 0; idx < osd_op.indata.length(); ++idx) {
    char read_byte = (idx < read_bl.length() ? read_bl[idx] : 0);
    if (osd_op.indata[idx] != read_byte) {
        return (-MAX_ERRNO - idx);
    }
  }

  return 0;
}

int PrimaryLogPG::do_read(OpContext *ctx, OSDOp& osd_op) {
  dout(20) << __func__ << dendl;
  auto& op = osd_op.op;
  auto& oi = ctx->new_obs.oi;
  auto& soid = oi.soid;
  __u32 seq = oi.truncate_seq;
  uint64_t size = oi.size;
  bool trimmed_read = false;

  dout(30) << __func__ << " oi.size: " << oi.size << dendl;
  dout(30) << __func__ << " oi.truncate_seq: " << oi.truncate_seq << dendl;
  dout(30) << __func__ << " op.extent.truncate_seq: " << op.extent.truncate_seq << dendl;
  dout(30) << __func__ << " op.extent.truncate_size: " << op.extent.truncate_size << dendl;

  // are we beyond truncate_size?
  if ( (seq < op.extent.truncate_seq) &&
       (op.extent.offset + op.extent.length > op.extent.truncate_size) &&
       (size > op.extent.truncate_size) )
    size = op.extent.truncate_size;

  if (op.extent.length == 0) //length is zero mean read the whole object
    op.extent.length = size;

  if (op.extent.offset >= size) {
    op.extent.length = 0;
    trimmed_read = true;
  } else if (op.extent.offset + op.extent.length > size) {
    op.extent.length = size - op.extent.offset;
    trimmed_read = true;
  }

  dout(30) << __func__ << "op.extent.length is now " << op.extent.length << dendl;

  // read into a buffer
  int result = 0;
  if (trimmed_read && op.extent.length == 0) {
    // read size was trimmed to zero and it is expected to do nothing
    // a read operation of 0 bytes does *not* do nothing, this is why
    // the trimmed_read boolean is needed
  } else if (pool.info.is_erasure()) {
    // The initialisation below is required to silence a false positive
    // -Wmaybe-uninitialized warning
    std::optional<uint32_t> maybe_crc;
    // If there is a data digest and it is possible we are reading
    // entire object, pass the digest.  FillInVerifyExtent will
    // will check the oi.size again.
    if (oi.is_data_digest() && op.extent.offset == 0 &&
        op.extent.length >= oi.size)
      maybe_crc = oi.data_digest;
    ctx->pending_async_reads.push_back(
      make_pair(
        boost::make_tuple(op.extent.offset, op.extent.length, op.flags),
        make_pair(&osd_op.outdata,
		  new FillInVerifyExtent(&op.extent.length, &osd_op.rval,
					 &osd_op.outdata, maybe_crc, oi.size,
					 osd, soid, op.flags))));
    dout(10) << " async_read noted for " << soid << dendl;

    ctx->op_finishers[ctx->current_osd_subop_num].reset(
      new ReadFinisher(osd_op));
  } else {
    int r = pgbackend->objects_read_sync(
      soid, op.extent.offset, op.extent.length, op.flags, &osd_op.outdata);
    // whole object?  can we verify the checksum?
    if (r >= 0 && op.extent.offset == 0 &&
        (uint64_t)r == oi.size && oi.is_data_digest()) {
      uint32_t crc = osd_op.outdata.crc32c(-1);
      if (oi.data_digest != crc) {
        osd->clog->error() << info.pgid << std::hex
                           << " full-object read crc 0x" << crc
                           << " != expected 0x" << oi.data_digest
                           << std::dec << " on " << soid;
        r = -EIO; // try repair later
      }
    }
    if (r == -EIO) {
      r = rep_repair_primary_object(soid, ctx);
    }
    if (r >= 0)
      op.extent.length = r;
    else if (r == -EAGAIN) {
      result = -EAGAIN;
    } else {
      result = r;
      op.extent.length = 0;
    }
    dout(10) << " read got " << r << " / " << op.extent.length
	     << " bytes from obj " << soid << dendl;
  }
  if (result >= 0) {
    ctx->delta_stats.num_rd_kb += shift_round_up(op.extent.length, 10);
    ctx->delta_stats.num_rd++;
  }
  return result;
}

int PrimaryLogPG::do_sparse_read(OpContext *ctx, OSDOp& osd_op) {
  dout(20) << __func__ << dendl;
  auto& op = osd_op.op;
  auto& oi = ctx->new_obs.oi;
  auto& soid = oi.soid;

  if (op.extent.truncate_seq) {
    dout(0) << "sparse_read does not support truncation sequence " << dendl;
    return -EINVAL;
  }

  ++ctx->num_read;
  if (pool.info.is_erasure()) {
    // translate sparse read to a normal one if not supported
    uint64_t offset = op.extent.offset;
    uint64_t length = op.extent.length;
    if (offset > oi.size) {
      length = 0;
    } else if (offset + length > oi.size) {
      length = oi.size - offset;
    }

    if (length > 0) {
      ctx->pending_async_reads.push_back(
        make_pair(
          boost::make_tuple(offset, length, op.flags),
          make_pair(
	    &osd_op.outdata,
	    new ToSparseReadResult(&osd_op.rval, &osd_op.outdata, offset,
				   &op.extent.length))));
      dout(10) << " async_read (was sparse_read) noted for " << soid << dendl;

      ctx->op_finishers[ctx->current_osd_subop_num].reset(
        new ReadFinisher(osd_op));
    } else {
      dout(10) << " sparse read ended up empty for " << soid << dendl;
      map<uint64_t, uint64_t> extents;
      encode(extents, osd_op.outdata);
    }
  } else {
    // read into a buffer
    map<uint64_t, uint64_t> m;
    int r = osd->store->fiemap(ch, ghobject_t(soid, ghobject_t::NO_GEN,
					      info.pgid.shard),
			       op.extent.offset, op.extent.length, m);
    if (r < 0)  {
      return r;
    }

    bufferlist data_bl;
    r = pgbackend->objects_readv_sync(soid, std::move(m), op.flags, &data_bl);
    if (r == -EIO) {
      r = rep_repair_primary_object(soid, ctx);
    }
    if (r < 0) {
      return r;
    }

    // Why SPARSE_READ need checksum? In fact, librbd always use sparse-read.
    // Maybe at first, there is no much whole objects. With continued use, more
    // and more whole object exist. So from this point, for spare-read add
    // checksum make sense.
    if ((uint64_t)r == oi.size && oi.is_data_digest()) {
      uint32_t crc = data_bl.crc32c(-1);
      if (oi.data_digest != crc) {
        osd->clog->error() << info.pgid << std::hex
          << " full-object read crc 0x" << crc
          << " != expected 0x" << oi.data_digest
          << std::dec << " on " << soid;
        r = rep_repair_primary_object(soid, ctx);
	if (r < 0) {
	  return r;
	}
      }
    }

    op.extent.length = r;

    encode(m, osd_op.outdata); // re-encode since it might be modified
    ::encode_destructively(data_bl, osd_op.outdata);

    dout(10) << " sparse_read got " << r << " bytes from object "
	     << soid << dendl;
  }

  ctx->delta_stats.num_rd_kb += shift_round_up(op.extent.length, 10);
  ctx->delta_stats.num_rd++;
  return 0;
}

int PrimaryLogPG::do_osd_ops(OpContext *ctx, vector<OSDOp>& ops)
{
  int result = 0;
  SnapSetContext *ssc = ctx->obc->ssc;
  ObjectState& obs = ctx->new_obs;
  object_info_t& oi = obs.oi;
  const hobject_t& soid = oi.soid;
  const bool skip_data_digest = osd->store->has_builtin_csum() &&
    osd->osd_skip_data_digest;

  PGTransaction* t = ctx->op_t.get();

  dout(10) << "do_osd_op " << soid << " " << ops << dendl;

  ctx->current_osd_subop_num = 0;
  for (auto p = ops.begin(); p != ops.end(); ++p, ctx->current_osd_subop_num++, ctx->processed_subop_count++) {
    OSDOp& osd_op = *p;
    ceph_osd_op& op = osd_op.op;

    OpFinisher* op_finisher = nullptr;
    {
      auto op_finisher_it = ctx->op_finishers.find(ctx->current_osd_subop_num);
      if (op_finisher_it != ctx->op_finishers.end()) {
        op_finisher = op_finisher_it->second.get();
      }
    }

    // TODO: check endianness (ceph_le32 vs uint32_t, etc.)
    // The fields in ceph_osd_op are little-endian (according to the definition in rados.h),
    // but the code in this function seems to treat them as native-endian.  What should the
    // tracepoints do?
    tracepoint(osd, do_osd_op_pre, soid.oid.name.c_str(), soid.snap.val, op.op, ceph_osd_op_name(op.op), op.flags);

    dout(10) << "do_osd_op  " << osd_op << dendl;

    auto bp = osd_op.indata.cbegin();

    // user-visible modifcation?
    switch (op.op) {
      // non user-visible modifications
    case CEPH_OSD_OP_WATCH:
    case CEPH_OSD_OP_CACHE_EVICT:
    case CEPH_OSD_OP_CACHE_FLUSH:
    case CEPH_OSD_OP_CACHE_TRY_FLUSH:
    case CEPH_OSD_OP_UNDIRTY:
    case CEPH_OSD_OP_COPY_FROM:  // we handle user_version update explicitly
    case CEPH_OSD_OP_COPY_FROM2:
    case CEPH_OSD_OP_CACHE_PIN:
    case CEPH_OSD_OP_CACHE_UNPIN:
    case CEPH_OSD_OP_SET_REDIRECT:
    case CEPH_OSD_OP_SET_CHUNK:
    case CEPH_OSD_OP_TIER_PROMOTE:
    case CEPH_OSD_OP_TIER_FLUSH:
    case CEPH_OSD_OP_TIER_EVICT:
      break;
    default:
      if (op.op & CEPH_OSD_OP_MODE_WR)
	ctx->user_modify = true;
    }

    // munge -1 truncate to 0 truncate
    if (ceph_osd_op_uses_extent(op.op) &&
        op.extent.truncate_seq == 1 &&
        op.extent.truncate_size == (-1ULL)) {
      op.extent.truncate_size = 0;
      op.extent.truncate_seq = 0;
    }

    // munge ZERO -> TRUNCATE?  (don't munge to DELETE or we risk hosing attributes)
    if (op.op == CEPH_OSD_OP_ZERO &&
        obs.exists &&
        op.extent.offset < static_cast<Option::size_t>(osd->osd_max_object_size) &&
        op.extent.length >= 1 &&
        op.extent.length <= static_cast<Option::size_t>(osd->osd_max_object_size) &&
	op.extent.offset + op.extent.length >= oi.size) {
      if (op.extent.offset >= oi.size) {
        // no-op
	goto fail;
      }
      dout(10) << " munging ZERO " << op.extent.offset << "~" << op.extent.length
	       << " -> TRUNCATE " << op.extent.offset << " (old size is " << oi.size << ")" << dendl;
      op.op = CEPH_OSD_OP_TRUNCATE;
    }

    switch (op.op) {

      // --- READS ---

    case CEPH_OSD_OP_CMPEXT:
      ++ctx->num_read;
      tracepoint(osd, do_osd_op_pre_extent_cmp, soid.oid.name.c_str(),
		 soid.snap.val, oi.size, oi.truncate_seq, op.extent.offset,
		 op.extent.length, op.extent.truncate_size,
		 op.extent.truncate_seq);

      if (op_finisher == nullptr) {
	result = do_extent_cmp(ctx, osd_op);
      } else {
	result = op_finisher->execute();
      }
      break;

    case CEPH_OSD_OP_SYNC_READ:
      if (pool.info.is_erasure()) {
	result = -EOPNOTSUPP;
	break;
      }
      // fall through
    case CEPH_OSD_OP_READ:
      ++ctx->num_read;
      tracepoint(osd, do_osd_op_pre_read, soid.oid.name.c_str(),
		 soid.snap.val, oi.size, oi.truncate_seq, op.extent.offset,
		 op.extent.length, op.extent.truncate_size,
		 op.extent.truncate_seq);
      if (op_finisher == nullptr) {
	if (!ctx->data_off) {
	  ctx->data_off = op.extent.offset;
	}
	result = do_read(ctx, osd_op);
      } else {
	result = op_finisher->execute();
      }
      break;

    case CEPH_OSD_OP_CHECKSUM:
      ++ctx->num_read;
      {
	tracepoint(osd, do_osd_op_pre_checksum, soid.oid.name.c_str(),
		   soid.snap.val, oi.size, oi.truncate_seq, op.checksum.type,
		   op.checksum.offset, op.checksum.length,
		   op.checksum.chunk_size);

	if (op_finisher == nullptr) {
	  result = do_checksum(ctx, osd_op, &bp);
	} else {
	  result = op_finisher->execute();
	}
      }
      break;

    /* map extents */
    case CEPH_OSD_OP_MAPEXT:
      tracepoint(osd, do_osd_op_pre_mapext, soid.oid.name.c_str(), soid.snap.val, op.extent.offset, op.extent.length);
      if (pool.info.is_erasure()) {
	result = -EOPNOTSUPP;
	break;
      }
      ++ctx->num_read;
      {
	// read into a buffer
	bufferlist bl;
	int r = osd->store->fiemap(ch, ghobject_t(soid, ghobject_t::NO_GEN,
						  info.pgid.shard),
				   op.extent.offset, op.extent.length, bl);
	osd_op.outdata = std::move(bl);
	if (r < 0)
	  result = r;
	else
	  ctx->delta_stats.num_rd_kb += shift_round_up(bl.length(), 10);
	ctx->delta_stats.num_rd++;
	dout(10) << " map_extents done on object " << soid << dendl;
      }
      break;

    /* map extents */
    case CEPH_OSD_OP_SPARSE_READ:
      tracepoint(osd, do_osd_op_pre_sparse_read, soid.oid.name.c_str(),
		 soid.snap.val, oi.size, oi.truncate_seq, op.extent.offset,
		 op.extent.length, op.extent.truncate_size,
		 op.extent.truncate_seq);
      if (op_finisher == nullptr) {
	result = do_sparse_read(ctx, osd_op);
      } else {
	result = op_finisher->execute();
      }
      break;

    case CEPH_OSD_OP_CALL:
      {
	string cname, mname;
	bufferlist indata;
	try {
	  bp.copy(op.cls.class_len, cname);
	  bp.copy(op.cls.method_len, mname);
	  bp.copy(op.cls.indata_len, indata);
	} catch (ceph::buffer::error& e) {
	  dout(10) << "call unable to decode class + method + indata" << dendl;
	  dout(30) << "in dump: ";
	  osd_op.indata.hexdump(*_dout);
	  *_dout << dendl;
	  result = -EINVAL;
	  tracepoint(osd, do_osd_op_pre_call, soid.oid.name.c_str(), soid.snap.val, "???", "???");
	  break;
	}
	tracepoint(osd, do_osd_op_pre_call, soid.oid.name.c_str(), soid.snap.val, cname.c_str(), mname.c_str());

	ClassHandler::ClassData *cls;
	result = ClassHandler::get_instance().open_class(cname, &cls);
	ceph_assert(result == 0);   // init_op_flags() already verified this works.

	ClassHandler::ClassMethod *method = cls->get_method(mname);
	if (!method) {
	  dout(10) << "call method " << cname << "." << mname << " does not exist" << dendl;
	  result = -EOPNOTSUPP;
	  break;
	}

	int flags = method->get_flags();
	if (flags & CLS_METHOD_WR)
	  ctx->user_modify = true;

	bufferlist outdata;
	dout(10) << "call method " << cname << "." << mname << dendl;
	int prev_rd = ctx->num_read;
	int prev_wr = ctx->num_write;
	result = method->exec((cls_method_context_t)&ctx, indata, outdata);

	if (ctx->num_read > prev_rd && !(flags & CLS_METHOD_RD)) {
	  derr << "method " << cname << "." << mname << " tried to read object but is not marked RD" << dendl;
	  result = -EIO;
	  break;
	}
	if (ctx->num_write > prev_wr && !(flags & CLS_METHOD_WR)) {
	  derr << "method " << cname << "." << mname << " tried to update object but is not marked WR" << dendl;
	  result = -EIO;
	  break;
	}

	dout(10) << "method called response length=" << outdata.length() << dendl;
	op.extent.length = outdata.length();
	osd_op.outdata.claim_append(outdata);
	dout(30) << "out dump: ";
	osd_op.outdata.hexdump(*_dout);
	*_dout << dendl;
      }
      break;

    case CEPH_OSD_OP_STAT:
      // note: stat does not require RD
      {
	tracepoint(osd, do_osd_op_pre_stat, soid.oid.name.c_str(), soid.snap.val);

	if (obs.exists && !oi.is_whiteout()) {
	  encode(oi.size, osd_op.outdata);
	  encode(oi.mtime, osd_op.outdata);
	  dout(10) << "stat oi has " << oi.size << " " << oi.mtime << dendl;
	} else {
	  result = -ENOENT;
	  dout(10) << "stat oi object does not exist" << dendl;
	}

	ctx->delta_stats.num_rd++;
      }
      break;

    case CEPH_OSD_OP_ISDIRTY:
      ++ctx->num_read;
      {
	tracepoint(osd, do_osd_op_pre_isdirty, soid.oid.name.c_str(), soid.snap.val);
	bool is_dirty = obs.oi.is_dirty();
	encode(is_dirty, osd_op.outdata);
	ctx->delta_stats.num_rd++;
	result = 0;
      }
      break;

    case CEPH_OSD_OP_UNDIRTY:
      ++ctx->num_write;
      result = 0;
      {
	tracepoint(osd, do_osd_op_pre_undirty, soid.oid.name.c_str(), soid.snap.val);
	if (oi.is_dirty()) {
	  ctx->undirty = true;  // see make_writeable()
	  ctx->modify = true;
	  ctx->delta_stats.num_wr++;
	}
      }
      break;

    case CEPH_OSD_OP_CACHE_TRY_FLUSH:
      ++ctx->num_write;
      result = 0;
      {
	tracepoint(osd, do_osd_op_pre_try_flush, soid.oid.name.c_str(), soid.snap.val);
	if (ctx->lock_type != RWState::RWNONE) {
	  dout(10) << "cache-try-flush without SKIPRWLOCKS flag set" << dendl;
	  result = -EINVAL;
	  break;
	}
	if (pool.info.cache_mode == pg_pool_t::CACHEMODE_NONE) {
	  result = -EINVAL;
	  break;
	}
	if (!obs.exists) {
	  result = 0;
	  break;
	}
	if (oi.is_cache_pinned()) {
	  dout(10) << "cache-try-flush on a pinned object, consider unpin this object first" << dendl;
	  result = -EPERM;
	  break;
	}
	if (oi.is_dirty()) {
	  result = start_flush(ctx->op, ctx->obc, false, NULL, std::nullopt);
	  if (result == -EINPROGRESS)
	    result = -EAGAIN;
	} else {
	  result = 0;
	}
      }
      break;

    case CEPH_OSD_OP_CACHE_FLUSH:
      ++ctx->num_write;
      result = 0;
      {
	tracepoint(osd, do_osd_op_pre_cache_flush, soid.oid.name.c_str(), soid.snap.val);
	if (ctx->lock_type == RWState::RWNONE) {
	  dout(10) << "cache-flush with SKIPRWLOCKS flag set" << dendl;
	  result = -EINVAL;
	  break;
	}
	if (pool.info.cache_mode == pg_pool_t::CACHEMODE_NONE) {
	  result = -EINVAL;
	  break;
	}
	if (!obs.exists) {
	  result = 0;
	  break;
	}
	if (oi.is_cache_pinned()) {
	  dout(10) << "cache-flush on a pinned object, consider unpin this object first" << dendl;
	  result = -EPERM;
	  break;
	}
	hobject_t missing;
	if (oi.is_dirty()) {
	  result = start_flush(ctx->op, ctx->obc, true, &missing, std::nullopt);
	  if (result == -EINPROGRESS)
	    result = -EAGAIN;
	} else {
	  result = 0;
	}
	// Check special return value which has set missing_return
        if (result == -ENOENT) {
          dout(10) << __func__ << " CEPH_OSD_OP_CACHE_FLUSH got ENOENT" << dendl;
	  ceph_assert(!missing.is_min());
	  wait_for_unreadable_object(missing, ctx->op);
	  // Error code which is used elsewhere when wait_for_unreadable_object() is used
	  result = -EAGAIN;
	}
      }
      break;

    case CEPH_OSD_OP_CACHE_EVICT:
      ++ctx->num_write;
      result = 0;
      {
	tracepoint(osd, do_osd_op_pre_cache_evict, soid.oid.name.c_str(), soid.snap.val);
	if (pool.info.cache_mode == pg_pool_t::CACHEMODE_NONE) {
	  result = -EINVAL;
	  break;
	}
	if (!obs.exists) {
	  result = 0;
	  break;
	}
	if (oi.is_cache_pinned()) {
	  dout(10) << "cache-evict on a pinned object, consider unpin this object first" << dendl;
	  result = -EPERM;
	  break;
	}
	if (oi.is_dirty()) {
	  result = -EBUSY;
	  break;
	}
	if (!oi.watchers.empty()) {
	  result = -EBUSY;
	  break;
	}
	if (soid.snap == CEPH_NOSNAP) {
	  result = _verify_no_head_clones(soid, ssc->snapset);
	  if (result < 0)
	    break;
	}
	result = _delete_oid(ctx, true, false);
	if (result >= 0) {
	  // mark that this is a cache eviction to avoid triggering normal
	  // make_writeable() clone creation in finish_ctx()
	  ctx->cache_operation = true;
	}
	osd->logger->inc(l_osd_tier_evict);
      }
      break;

    case CEPH_OSD_OP_GETXATTR:
      ++ctx->num_read;
      {
	string aname;
	bp.copy(op.xattr.name_len, aname);
	tracepoint(osd, do_osd_op_pre_getxattr, soid.oid.name.c_str(), soid.snap.val, aname.c_str());
	string name = "_" + aname;
	int r = getattr_maybe_cache(
	  ctx->obc,
	  name,
	  &(osd_op.outdata));
	if (r >= 0) {
	  op.xattr.value_len = osd_op.outdata.length();
	  result = 0;
	  ctx->delta_stats.num_rd_kb += shift_round_up(osd_op.outdata.length(), 10);
	} else
	  result = r;

	ctx->delta_stats.num_rd++;
      }
      break;

   case CEPH_OSD_OP_GETXATTRS:
      ++ctx->num_read;
      {
	tracepoint(osd, do_osd_op_pre_getxattrs, soid.oid.name.c_str(), soid.snap.val);
	map<string, bufferlist> out;
	result = getattrs_maybe_cache(
	  ctx->obc,
	  &out);

        bufferlist bl;
        encode(out, bl);
	ctx->delta_stats.num_rd_kb += shift_round_up(bl.length(), 10);
        ctx->delta_stats.num_rd++;
        osd_op.outdata.claim_append(bl);
      }
      break;

    case CEPH_OSD_OP_CMPXATTR:
      ++ctx->num_read;
      {
	string aname;
	bp.copy(op.xattr.name_len, aname);
	tracepoint(osd, do_osd_op_pre_cmpxattr, soid.oid.name.c_str(), soid.snap.val, aname.c_str());
	string name = "_" + aname;
	name[op.xattr.name_len + 1] = 0;

	bufferlist xattr;
	result = getattr_maybe_cache(
	  ctx->obc,
	  name,
	  &xattr);
	if (result < 0 && result != -EEXIST && result != -ENODATA)
	  break;

	ctx->delta_stats.num_rd++;
	ctx->delta_stats.num_rd_kb += shift_round_up(xattr.length(), 10);

	switch (op.xattr.cmp_mode) {
	case CEPH_OSD_CMPXATTR_MODE_STRING:
	  {
	    string val;
	    bp.copy(op.xattr.value_len, val);
	    val[op.xattr.value_len] = 0;
	    dout(10) << "CEPH_OSD_OP_CMPXATTR name=" << name << " val=" << val
		     << " op=" << (int)op.xattr.cmp_op << " mode=" << (int)op.xattr.cmp_mode << dendl;
	    result = do_xattr_cmp_str(op.xattr.cmp_op, val, xattr);
	  }
	  break;

        case CEPH_OSD_CMPXATTR_MODE_U64:
	  {
	    uint64_t u64val;
	    try {
	      decode(u64val, bp);
	    }
	    catch (ceph::buffer::error& e) {
	      result = -EINVAL;
	      goto fail;
	    }
	    dout(10) << "CEPH_OSD_OP_CMPXATTR name=" << name << " val=" << u64val
		     << " op=" << (int)op.xattr.cmp_op << " mode=" << (int)op.xattr.cmp_mode << dendl;
	    result = do_xattr_cmp_u64(op.xattr.cmp_op, u64val, xattr);
	  }
	  break;

	default:
	  dout(10) << "bad cmp mode " << (int)op.xattr.cmp_mode << dendl;
	  result = -EINVAL;
	}

	if (!result) {
	  dout(10) << "comparison returned false" << dendl;
	  result = -ECANCELED;
	  break;
	}
	if (result < 0) {
	  dout(10) << "comparison returned " << result << " " << cpp_strerror(-result) << dendl;
	  break;
	}

	dout(10) << "comparison returned true" << dendl;
      }
      break;

    case CEPH_OSD_OP_ASSERT_VER:
      ++ctx->num_read;
      {
	uint64_t ver = op.assert_ver.ver;
	tracepoint(osd, do_osd_op_pre_assert_ver, soid.oid.name.c_str(), soid.snap.val, ver);
	if (!ver)
	  result = -EINVAL;
        else if (ver < oi.user_version)
	  result = -ERANGE;
	else if (ver > oi.user_version)
	  result = -EOVERFLOW;
      }
      break;

    case CEPH_OSD_OP_LIST_WATCHERS:
      ++ctx->num_read;
      {
	tracepoint(osd, do_osd_op_pre_list_watchers, soid.oid.name.c_str(), soid.snap.val);
        obj_list_watch_response_t resp;

        map<pair<uint64_t, entity_name_t>, watch_info_t>::const_iterator oi_iter;
        for (oi_iter = oi.watchers.begin(); oi_iter != oi.watchers.end();
                                       ++oi_iter) {
          dout(20) << "key cookie=" << oi_iter->first.first
               << " entity=" << oi_iter->first.second << " "
               << oi_iter->second << dendl;
          ceph_assert(oi_iter->first.first == oi_iter->second.cookie);
          ceph_assert(oi_iter->first.second.is_client());

          watch_item_t wi(oi_iter->first.second, oi_iter->second.cookie,
		 oi_iter->second.timeout_seconds, oi_iter->second.addr);
          resp.entries.push_back(wi);
        }

        resp.encode(osd_op.outdata, ctx->get_features());
        result = 0;

        ctx->delta_stats.num_rd++;
        break;
      }

    case CEPH_OSD_OP_LIST_SNAPS:
      ++ctx->num_read;
      {
	tracepoint(osd, do_osd_op_pre_list_snaps, soid.oid.name.c_str(), soid.snap.val);
        obj_list_snap_response_t resp;

        if (!ssc) {
	  ssc = ctx->obc->ssc = get_snapset_context(soid, false);
        }
        ceph_assert(ssc);
	dout(20) << " snapset " << ssc->snapset << dendl;

        int clonecount = ssc->snapset.clones.size();
	clonecount++;  // for head
        resp.clones.reserve(clonecount);
        for (auto clone_iter = ssc->snapset.clones.begin();
	     clone_iter != ssc->snapset.clones.end(); ++clone_iter) {
          clone_info ci;
          ci.cloneid = *clone_iter;

	  hobject_t clone_oid = soid;
	  clone_oid.snap = *clone_iter;

	  auto p = ssc->snapset.clone_snaps.find(*clone_iter);
	  if (p == ssc->snapset.clone_snaps.end()) {
	    osd->clog->error() << "osd." << osd->whoami
			       << ": inconsistent clone_snaps found for oid "
			       << soid << " clone " << *clone_iter
			       << " snapset " << ssc->snapset;
	    result = -EINVAL;
	    break;
	  }
	  for (auto q = p->second.rbegin(); q != p->second.rend(); ++q) {
	    ci.snaps.push_back(*q);
	  }

          dout(20) << " clone " << *clone_iter << " snaps " << ci.snaps << dendl;

          map<snapid_t, interval_set<uint64_t> >::const_iterator coi;
          coi = ssc->snapset.clone_overlap.find(ci.cloneid);
          if (coi == ssc->snapset.clone_overlap.end()) {
            osd->clog->error() << "osd." << osd->whoami
			       << ": inconsistent clone_overlap found for oid "
			      << soid << " clone " << *clone_iter;
            result = -EINVAL;
            break;
          }
          const interval_set<uint64_t> &o = coi->second;
          ci.overlap.reserve(o.num_intervals());
          for (interval_set<uint64_t>::const_iterator r = o.begin();
               r != o.end(); ++r) {
            ci.overlap.push_back(pair<uint64_t,uint64_t>(r.get_start(),
							 r.get_len()));
          }

          map<snapid_t, uint64_t>::const_iterator si;
          si = ssc->snapset.clone_size.find(ci.cloneid);
          if (si == ssc->snapset.clone_size.end()) {
            osd->clog->error() << "osd." << osd->whoami
			       << ": inconsistent clone_size found for oid "
			       << soid << " clone " << *clone_iter;
            result = -EINVAL;
            break;
          }
          ci.size = si->second;

          resp.clones.push_back(ci);
        }
	if (result < 0) {
	  break;
	}
        if (!ctx->obc->obs.oi.is_whiteout()) {
          ceph_assert(obs.exists);
          clone_info ci;
          ci.cloneid = CEPH_NOSNAP;

          //Size for HEAD is oi.size
          ci.size = oi.size;

          resp.clones.push_back(ci);
        }
	resp.seq = ssc->snapset.seq;

        resp.encode(osd_op.outdata);
        result = 0;

        ctx->delta_stats.num_rd++;
        break;
      }

   case CEPH_OSD_OP_NOTIFY:
      ++ctx->num_read;
      {
	uint32_t timeout;
        bufferlist bl;

	try {
	  uint32_t ver; // obsolete
          decode(ver, bp);
	  decode(timeout, bp);
          decode(bl, bp);
	} catch (const ceph::buffer::error &e) {
	  timeout = 0;
	}
	tracepoint(osd, do_osd_op_pre_notify, soid.oid.name.c_str(), soid.snap.val, timeout);
	if (!timeout)
	  timeout = cct->_conf->osd_default_notify_timeout;

	notify_info_t n;
	n.timeout = timeout;
	n.notify_id = osd->get_next_id(get_osdmap_epoch());
	n.cookie = op.notify.cookie;
        n.bl = bl;
	ctx->notifies.push_back(n);

	// return our unique notify id to the client
	encode(n.notify_id, osd_op.outdata);
      }
      break;

    case CEPH_OSD_OP_NOTIFY_ACK:
      ++ctx->num_read;
      {
	try {
	  uint64_t notify_id = 0;
	  uint64_t watch_cookie = 0;
	  decode(notify_id, bp);
	  decode(watch_cookie, bp);
	  bufferlist reply_bl;
	  if (!bp.end()) {
	    decode(reply_bl, bp);
	  }
	  tracepoint(osd, do_osd_op_pre_notify_ack, soid.oid.name.c_str(), soid.snap.val, notify_id, watch_cookie, "Y");
	  OpContext::NotifyAck ack(notify_id, watch_cookie, reply_bl);
	  ctx->notify_acks.push_back(ack);
	} catch (const ceph::buffer::error &e) {
	  tracepoint(osd, do_osd_op_pre_notify_ack, soid.oid.name.c_str(), soid.snap.val, op.watch.cookie, 0, "N");
	  OpContext::NotifyAck ack(
	    // op.watch.cookie is actually the notify_id for historical reasons
	    op.watch.cookie
	    );
	  ctx->notify_acks.push_back(ack);
	}
      }
      break;

    case CEPH_OSD_OP_SETALLOCHINT:
      ++ctx->num_write;
      result = 0;
      {
	tracepoint(osd, do_osd_op_pre_setallochint, soid.oid.name.c_str(), soid.snap.val, op.alloc_hint.expected_object_size, op.alloc_hint.expected_write_size);
	maybe_create_new_object(ctx);
	oi.expected_object_size = op.alloc_hint.expected_object_size;
	oi.expected_write_size = op.alloc_hint.expected_write_size;
	oi.alloc_hint_flags = op.alloc_hint.flags;
        t->set_alloc_hint(soid, op.alloc_hint.expected_object_size,
                          op.alloc_hint.expected_write_size,
			  op.alloc_hint.flags);
      }
      break;


      // --- WRITES ---

      // -- object data --

    case CEPH_OSD_OP_WRITE:
      ++ctx->num_write;
      result = 0;
      { // write
        __u32 seq = oi.truncate_seq;
	tracepoint(osd, do_osd_op_pre_write, soid.oid.name.c_str(), soid.snap.val, oi.size, seq, op.extent.offset, op.extent.length, op.extent.truncate_size, op.extent.truncate_seq);
	if (op.extent.length != osd_op.indata.length()) {
	  result = -EINVAL;
	  break;
	}

	if (pool.info.has_flag(pg_pool_t::FLAG_WRITE_FADVISE_DONTNEED))
	  op.flags = op.flags | CEPH_OSD_OP_FLAG_FADVISE_DONTNEED;

	if (pool.info.requires_aligned_append() &&
	    (op.extent.offset % pool.info.required_alignment() != 0)) {
	  result = -EOPNOTSUPP;
	  break;
	}

	if (!obs.exists) {
	  if (pool.info.requires_aligned_append() && op.extent.offset) {
	    result = -EOPNOTSUPP;
	    break;
	  }
	} else if (op.extent.offset != oi.size &&
		   pool.info.requires_aligned_append()) {
	  result = -EOPNOTSUPP;
	  break;
	}

        if (seq && (seq > op.extent.truncate_seq) &&
            (op.extent.offset + op.extent.length > oi.size)) {
	  // old write, arrived after trimtrunc
	  op.extent.length = (op.extent.offset > oi.size ? 0 : oi.size - op.extent.offset);
	  dout(10) << " old truncate_seq " << op.extent.truncate_seq << " < current " << seq
		   << ", adjusting write length to " << op.extent.length << dendl;
	  bufferlist t;
	  t.substr_of(osd_op.indata, 0, op.extent.length);
	  osd_op.indata.swap(t);
        }
	if (op.extent.truncate_seq > seq) {
	  // write arrives before trimtrunc
	  if (obs.exists && !oi.is_whiteout()) {
	    dout(10) << " truncate_seq " << op.extent.truncate_seq << " > current " << seq
		     << ", truncating to " << op.extent.truncate_size << dendl;
	    t->truncate(soid, op.extent.truncate_size);
	    oi.truncate_seq = op.extent.truncate_seq;
	    oi.truncate_size = op.extent.truncate_size;
	    if (oi.size > op.extent.truncate_size) {
	      interval_set<uint64_t> trim;
	      trim.insert(op.extent.truncate_size,
	        oi.size - op.extent.truncate_size);
	      ctx->modified_ranges.union_of(trim);
	      ctx->clean_regions.mark_data_region_dirty(op.extent.truncate_size, oi.size - op.extent.truncate_size);
	    }
	    if (op.extent.truncate_size != oi.size) {
              truncate_update_size_and_usage(ctx->delta_stats,
                                             oi,
                                             op.extent.truncate_size);
	    }
	  } else {
	    dout(10) << " truncate_seq " << op.extent.truncate_seq << " > current " << seq
		     << ", but object is new" << dendl;
	    oi.truncate_seq = op.extent.truncate_seq;
	    oi.truncate_size = op.extent.truncate_size;
	  }
	}
	result = check_offset_and_length(
	  op.extent.offset, op.extent.length,
	  static_cast<Option::size_t>(osd->osd_max_object_size), get_dpp());
	if (result < 0)
	  break;

	maybe_create_new_object(ctx);

	if (op.extent.length == 0) {
	  if (op.extent.offset > oi.size) {
	    t->truncate(
	      soid, op.extent.offset);
            truncate_update_size_and_usage(ctx->delta_stats, oi,
                                           op.extent.offset);
	  } else {
	    t->nop(soid);
	  }
	} else {
	  t->write(
	    soid, op.extent.offset, op.extent.length, osd_op.indata, op.flags);
	}

	if (op.extent.offset == 0 && op.extent.length >= oi.size
            && !skip_data_digest) {
	  obs.oi.set_data_digest(osd_op.indata.crc32c(-1));
	} else if (op.extent.offset == oi.size && obs.oi.is_data_digest()) {
          if (skip_data_digest) {
            obs.oi.clear_data_digest();
          } else {
	    obs.oi.set_data_digest(osd_op.indata.crc32c(obs.oi.data_digest));
          }
	} else {
	  obs.oi.clear_data_digest();
        }
	write_update_size_and_usage(ctx->delta_stats, oi, ctx->modified_ranges,
				    op.extent.offset, op.extent.length);
	ctx->clean_regions.mark_data_region_dirty(op.extent.offset, op.extent.length);
	dout(10) << "clean_regions modified" << ctx->clean_regions << dendl;
      }
      break;

    case CEPH_OSD_OP_WRITEFULL:
      ++ctx->num_write;
      result = 0;
      { // write full object
	tracepoint(osd, do_osd_op_pre_writefull, soid.oid.name.c_str(), soid.snap.val, oi.size, 0, op.extent.length);

	if (op.extent.length != osd_op.indata.length()) {
	  result = -EINVAL;
	  break;
	}
	result = check_offset_and_length(
	  0, op.extent.length,
          static_cast<Option::size_t>(osd->osd_max_object_size), get_dpp());
	if (result < 0)
	  break;

	if (pool.info.has_flag(pg_pool_t::FLAG_WRITE_FADVISE_DONTNEED))
	  op.flags = op.flags | CEPH_OSD_OP_FLAG_FADVISE_DONTNEED;

	maybe_create_new_object(ctx);
	if (pool.info.is_erasure()) {
	  t->truncate(soid, 0);
	} else if (obs.exists && op.extent.length < oi.size) {
	  t->truncate(soid, op.extent.length);
	}
	if (op.extent.length) {
	  t->write(soid, 0, op.extent.length, osd_op.indata, op.flags);
	}
        if (!skip_data_digest) {
	  obs.oi.set_data_digest(osd_op.indata.crc32c(-1));
        } else {
	  obs.oi.clear_data_digest();
	}
        ctx->clean_regions.mark_data_region_dirty(0,
          std::max((uint64_t)op.extent.length, oi.size));
	write_update_size_and_usage(ctx->delta_stats, oi, ctx->modified_ranges,
	    0, op.extent.length, true);
      }
      break;

    case CEPH_OSD_OP_WRITESAME:
      ++ctx->num_write;
      tracepoint(osd, do_osd_op_pre_writesame, soid.oid.name.c_str(), soid.snap.val, oi.size, op.writesame.offset, op.writesame.length, op.writesame.data_length);
      result = do_writesame(ctx, osd_op);
      break;

    case CEPH_OSD_OP_ROLLBACK :
      ++ctx->num_write;
      tracepoint(osd, do_osd_op_pre_rollback, soid.oid.name.c_str(), soid.snap.val);
      result = _rollback_to(ctx, op);
      break;

    case CEPH_OSD_OP_ZERO:
      tracepoint(osd, do_osd_op_pre_zero, soid.oid.name.c_str(), soid.snap.val, op.extent.offset, op.extent.length);
      if (pool.info.requires_aligned_append()) {
	result = -EOPNOTSUPP;
	break;
      }
      ++ctx->num_write;
      { // zero
	result = check_offset_and_length(
	  op.extent.offset, op.extent.length,
          static_cast<Option::size_t>(osd->osd_max_object_size), get_dpp());
	if (result < 0)
	  break;

	ceph_assert(op.extent.length);
	if (obs.exists && !oi.is_whiteout()) {
	  t->zero(soid, op.extent.offset, op.extent.length);
	  interval_set<uint64_t> ch;
	  ch.insert(op.extent.offset, op.extent.length);
	  ctx->modified_ranges.union_of(ch);
	  ctx->clean_regions.mark_data_region_dirty(op.extent.offset, op.extent.length);
	  ctx->delta_stats.num_wr++;
	  oi.clear_data_digest();
	} else {
	  // no-op
	}
      }
      break;
    case CEPH_OSD_OP_CREATE:
      ++ctx->num_write;
      result = 0;
      {
	tracepoint(osd, do_osd_op_pre_create, soid.oid.name.c_str(), soid.snap.val);
	if (obs.exists && !oi.is_whiteout() &&
	    (op.flags & CEPH_OSD_OP_FLAG_EXCL)) {
          result = -EEXIST; /* this is an exclusive create */
	} else {
	  if (osd_op.indata.length()) {
	    auto p = osd_op.indata.cbegin();
	    string category;
	    try {
	      decode(category, p);
	    }
	    catch (ceph::buffer::error& e) {
	      result = -EINVAL;
	      goto fail;
	    }
	    // category is no longer implemented.
	  }
	  maybe_create_new_object(ctx);
	  t->nop(soid);
	}
      }
      break;

    case CEPH_OSD_OP_TRIMTRUNC:
      op.extent.offset = op.extent.truncate_size;
      // falling through

    case CEPH_OSD_OP_TRUNCATE:
      tracepoint(osd, do_osd_op_pre_truncate, soid.oid.name.c_str(), soid.snap.val, oi.size, oi.truncate_seq, op.extent.offset, op.extent.length, op.extent.truncate_size, op.extent.truncate_seq);
      if (pool.info.requires_aligned_append()) {
	result = -EOPNOTSUPP;
	break;
      }
      ++ctx->num_write;
      result = 0;
      {
	// truncate
	if (!obs.exists || oi.is_whiteout()) {
	  dout(10) << " object dne, truncate is a no-op" << dendl;
	  break;
	}

        result = check_offset_and_length(
	  op.extent.offset, op.extent.length,
          static_cast<Option::size_t>(osd->osd_max_object_size), get_dpp());
        if (result < 0)
	  break;

	if (op.extent.truncate_seq) {
	  ceph_assert(op.extent.offset == op.extent.truncate_size);
	  if (op.extent.truncate_seq <= oi.truncate_seq) {
	    dout(10) << " truncate seq " << op.extent.truncate_seq << " <= current " << oi.truncate_seq
		     << ", no-op" << dendl;
	    break; // old
	  }
	  dout(10) << " truncate seq " << op.extent.truncate_seq << " > current " << oi.truncate_seq
		   << ", truncating" << dendl;
	  oi.truncate_seq = op.extent.truncate_seq;
	  oi.truncate_size = op.extent.truncate_size;
	}

	maybe_create_new_object(ctx);
	t->truncate(soid, op.extent.offset);
	if (oi.size > op.extent.offset) {
	  interval_set<uint64_t> trim;
	  trim.insert(op.extent.offset, oi.size-op.extent.offset);
	  ctx->modified_ranges.union_of(trim);
	  ctx->clean_regions.mark_data_region_dirty(op.extent.offset, oi.size - op.extent.offset);
	} else if (oi.size < op.extent.offset) {
          ctx->clean_regions.mark_data_region_dirty(oi.size, op.extent.offset - oi.size);
        }
	if (op.extent.offset != oi.size) {
          truncate_update_size_and_usage(ctx->delta_stats,
                                         oi,
                                         op.extent.offset);
	}
	ctx->delta_stats.num_wr++;
	// do no set exists, or we will break above DELETE -> TRUNCATE munging.

	oi.clear_data_digest();
      }
      break;

    case CEPH_OSD_OP_DELETE:
      ++ctx->num_write;
      result = 0;
      tracepoint(osd, do_osd_op_pre_delete, soid.oid.name.c_str(), soid.snap.val);
      {
	result = _delete_oid(ctx, false, ctx->ignore_cache);
      }
      break;

    case CEPH_OSD_OP_WATCH:
      ++ctx->num_write;
      result = 0;
      {
	tracepoint(osd, do_osd_op_pre_watch, soid.oid.name.c_str(), soid.snap.val,
		   op.watch.cookie, op.watch.op);
	if (!obs.exists) {
	  result = -ENOENT;
	  break;
	}
	result = 0;
        uint64_t cookie = op.watch.cookie;
        entity_name_t entity = ctx->reqid.name;
	ObjectContextRef obc = ctx->obc;

	dout(10) << "watch " << ceph_osd_watch_op_name(op.watch.op)
		 << ": ctx->obc=" << (void *)obc.get() << " cookie=" << cookie
		 << " oi.version=" << oi.version.version << " ctx->at_version=" << ctx->at_version << dendl;
	dout(10) << "watch: oi.user_version=" << oi.user_version<< dendl;
	dout(10) << "watch: peer_addr="
	  << ctx->op->get_req()->get_connection()->get_peer_addr() << dendl;

	uint32_t timeout = cct->_conf->osd_client_watch_timeout;
	if (op.watch.timeout != 0) {
	  timeout = op.watch.timeout;
	}

	watch_info_t w(cookie, timeout,
	  ctx->op->get_req()->get_connection()->get_peer_addr());
	if (op.watch.op == CEPH_OSD_WATCH_OP_WATCH ||
	    op.watch.op == CEPH_OSD_WATCH_OP_LEGACY_WATCH) {
	  if (oi.watchers.count(make_pair(cookie, entity))) {
	    dout(10) << " found existing watch " << w << " by " << entity << dendl;
	  } else {
	    dout(10) << " registered new watch " << w << " by " << entity << dendl;
	    oi.watchers[make_pair(cookie, entity)] = w;
	    t->nop(soid);  // make sure update the object_info on disk!
	  }
	  bool will_ping = (op.watch.op == CEPH_OSD_WATCH_OP_WATCH);
	  ctx->watch_connects.push_back(make_pair(w, will_ping));
        } else if (op.watch.op == CEPH_OSD_WATCH_OP_RECONNECT) {
	  if (!oi.watchers.count(make_pair(cookie, entity))) {
	    result = -ENOTCONN;
	    break;
	  }
	  dout(10) << " found existing watch " << w << " by " << entity << dendl;
	  ctx->watch_connects.push_back(make_pair(w, true));
        } else if (op.watch.op == CEPH_OSD_WATCH_OP_PING) {
	  /* Note: WATCH with PING doesn't cause may_write() to return true,
	   * so if there is nothing else in the transaction, this is going
	   * to run do_osd_op_effects, but not write out a log entry */
	  if (!oi.watchers.count(make_pair(cookie, entity))) {
	    result = -ENOTCONN;
	    break;
	  }
	  map<pair<uint64_t,entity_name_t>,WatchRef>::iterator p =
	    obc->watchers.find(make_pair(cookie, entity));
	  if (p == obc->watchers.end() ||
	      !p->second->is_connected()) {
	    // client needs to reconnect
	    result = -ETIMEDOUT;
	    break;
	  }
	  dout(10) << " found existing watch " << w << " by " << entity << dendl;
	  p->second->got_ping(ceph_clock_now());
	  result = 0;
        } else if (op.watch.op == CEPH_OSD_WATCH_OP_UNWATCH) {
	  map<pair<uint64_t, entity_name_t>, watch_info_t>::iterator oi_iter =
	    oi.watchers.find(make_pair(cookie, entity));
	  if (oi_iter != oi.watchers.end()) {
	    dout(10) << " removed watch " << oi_iter->second << " by "
		     << entity << dendl;
            oi.watchers.erase(oi_iter);
	    t->nop(soid);  // update oi on disk
	    ctx->watch_disconnects.push_back(
	      watch_disconnect_t(cookie, entity, false));
	  } else {
	    dout(10) << " can't remove: no watch by " << entity << dendl;
	  }
        }
      }
      break;

    case CEPH_OSD_OP_CACHE_PIN:
      tracepoint(osd, do_osd_op_pre_cache_pin, soid.oid.name.c_str(), soid.snap.val);
      if ((!pool.info.is_tier() ||
	  pool.info.cache_mode == pg_pool_t::CACHEMODE_NONE)) {
        result = -EINVAL;
        dout(10) << " pin object is only allowed on the cache tier " << dendl;
        break;
      }
      ++ctx->num_write;
      result = 0;
      {
	if (!obs.exists || oi.is_whiteout()) {
	  result = -ENOENT;
	  break;
	}

	if (!oi.is_cache_pinned()) {
	  oi.set_flag(object_info_t::FLAG_CACHE_PIN);
	  ctx->modify = true;
	  ctx->delta_stats.num_objects_pinned++;
	  ctx->delta_stats.num_wr++;
	}
      }
      break;

    case CEPH_OSD_OP_CACHE_UNPIN:
      tracepoint(osd, do_osd_op_pre_cache_unpin, soid.oid.name.c_str(), soid.snap.val);
      if ((!pool.info.is_tier() ||
	  pool.info.cache_mode == pg_pool_t::CACHEMODE_NONE)) {
        result = -EINVAL;
        dout(10) << " pin object is only allowed on the cache tier " << dendl;
        break;
      }
      ++ctx->num_write;
      result = 0;
      {
	if (!obs.exists || oi.is_whiteout()) {
	  result = -ENOENT;
	  break;
	}

	if (oi.is_cache_pinned()) {
	  oi.clear_flag(object_info_t::FLAG_CACHE_PIN);
	  ctx->modify = true;
	  ctx->delta_stats.num_objects_pinned--;
	  ctx->delta_stats.num_wr++;
	}
      }
      break;

    case CEPH_OSD_OP_SET_REDIRECT:
      ++ctx->num_write;
      result = 0;
      {
	if (pool.info.is_tier()) {
	  result = -EINVAL;
	  break;
	}
	if (!obs.exists) {
	  result = -ENOENT;
	  break;
	}
	if (get_osdmap()->require_osd_release < ceph_release_t::luminous) {
	  result = -EOPNOTSUPP;
	  break;
	}

	object_t target_name;
	object_locator_t target_oloc;
	snapid_t target_snapid = (uint64_t)op.copy_from.snapid;
	version_t target_version = op.copy_from.src_version;
	try {
	  decode(target_name, bp);
	  decode(target_oloc, bp);
	}
	catch (ceph::buffer::error& e) {
	  result = -EINVAL;
	  goto fail;
	}
	pg_t raw_pg;
	get_osdmap()->object_locator_to_pg(target_name, target_oloc, raw_pg);
	hobject_t target(target_name, target_oloc.key, target_snapid,
		raw_pg.ps(), raw_pg.pool(),
		target_oloc.nspace);
	if (target == soid) {
	  dout(20) << " set-redirect self is invalid" << dendl;
	  result = -EINVAL;
	  break;
	}

	bool need_reference = (osd_op.op.flags & CEPH_OSD_OP_FLAG_WITH_REFERENCE);
	bool has_reference = (oi.flags & object_info_t::FLAG_REDIRECT_HAS_REFERENCE);
	if (has_reference) {
	  result = -EINVAL;
	  dout(5) << " the object is already a manifest " << dendl;
	  break;
	}
	if (op_finisher == nullptr && need_reference) {
	  // start
	  ctx->op_finishers[ctx->current_osd_subop_num].reset(
	    new SetManifestFinisher(osd_op));
<<<<<<< HEAD
	  RefCountCallback *fin = new RefCountCallback(ctx, osd_op);
	  refcount_manifest(ctx->obc->obs.oi.soid, target,
			    refcount_t::INCREMENT_REF, fin);
=======
	  C_SetManifestRefCountDone* fin = new C_SetManifestRefCountDone(
			      new RefCountCallback(ctx, osd_op), 
			      soid);
	  ceph_tid_t tid = refcount_manifest(soid, target, 
			    refcount_t::INCREMENT_REF, fin, std::nullopt);
	  manifest_ops[soid] = std::make_shared<ManifestOp>(fin->cb, tid);
	  ctx->obc->start_block();
>>>>>>> 33440ee9
	  result = -EINPROGRESS;
	} else {
	  // finish
	  if (op_finisher) {
	    result = op_finisher->execute();
	    ceph_assert(result == 0);
	  }

	  if (!oi.has_manifest() && !oi.manifest.is_redirect())
	    ctx->delta_stats.num_objects_manifest++;

	  oi.set_flag(object_info_t::FLAG_MANIFEST);
	  oi.manifest.redirect_target = target;
	  oi.manifest.type = object_manifest_t::TYPE_REDIRECT;
	  t->truncate(soid, 0);
          ctx->clean_regions.mark_data_region_dirty(0, oi.size);
	  if (oi.is_omap() && pool.info.supports_omap()) {
	    t->omap_clear(soid);
	    obs.oi.clear_omap_digest();
	    obs.oi.clear_flag(object_info_t::FLAG_OMAP);
            ctx->clean_regions.mark_omap_dirty();
	  }
          write_update_size_and_usage(ctx->delta_stats, oi, ctx->modified_ranges,
	    0, oi.size, false);
	  ctx->delta_stats.num_bytes -= oi.size;
	  oi.size = 0;
	  oi.new_object();
	  oi.user_version = target_version;
	  ctx->user_at_version = target_version;
	  /* rm_attrs */
	  map<string,bufferlist> rmattrs;
	  result = getattrs_maybe_cache(ctx->obc, &rmattrs);
	  if (result < 0) {
	    dout(10) << __func__ << " error: " << cpp_strerror(result) << dendl;
	    return result;
	  }
	  map<string, bufferlist>::iterator iter;
	  for (iter = rmattrs.begin(); iter != rmattrs.end(); ++iter) {
	    const string& name = iter->first;
	    t->rmattr(soid, name);
	  }
	  if (!has_reference && need_reference) {
	    oi.set_flag(object_info_t::FLAG_REDIRECT_HAS_REFERENCE);
	  }
	  dout(10) << "set-redirect oid:" << oi.soid << " user_version: " << oi.user_version << dendl;
	  if (op_finisher) {
	    ctx->op_finishers.erase(ctx->current_osd_subop_num);
	  }
	}
      }

      break;

    case CEPH_OSD_OP_SET_CHUNK:
      ++ctx->num_write;
      result = 0;
      {
	if (pool.info.is_tier()) {
	  result = -EINVAL;
	  break;
	}
	if (!obs.exists) {
	  result = -ENOENT;
	  break;
	}
	if (get_osdmap()->require_osd_release < ceph_release_t::luminous) {
	  result = -EOPNOTSUPP;
	  break;
	}
	if (oi.manifest.is_redirect()) {
	  result = -EINVAL;
	  goto fail;
	}

	object_locator_t tgt_oloc;
	uint64_t src_offset, src_length, tgt_offset;
	object_t tgt_name;
	try {
	  decode(src_offset, bp);
	  decode(src_length, bp);
	  decode(tgt_oloc, bp);
	  decode(tgt_name, bp);
	  decode(tgt_offset, bp);
	}
	catch (ceph::buffer::error& e) {
	  result = -EINVAL;
	  goto fail;
	}

	if (!src_length) {
	  result = -EINVAL;
	  goto fail;
	}
	if (src_offset + src_length > oi.size) {
	  result = -ERANGE;
	  goto fail;
	}
	if (!(osd_op.op.flags & CEPH_OSD_OP_FLAG_WITH_REFERENCE)) {
	  result = -EOPNOTSUPP;
	  break;
	}
	if (pool.info.is_erasure()) {
	  result = -EOPNOTSUPP;
	  break;
	}

	for (auto &p : oi.manifest.chunk_map) {
	  interval_set<uint64_t> chunk;
	  chunk.insert(p.first, p.second.length);
	  if (chunk.intersects(src_offset, src_length)) {
	    dout(20) << __func__ << " overlapped !! offset: " << src_offset << " length: " << src_length
		    << " chunk_info: " << p << dendl;
	    result = -EOPNOTSUPP;
	    goto fail;
	  }
	}

	pg_t raw_pg;
	chunk_info_t chunk_info;
	get_osdmap()->object_locator_to_pg(tgt_name, tgt_oloc, raw_pg);
	hobject_t target(tgt_name, tgt_oloc.key, snapid_t(),
			 raw_pg.ps(), raw_pg.pool(),
			 tgt_oloc.nspace);
	bool has_reference = (oi.manifest.chunk_map.find(src_offset) != oi.manifest.chunk_map.end()) &&
			     (oi.manifest.chunk_map[src_offset].test_flag(chunk_info_t::FLAG_HAS_REFERENCE));
	if (has_reference) {
	  result = -EINVAL;
	  dout(5) << " the object is already a manifest " << dendl;
	  break;
	}
	chunk_info.oid = target;
	chunk_info.offset = tgt_offset;
	chunk_info.length = src_length;
	if (op_finisher == nullptr)  {
	  // start
	  ctx->op_finishers[ctx->current_osd_subop_num].reset(
	    new SetManifestFinisher(osd_op));
	  object_manifest_t set_chunk;
	  bool need_inc_ref = false;
	  set_chunk.chunk_map[src_offset] = chunk_info;
	  need_inc_ref = inc_refcount_by_set(ctx, set_chunk, osd_op);
	  if (need_inc_ref) {
	    result = -EINPROGRESS;
	    break;
	  }
	}
	if (op_finisher) {
	  result = op_finisher->execute();
	  ceph_assert(result == 0);
	}

	oi.manifest.chunk_map[src_offset] = chunk_info;
	if (!oi.has_manifest() && !oi.manifest.is_chunked())
	  ctx->delta_stats.num_objects_manifest++;
	oi.set_flag(object_info_t::FLAG_MANIFEST);
	oi.manifest.type = object_manifest_t::TYPE_CHUNKED;
	if (!has_reference) {
	  oi.manifest.chunk_map[src_offset].set_flag(chunk_info_t::FLAG_HAS_REFERENCE);
	}
	ctx->modify = true;
	ctx->cache_operation = true;

	dout(10) << "set-chunked oid:" << oi.soid << " user_version: " << oi.user_version
		 << " chunk_info: " << chunk_info << dendl;
	if (op_finisher) {
	  ctx->op_finishers.erase(ctx->current_osd_subop_num);
	}
      }

      break;

    case CEPH_OSD_OP_TIER_PROMOTE:
      ++ctx->num_write;
      result = 0;
      {
	if (pool.info.is_tier()) {
	  result = -EINVAL;
	  break;
	}
	if (!obs.exists) {
	  result = -ENOENT;
	  break;
	}
	if (get_osdmap()->require_osd_release < ceph_release_t::luminous) {
	  result = -EOPNOTSUPP;
	  break;
	}
	if (!obs.oi.has_manifest()) {
	  result = 0;
	  break;
	}

	if (op_finisher == nullptr) {
	  PromoteManifestCallback *cb;
	  object_locator_t my_oloc;
	  hobject_t src_hoid;

	  if (obs.oi.manifest.is_chunked()) {
	    src_hoid = obs.oi.soid;
	  } else if (obs.oi.manifest.is_redirect()) {
	    object_locator_t src_oloc(obs.oi.manifest.redirect_target);
	    my_oloc = src_oloc;
	    src_hoid = obs.oi.manifest.redirect_target;
	  } else {
	    ceph_abort_msg("unrecognized manifest type");
	  }
	  cb = new PromoteManifestCallback(ctx->obc, this, ctx);
          ctx->op_finishers[ctx->current_osd_subop_num].reset(
            new PromoteFinisher(cb));
	  unsigned flags = CEPH_OSD_COPY_FROM_FLAG_IGNORE_OVERLAY |
			   CEPH_OSD_COPY_FROM_FLAG_IGNORE_CACHE |
			   CEPH_OSD_COPY_FROM_FLAG_MAP_SNAP_CLONE |
			   CEPH_OSD_COPY_FROM_FLAG_RWORDERED;
	  unsigned src_fadvise_flags = LIBRADOS_OP_FLAG_FADVISE_SEQUENTIAL;
	  start_copy(cb, ctx->obc, src_hoid, my_oloc, 0, flags,
		     obs.oi.soid.snap == CEPH_NOSNAP,
		     src_fadvise_flags, 0);

	  dout(10) << "tier-promote oid:" << oi.soid << " manifest: " << obs.oi.manifest << dendl;
	  result = -EINPROGRESS;
	} else {
	  result = op_finisher->execute();
	  ceph_assert(result == 0);
	  ctx->op_finishers.erase(ctx->current_osd_subop_num);
	}
      }

      break;

    case CEPH_OSD_OP_TIER_FLUSH:
      ++ctx->num_write;
      result = 0;
      {
	if (pool.info.is_tier()) {
	  result = -EINVAL;
	  break;
	}
	if (!obs.exists) {
	  result = -ENOENT;
	  break;
	}
	if (get_osdmap()->require_osd_release < ceph_release_t::octopus) {
	  result = -EOPNOTSUPP;
	  break;
	}
	if (!obs.oi.has_manifest()) {
	  result = 0;
	  break;
	}

	if (oi.is_dirty()) {
	  result = start_flush(ctx->op, ctx->obc, true, NULL, std::nullopt);
	  if (result == -EINPROGRESS)
	    result = -EAGAIN;
	} else {
	  result = 0;
	}
      }

      break;

    case CEPH_OSD_OP_TIER_EVICT:
      ++ctx->num_write;
      result = 0;
      {
	if (pool.info.is_tier()) {
	  result = -EINVAL;
	  break;
	}
	if (!obs.exists) {
	  result = -ENOENT;
	  break;
	}
	if (get_osdmap()->require_osd_release < ceph_release_t::octopus) {
	  result = -EOPNOTSUPP;
	  break;
	}
	if (!obs.oi.has_manifest()) {
	  result = -EINVAL;
	  break;
	}

	// The chunks already has a reference, so it is just enough to invoke truncate if necessary
	uint64_t chunk_length = 0;
	for (auto p : obs.oi.manifest.chunk_map) {
	  chunk_length += p.second.length;
	}
	if (chunk_length == obs.oi.size) {
	  // truncate
	  for (auto p : obs.oi.manifest.chunk_map) {
	    p.second.set_flag(chunk_info_t::FLAG_MISSING);
	  }
	  t->truncate(obs.oi.soid, 0);
	  ctx->delta_stats.num_bytes -= obs.oi.size;
	  ctx->delta_stats.num_wr++;
	  oi.size = 0;
	  ctx->cache_operation = true;
	}
	osd->logger->inc(l_osd_tier_evict);
      }

      break;

    case CEPH_OSD_OP_UNSET_MANIFEST:
      ++ctx->num_write;
      result = 0;
      {
	if (pool.info.is_tier()) {
	  result = -EINVAL;
	  break;
	}
	if (!obs.exists) {
	  result = -ENOENT;
	  break;
	}
	if (!oi.has_manifest()) {
	  result = -EOPNOTSUPP;
	  break;
	}
	if (get_osdmap()->require_osd_release < ceph_release_t::luminous) {
	  result = -EOPNOTSUPP;
	  break;
	}

	dec_all_refcount_manifest(oi, ctx);

	oi.clear_flag(object_info_t::FLAG_MANIFEST);
	oi.manifest = object_manifest_t();
	ctx->delta_stats.num_objects_manifest--;
	ctx->delta_stats.num_wr++;
	ctx->modify = true;
      }

      break;

      // -- object attrs --

    case CEPH_OSD_OP_SETXATTR:
      ++ctx->num_write;
      result = 0;
      {
	if (cct->_conf->osd_max_attr_size > 0 &&
	    op.xattr.value_len > cct->_conf->osd_max_attr_size) {
	  tracepoint(osd, do_osd_op_pre_setxattr, soid.oid.name.c_str(), soid.snap.val, "???");
	  result = -EFBIG;
	  break;
	}
	unsigned max_name_len =
	  std::min<uint64_t>(osd->store->get_max_attr_name_length(),
			     cct->_conf->osd_max_attr_name_len);
	if (op.xattr.name_len > max_name_len) {
	  result = -ENAMETOOLONG;
	  break;
	}
	maybe_create_new_object(ctx);
	string aname;
	bp.copy(op.xattr.name_len, aname);
	tracepoint(osd, do_osd_op_pre_setxattr, soid.oid.name.c_str(), soid.snap.val, aname.c_str());
	string name = "_" + aname;
	bufferlist bl;
	bp.copy(op.xattr.value_len, bl);
	t->setattr(soid, name, bl);
 	ctx->delta_stats.num_wr++;
      }
      break;

    case CEPH_OSD_OP_RMXATTR:
      ++ctx->num_write;
      result = 0;
      {
	string aname;
	bp.copy(op.xattr.name_len, aname);
	tracepoint(osd, do_osd_op_pre_rmxattr, soid.oid.name.c_str(), soid.snap.val, aname.c_str());
	if (!obs.exists || oi.is_whiteout()) {
	  result = -ENOENT;
	  break;
	}
	string name = "_" + aname;
	t->rmattr(soid, name);
 	ctx->delta_stats.num_wr++;
      }
      break;


      // -- fancy writers --
    case CEPH_OSD_OP_APPEND:
      {
	tracepoint(osd, do_osd_op_pre_append, soid.oid.name.c_str(), soid.snap.val, oi.size, oi.truncate_seq, op.extent.offset, op.extent.length, op.extent.truncate_size, op.extent.truncate_seq);
	// just do it inline; this works because we are happy to execute
	// fancy op on replicas as well.
	vector<OSDOp> nops(1);
	OSDOp& newop = nops[0];
	newop.op.op = CEPH_OSD_OP_WRITE;
	newop.op.extent.offset = oi.size;
	newop.op.extent.length = op.extent.length;
	newop.op.extent.truncate_seq = oi.truncate_seq;
        newop.indata = osd_op.indata;
	result = do_osd_ops(ctx, nops);
	osd_op.outdata = std::move(newop.outdata);
      }
      break;

    case CEPH_OSD_OP_STARTSYNC:
      result = 0;
      t->nop(soid);
      break;

      // -- trivial map --
    case CEPH_OSD_OP_TMAPGET:
      tracepoint(osd, do_osd_op_pre_tmapget, soid.oid.name.c_str(), soid.snap.val);
      if (pool.info.is_erasure()) {
	result = -EOPNOTSUPP;
	break;
      }
      {
	vector<OSDOp> nops(1);
	OSDOp& newop = nops[0];
	newop.op.op = CEPH_OSD_OP_SYNC_READ;
	newop.op.extent.offset = 0;
	newop.op.extent.length = 0;
	result = do_osd_ops(ctx, nops);
	osd_op.outdata = std::move(newop.outdata);
      }
      break;

    case CEPH_OSD_OP_TMAPPUT:
      tracepoint(osd, do_osd_op_pre_tmapput, soid.oid.name.c_str(), soid.snap.val);
      if (pool.info.is_erasure()) {
	result = -EOPNOTSUPP;
	break;
      }
      {
	//_dout_lock.Lock();
	//osd_op.data.hexdump(*_dout);
	//_dout_lock.Unlock();

	// verify sort order
	bool unsorted = false;
	if (true) {
	  bufferlist header;
	  decode(header, bp);
	  uint32_t n;
	  decode(n, bp);
	  string last_key;
	  while (n--) {
	    string key;
	    decode(key, bp);
	    dout(10) << "tmapput key " << key << dendl;
	    bufferlist val;
	    decode(val, bp);
	    if (key < last_key) {
	      dout(10) << "TMAPPUT is unordered; resorting" << dendl;
	      unsorted = true;
	      break;
	    }
	    last_key = key;
	  }
	}

	// write it
	vector<OSDOp> nops(1);
	OSDOp& newop = nops[0];
	newop.op.op = CEPH_OSD_OP_WRITEFULL;
	newop.op.extent.offset = 0;
	newop.op.extent.length = osd_op.indata.length();
	newop.indata = osd_op.indata;

	if (unsorted) {
	  bp = osd_op.indata.begin();
	  bufferlist header;
	  map<string, bufferlist> m;
	  decode(header, bp);
	  decode(m, bp);
	  ceph_assert(bp.end());
	  bufferlist newbl;
	  encode(header, newbl);
	  encode(m, newbl);
	  newop.indata = newbl;
	}
	result = do_osd_ops(ctx, nops);
	ceph_assert(result == 0);
      }
      break;

    case CEPH_OSD_OP_TMAPUP:
      tracepoint(osd, do_osd_op_pre_tmapup, soid.oid.name.c_str(), soid.snap.val);
      if (pool.info.is_erasure()) {
	result = -EOPNOTSUPP;
	break;
      }
      ++ctx->num_write;
      result = do_tmapup(ctx, bp, osd_op);
      break;

    case CEPH_OSD_OP_TMAP2OMAP:
      ++ctx->num_write;
      tracepoint(osd, do_osd_op_pre_tmap2omap, soid.oid.name.c_str(), soid.snap.val);
      result = do_tmap2omap(ctx, op.tmap2omap.flags);
      break;

      // OMAP Read ops
    case CEPH_OSD_OP_OMAPGETKEYS:
      ++ctx->num_read;
      {
	string start_after;
	uint64_t max_return;
	try {
	  decode(start_after, bp);
	  decode(max_return, bp);
	}
	catch (ceph::buffer::error& e) {
	  result = -EINVAL;
	  tracepoint(osd, do_osd_op_pre_omapgetkeys, soid.oid.name.c_str(), soid.snap.val, "???", 0);
	  goto fail;
	}
	if (max_return > cct->_conf->osd_max_omap_entries_per_request) {
	  max_return = cct->_conf->osd_max_omap_entries_per_request;
	}
	tracepoint(osd, do_osd_op_pre_omapgetkeys, soid.oid.name.c_str(), soid.snap.val, start_after.c_str(), max_return);

	bufferlist bl;
	uint32_t num = 0;
	bool truncated = false;
	if (oi.is_omap()) {
	  ObjectMap::ObjectMapIterator iter = osd->store->get_omap_iterator(
	    ch, ghobject_t(soid)
	    );
	  ceph_assert(iter);
	  iter->upper_bound(start_after);
	  for (num = 0; iter->valid(); ++num, iter->next()) {
	    if (num >= max_return ||
		bl.length() >= cct->_conf->osd_max_omap_bytes_per_request) {
	      truncated = true;
	      break;
	    }
	    encode(iter->key(), bl);
	  }
	} // else return empty out_set
	encode(num, osd_op.outdata);
	osd_op.outdata.claim_append(bl);
	encode(truncated, osd_op.outdata);
	ctx->delta_stats.num_rd_kb += shift_round_up(osd_op.outdata.length(), 10);
	ctx->delta_stats.num_rd++;
      }
      break;

    case CEPH_OSD_OP_OMAPGETVALS:
      ++ctx->num_read;
      {
	string start_after;
	uint64_t max_return;
	string filter_prefix;
	try {
	  decode(start_after, bp);
	  decode(max_return, bp);
	  decode(filter_prefix, bp);
	}
	catch (ceph::buffer::error& e) {
	  result = -EINVAL;
	  tracepoint(osd, do_osd_op_pre_omapgetvals, soid.oid.name.c_str(), soid.snap.val, "???", 0, "???");
	  goto fail;
	}
	if (max_return > cct->_conf->osd_max_omap_entries_per_request) {
	  max_return = cct->_conf->osd_max_omap_entries_per_request;
	}
	tracepoint(osd, do_osd_op_pre_omapgetvals, soid.oid.name.c_str(), soid.snap.val, start_after.c_str(), max_return, filter_prefix.c_str());

	uint32_t num = 0;
	bool truncated = false;
	bufferlist bl;
	if (oi.is_omap()) {
	  ObjectMap::ObjectMapIterator iter = osd->store->get_omap_iterator(
	    ch, ghobject_t(soid)
	    );
          if (!iter) {
            result = -ENOENT;
            goto fail;
          }
	  iter->upper_bound(start_after);
	  if (filter_prefix > start_after) iter->lower_bound(filter_prefix);
	  for (num = 0;
	       iter->valid() &&
		 iter->key().substr(0, filter_prefix.size()) == filter_prefix;
	       ++num, iter->next()) {
	    dout(20) << "Found key " << iter->key() << dendl;
	    if (num >= max_return ||
		bl.length() >= cct->_conf->osd_max_omap_bytes_per_request) {
	      truncated = true;
	      break;
	    }
	    encode(iter->key(), bl);
	    encode(iter->value(), bl);
	  }
	} // else return empty out_set
	encode(num, osd_op.outdata);
	osd_op.outdata.claim_append(bl);
	encode(truncated, osd_op.outdata);
	ctx->delta_stats.num_rd_kb += shift_round_up(osd_op.outdata.length(), 10);
	ctx->delta_stats.num_rd++;
      }
      break;

    case CEPH_OSD_OP_OMAPGETHEADER:
      tracepoint(osd, do_osd_op_pre_omapgetheader, soid.oid.name.c_str(), soid.snap.val);
      if (!oi.is_omap()) {
	// return empty header
	break;
      }
      ++ctx->num_read;
      {
	osd->store->omap_get_header(ch, ghobject_t(soid), &osd_op.outdata);
	ctx->delta_stats.num_rd_kb += shift_round_up(osd_op.outdata.length(), 10);
	ctx->delta_stats.num_rd++;
      }
      break;

    case CEPH_OSD_OP_OMAPGETVALSBYKEYS:
      ++ctx->num_read;
      {
	set<string> keys_to_get;
	try {
	  decode(keys_to_get, bp);
	}
	catch (ceph::buffer::error& e) {
	  result = -EINVAL;
	  tracepoint(osd, do_osd_op_pre_omapgetvalsbykeys, soid.oid.name.c_str(), soid.snap.val, "???");
	  goto fail;
	}
	tracepoint(osd, do_osd_op_pre_omapgetvalsbykeys, soid.oid.name.c_str(), soid.snap.val, list_entries(keys_to_get).c_str());
	map<string, bufferlist> out;
	if (oi.is_omap()) {
	  osd->store->omap_get_values(ch, ghobject_t(soid), keys_to_get, &out);
	} // else return empty omap entries
	encode(out, osd_op.outdata);
	ctx->delta_stats.num_rd_kb += shift_round_up(osd_op.outdata.length(), 10);
	ctx->delta_stats.num_rd++;
      }
      break;

    case CEPH_OSD_OP_OMAP_CMP:
      ++ctx->num_read;
      {
	if (!obs.exists || oi.is_whiteout()) {
	  result = -ENOENT;
	  tracepoint(osd, do_osd_op_pre_omap_cmp, soid.oid.name.c_str(), soid.snap.val, "???");
	  break;
	}
	map<string, pair<bufferlist, int> > assertions;
	try {
	  decode(assertions, bp);
	}
	catch (ceph::buffer::error& e) {
	  result = -EINVAL;
	  tracepoint(osd, do_osd_op_pre_omap_cmp, soid.oid.name.c_str(), soid.snap.val, "???");
	  goto fail;
	}
	tracepoint(osd, do_osd_op_pre_omap_cmp, soid.oid.name.c_str(), soid.snap.val, list_keys(assertions).c_str());

	map<string, bufferlist> out;

	if (oi.is_omap()) {
	  set<string> to_get;
	  for (map<string, pair<bufferlist, int> >::iterator i = assertions.begin();
	       i != assertions.end();
	       ++i)
	    to_get.insert(i->first);
	  int r = osd->store->omap_get_values(ch, ghobject_t(soid),
					      to_get, &out);
	  if (r < 0) {
	    result = r;
	    break;
	  }
	} // else leave out empty

	//Should set num_rd_kb based on encode length of map
	ctx->delta_stats.num_rd++;

	int r = 0;
	bufferlist empty;
	for (map<string, pair<bufferlist, int> >::iterator i = assertions.begin();
	     i != assertions.end();
	     ++i) {
	  auto out_entry = out.find(i->first);
	  bufferlist &bl = (out_entry != out.end()) ?
	    out_entry->second : empty;
	  switch (i->second.second) {
	  case CEPH_OSD_CMPXATTR_OP_EQ:
	    if (!(bl == i->second.first)) {
	      r = -ECANCELED;
	    }
	    break;
	  case CEPH_OSD_CMPXATTR_OP_LT:
	    if (!(bl < i->second.first)) {
	      r = -ECANCELED;
	    }
	    break;
	  case CEPH_OSD_CMPXATTR_OP_GT:
	    if (!(bl > i->second.first)) {
	      r = -ECANCELED;
	    }
	    break;
	  default:
	    r = -EINVAL;
	    break;
	  }
	  if (r < 0)
	    break;
	}
	if (r < 0) {
	  result = r;
	}
      }
      break;

      // OMAP Write ops
    case CEPH_OSD_OP_OMAPSETVALS:
      if (!pool.info.supports_omap()) {
	result = -EOPNOTSUPP;
	tracepoint(osd, do_osd_op_pre_omapsetvals, soid.oid.name.c_str(), soid.snap.val);
	break;
      }
      ++ctx->num_write;
      result = 0;
      {
	maybe_create_new_object(ctx);
	bufferlist to_set_bl;
	try {
	  decode_str_str_map_to_bl(bp, &to_set_bl);
	}
	catch (ceph::buffer::error& e) {
	  result = -EINVAL;
	  tracepoint(osd, do_osd_op_pre_omapsetvals, soid.oid.name.c_str(), soid.snap.val);
	  goto fail;
	}
	tracepoint(osd, do_osd_op_pre_omapsetvals, soid.oid.name.c_str(), soid.snap.val);
	if (cct->_conf->subsys.should_gather<dout_subsys, 20>()) {
	  dout(20) << "setting vals: " << dendl;
	  map<string,bufferlist> to_set;
	  bufferlist::const_iterator pt = to_set_bl.begin();
	  decode(to_set, pt);
	  for (map<string, bufferlist>::iterator i = to_set.begin();
	       i != to_set.end();
	       ++i) {
	    dout(20) << "\t" << i->first << dendl;
	  }
	}
	t->omap_setkeys(soid, to_set_bl);
	ctx->clean_regions.mark_omap_dirty();
	ctx->delta_stats.num_wr++;
        ctx->delta_stats.num_wr_kb += shift_round_up(to_set_bl.length(), 10);
      }
      obs.oi.set_flag(object_info_t::FLAG_OMAP);
      obs.oi.clear_omap_digest();
      break;

    case CEPH_OSD_OP_OMAPSETHEADER:
      tracepoint(osd, do_osd_op_pre_omapsetheader, soid.oid.name.c_str(), soid.snap.val);
      if (!pool.info.supports_omap()) {
	result = -EOPNOTSUPP;
	break;
      }
      ++ctx->num_write;
      result = 0;
      {
	maybe_create_new_object(ctx);
	t->omap_setheader(soid, osd_op.indata);
	ctx->clean_regions.mark_omap_dirty();
	ctx->delta_stats.num_wr++;
      }
      obs.oi.set_flag(object_info_t::FLAG_OMAP);
      obs.oi.clear_omap_digest();
      break;

    case CEPH_OSD_OP_OMAPCLEAR:
      tracepoint(osd, do_osd_op_pre_omapclear, soid.oid.name.c_str(), soid.snap.val);
      if (!pool.info.supports_omap()) {
	result = -EOPNOTSUPP;
	break;
      }
      ++ctx->num_write;
      result = 0;
      {
	if (!obs.exists || oi.is_whiteout()) {
	  result = -ENOENT;
	  break;
	}
	if (oi.is_omap()) {
	  t->omap_clear(soid);
	  ctx->clean_regions.mark_omap_dirty();
	  ctx->delta_stats.num_wr++;
	  obs.oi.clear_omap_digest();
	  obs.oi.clear_flag(object_info_t::FLAG_OMAP);
	}
      }
      break;

    case CEPH_OSD_OP_OMAPRMKEYS:
      if (!pool.info.supports_omap()) {
	result = -EOPNOTSUPP;
	tracepoint(osd, do_osd_op_pre_omaprmkeys, soid.oid.name.c_str(), soid.snap.val);
	break;
      }
      ++ctx->num_write;
      result = 0;
      {
	if (!obs.exists || oi.is_whiteout()) {
	  result = -ENOENT;
	  tracepoint(osd, do_osd_op_pre_omaprmkeys, soid.oid.name.c_str(), soid.snap.val);
	  break;
	}
	bufferlist to_rm_bl;
	try {
	  decode_str_set_to_bl(bp, &to_rm_bl);
	}
	catch (ceph::buffer::error& e) {
	  result = -EINVAL;
	  tracepoint(osd, do_osd_op_pre_omaprmkeys, soid.oid.name.c_str(), soid.snap.val);
	  goto fail;
	}
	tracepoint(osd, do_osd_op_pre_omaprmkeys, soid.oid.name.c_str(), soid.snap.val);
	t->omap_rmkeys(soid, to_rm_bl);
	ctx->clean_regions.mark_omap_dirty();
	ctx->delta_stats.num_wr++;
      }
      obs.oi.clear_omap_digest();
      break;

    case CEPH_OSD_OP_OMAPRMKEYRANGE:
      tracepoint(osd, do_osd_op_pre_omaprmkeyrange, soid.oid.name.c_str(), soid.snap.val);
      if (!pool.info.supports_omap()) {
	result = -EOPNOTSUPP;
	break;
      }
      ++ctx->num_write;
      result = 0;
      {
	if (!obs.exists || oi.is_whiteout()) {
	  result = -ENOENT;
	  break;
	}
	std::string key_begin, key_end;
	try {
	  decode(key_begin, bp);
	  decode(key_end, bp);
	} catch (ceph::buffer::error& e) {
	  result = -EINVAL;
	  goto fail;
	}
	t->omap_rmkeyrange(soid, key_begin, key_end);
	ctx->delta_stats.num_wr++;
      }
      obs.oi.clear_omap_digest();
      break;

    case CEPH_OSD_OP_COPY_GET:
      ++ctx->num_read;
      tracepoint(osd, do_osd_op_pre_copy_get, soid.oid.name.c_str(),
		 soid.snap.val);
      if (op_finisher == nullptr) {
	result = do_copy_get(ctx, bp, osd_op, ctx->obc);
      } else {
	result = op_finisher->execute();
      }
      break;

    case CEPH_OSD_OP_COPY_FROM:
    case CEPH_OSD_OP_COPY_FROM2:
      ++ctx->num_write;
      result = 0;
      {
	object_t src_name;
	object_locator_t src_oloc;
	uint32_t truncate_seq = 0;
	uint64_t truncate_size = 0;
	bool have_truncate = false;
	snapid_t src_snapid = (uint64_t)op.copy_from.snapid;
	version_t src_version = op.copy_from.src_version;

	if ((op.op == CEPH_OSD_OP_COPY_FROM2) &&
	    (op.copy_from.flags & ~CEPH_OSD_COPY_FROM_FLAGS)) {
	  dout(20) << "invalid copy-from2 flags 0x"
		  << std::hex << (int)op.copy_from.flags << std::dec << dendl;
	  result = -EINVAL;
	  break;
	}
	try {
	  decode(src_name, bp);
	  decode(src_oloc, bp);
	  // check if client sent us truncate_seq and truncate_size
	  if ((op.op == CEPH_OSD_OP_COPY_FROM2) &&
	      (op.copy_from.flags & CEPH_OSD_COPY_FROM_FLAG_TRUNCATE_SEQ)) {
	    decode(truncate_seq, bp);
	    decode(truncate_size, bp);
	    have_truncate = true;
	  }
	}
	catch (ceph::buffer::error& e) {
	  result = -EINVAL;
	  tracepoint(osd,
		     do_osd_op_pre_copy_from,
		     soid.oid.name.c_str(),
		     soid.snap.val,
		     "???",
		     0,
		     "???",
		     "???",
		     0,
		     src_snapid,
		     src_version);
	  goto fail;
	}
	tracepoint(osd,
		   do_osd_op_pre_copy_from,
		   soid.oid.name.c_str(),
		   soid.snap.val,
		   src_name.name.c_str(),
		   src_oloc.pool,
		   src_oloc.key.c_str(),
		   src_oloc.nspace.c_str(),
		   src_oloc.hash,
		   src_snapid,
		   src_version);
	if (op_finisher == nullptr) {
	  // start
	  pg_t raw_pg;
	  get_osdmap()->object_locator_to_pg(src_name, src_oloc, raw_pg);
	  hobject_t src(src_name, src_oloc.key, src_snapid,
			raw_pg.ps(), raw_pg.pool(),
			src_oloc.nspace);
	  if (src == soid) {
	    dout(20) << " copy from self is invalid" << dendl;
	    result = -EINVAL;
	    break;
	  }
	  CopyFromCallback *cb = new CopyFromCallback(ctx, osd_op);
	  if (have_truncate)
	    cb->set_truncate(truncate_seq, truncate_size);
          ctx->op_finishers[ctx->current_osd_subop_num].reset(
            new CopyFromFinisher(cb));
	  start_copy(cb, ctx->obc, src, src_oloc, src_version,
		     op.copy_from.flags,
		     false,
		     op.copy_from.src_fadvise_flags,
		     op.flags);
	  result = -EINPROGRESS;
	} else {
	  // finish
	  result = op_finisher->execute();
	  ceph_assert(result == 0);

          // COPY_FROM cannot be executed multiple times -- it must restart
          ctx->op_finishers.erase(ctx->current_osd_subop_num);
	}
      }
      break;

    default:
      tracepoint(osd, do_osd_op_pre_unknown, soid.oid.name.c_str(), soid.snap.val, op.op, ceph_osd_op_name(op.op));
      dout(1) << "unrecognized osd op " << op.op
	      << " " << ceph_osd_op_name(op.op)
	      << dendl;
      result = -EOPNOTSUPP;
    }

  fail:
    osd_op.rval = result;
    tracepoint(osd, do_osd_op_post, soid.oid.name.c_str(), soid.snap.val, op.op, ceph_osd_op_name(op.op), op.flags, result);
    if (result < 0 && (op.flags & CEPH_OSD_OP_FLAG_FAILOK) &&
        result != -EAGAIN && result != -EINPROGRESS)
      result = 0;

    if (result < 0)
      break;
  }
  if (result < 0) {
    dout(10) << __func__ << " error: " << cpp_strerror(result) << dendl;
  }
  return result;
}

int PrimaryLogPG::_get_tmap(OpContext *ctx, bufferlist *header, bufferlist *vals)
{
  if (ctx->new_obs.oi.size == 0) {
    dout(20) << "unable to get tmap for zero sized " << ctx->new_obs.oi.soid << dendl;
    return -ENODATA;
  }
  vector<OSDOp> nops(1);
  OSDOp &newop = nops[0];
  newop.op.op = CEPH_OSD_OP_TMAPGET;
  do_osd_ops(ctx, nops);
  try {
    bufferlist::const_iterator i = newop.outdata.begin();
    decode(*header, i);
    (*vals).substr_of(newop.outdata, i.get_off(), i.get_remaining());
  } catch (...) {
    dout(20) << "unsuccessful at decoding tmap for " << ctx->new_obs.oi.soid
	     << dendl;
    return -EINVAL;
  }
  dout(20) << "successful at decoding tmap for " << ctx->new_obs.oi.soid
	   << dendl;
  return 0;
}

int PrimaryLogPG::_verify_no_head_clones(const hobject_t& soid,
					const SnapSet& ss)
{
  // verify that all clones have been evicted
  dout(20) << __func__ << " verifying clones are absent "
	   << ss << dendl;
  for (vector<snapid_t>::const_iterator p = ss.clones.begin();
       p != ss.clones.end();
       ++p) {
    hobject_t clone_oid = soid;
    clone_oid.snap = *p;
    if (is_missing_object(clone_oid))
      return -EBUSY;
    ObjectContextRef clone_obc = get_object_context(clone_oid, false);
    if (clone_obc && clone_obc->obs.exists) {
      dout(10) << __func__ << " cannot evict head before clone "
	       << clone_oid << dendl;
      return -EBUSY;
    }
    if (copy_ops.count(clone_oid)) {
      dout(10) << __func__ << " cannot evict head, pending promote on clone "
	       << clone_oid << dendl;
      return -EBUSY;
    }
  }
  return 0;
}

inline int PrimaryLogPG::_delete_oid(
  OpContext *ctx,
  bool no_whiteout,     // no whiteouts, no matter what.
  bool try_no_whiteout) // try not to whiteout
{
  SnapSet& snapset = ctx->new_snapset;
  ObjectState& obs = ctx->new_obs;
  object_info_t& oi = obs.oi;
  const hobject_t& soid = oi.soid;
  PGTransaction* t = ctx->op_t.get();

  // cache: cache: set whiteout on delete?
  bool whiteout = false;
  if (pool.info.cache_mode != pg_pool_t::CACHEMODE_NONE
      && !no_whiteout
      && !try_no_whiteout) {
    whiteout = true;
  }

  // in luminous or later, we can't delete the head if there are
  // clones. we trust the caller passing no_whiteout has already
  // verified they don't exist.
  if (!snapset.clones.empty() ||
      (!ctx->snapc.snaps.empty() && ctx->snapc.snaps[0] > snapset.seq)) {
    if (no_whiteout) {
      dout(20) << __func__ << " has or will have clones but no_whiteout=1"
	       << dendl;
    } else {
      dout(20) << __func__ << " has or will have clones; will whiteout"
	       << dendl;
      whiteout = true;
    }
  }
  dout(20) << __func__ << " " << soid << " whiteout=" << (int)whiteout
	   << " no_whiteout=" << (int)no_whiteout
	   << " try_no_whiteout=" << (int)try_no_whiteout
	   << dendl;
  if (!obs.exists || (obs.oi.is_whiteout() && whiteout))
    return -ENOENT;

  t->remove(soid);

  if (oi.size > 0) {
    interval_set<uint64_t> ch;
    ch.insert(0, oi.size);
    ctx->modified_ranges.union_of(ch);
    ctx->clean_regions.mark_data_region_dirty(0, oi.size);
  }

  ctx->clean_regions.mark_omap_dirty();
  ctx->delta_stats.num_wr++;
  if (soid.is_snap()) {
    ceph_assert(ctx->obc->ssc->snapset.clone_overlap.count(soid.snap));
    ctx->delta_stats.num_bytes -= ctx->obc->ssc->snapset.get_clone_bytes(soid.snap);
  } else {
    ctx->delta_stats.num_bytes -= oi.size;
  }
  oi.size = 0;
  oi.new_object();

  // disconnect all watchers
  for (map<pair<uint64_t, entity_name_t>, watch_info_t>::iterator p =
	 oi.watchers.begin();
       p != oi.watchers.end();
       ++p) {
    dout(20) << __func__ << " will disconnect watcher " << p->first << dendl;
    ctx->watch_disconnects.push_back(
      watch_disconnect_t(p->first.first, p->first.second, true));
  }
  oi.watchers.clear();

  if (oi.has_manifest()) {
    ctx->delta_stats.num_objects_manifest--;
    dec_all_refcount_manifest(oi, ctx);
  }

  if (whiteout) {
    dout(20) << __func__ << " setting whiteout on " << soid << dendl;
    oi.set_flag(object_info_t::FLAG_WHITEOUT);
    ctx->delta_stats.num_whiteouts++;
    t->create(soid);
    osd->logger->inc(l_osd_tier_whiteout);
    return 0;
  }

  // delete the head
  ctx->delta_stats.num_objects--;
  if (soid.is_snap())
    ctx->delta_stats.num_object_clones--;
  if (oi.is_whiteout()) {
    dout(20) << __func__ << " deleting whiteout on " << soid << dendl;
    ctx->delta_stats.num_whiteouts--;
    oi.clear_flag(object_info_t::FLAG_WHITEOUT);
  }
  if (oi.is_cache_pinned()) {
    ctx->delta_stats.num_objects_pinned--;
  }
  obs.exists = false;
  return 0;
}

int PrimaryLogPG::_rollback_to(OpContext *ctx, ceph_osd_op& op)
{
  SnapSet& snapset = ctx->new_snapset;
  ObjectState& obs = ctx->new_obs;
  object_info_t& oi = obs.oi;
  const hobject_t& soid = oi.soid;
  PGTransaction* t = ctx->op_t.get();
  snapid_t snapid = (uint64_t)op.snap.snapid;
  hobject_t missing_oid;

  dout(10) << "_rollback_to " << soid << " snapid " << snapid << dendl;

  ObjectContextRef rollback_to;

  int ret = find_object_context(
    hobject_t(soid.oid, soid.get_key(), snapid, soid.get_hash(), info.pgid.pool(),
	      soid.get_namespace()),
    &rollback_to, false, false, &missing_oid);
  if (ret == -EAGAIN) {
    /* clone must be missing */
    ceph_assert(is_degraded_or_backfilling_object(missing_oid) || is_degraded_on_async_recovery_target(missing_oid));
    dout(20) << "_rollback_to attempted to roll back to a missing or backfilling clone "
	     << missing_oid << " (requested snapid: ) " << snapid << dendl;
    block_write_on_degraded_snap(missing_oid, ctx->op);
    return ret;
  }
  {
    ObjectContextRef promote_obc;
    cache_result_t tier_mode_result;
    if (obs.exists && obs.oi.has_manifest()) {
      tier_mode_result =
	maybe_handle_manifest_detail(
	  ctx->op,
	  true,
	  rollback_to);
    } else {
      tier_mode_result =
	maybe_handle_cache_detail(
	  ctx->op,
	  true,
	  rollback_to,
	  ret,
	  missing_oid,
	  true,
	  false,
	  &promote_obc);
    }
    switch (tier_mode_result) {
    case cache_result_t::NOOP:
      break;
    case cache_result_t::BLOCKED_PROMOTE:
      ceph_assert(promote_obc);
      block_write_on_snap_rollback(soid, promote_obc, ctx->op);
      return -EAGAIN;
    case cache_result_t::BLOCKED_FULL:
      block_write_on_full_cache(soid, ctx->op);
      return -EAGAIN;
    case cache_result_t::REPLIED_WITH_EAGAIN:
      ceph_abort_msg("this can't happen, no rollback on replica");
    default:
      ceph_abort_msg("must promote was set, other values are not valid");
      return -EAGAIN;
    }
  }

  if (ret == -ENOENT || (rollback_to && rollback_to->obs.oi.is_whiteout())) {
    // there's no snapshot here, or there's no object.
    // if there's no snapshot, we delete the object; otherwise, do nothing.
    dout(20) << "_rollback_to deleting head on " << soid.oid
	     << " because got ENOENT|whiteout on find_object_context" << dendl;
    if (ctx->obc->obs.oi.watchers.size()) {
      // Cannot delete an object with watchers
      ret = -EBUSY;
    } else {
      _delete_oid(ctx, false, false);
      ret = 0;
    }
  } else if (ret) {
    // ummm....huh? It *can't* return anything else at time of writing.
    ceph_abort_msg("unexpected error code in _rollback_to");
  } else { //we got our context, let's use it to do the rollback!
    hobject_t& rollback_to_sobject = rollback_to->obs.oi.soid;
    if (is_degraded_or_backfilling_object(rollback_to_sobject) ||
	is_degraded_on_async_recovery_target(rollback_to_sobject)) {
      dout(20) << "_rollback_to attempted to roll back to a degraded object "
	       << rollback_to_sobject << " (requested snapid: ) " << snapid << dendl;
      block_write_on_degraded_snap(rollback_to_sobject, ctx->op);
      ret = -EAGAIN;
    } else if (rollback_to->obs.oi.soid.snap == CEPH_NOSNAP) {
      // rolling back to the head; we just need to clone it.
      ctx->modify = true;
    } else {
      /* 1) Delete current head
       * 2) Clone correct snapshot into head
       * 3) Calculate clone_overlaps by following overlaps
       *    forward from rollback snapshot */
      dout(10) << "_rollback_to deleting " << soid.oid
	       << " and rolling back to old snap" << dendl;

      if (obs.exists) {
	t->remove(soid);
      }
      t->clone(soid, rollback_to_sobject);
      t->add_obc(rollback_to);

      map<snapid_t, interval_set<uint64_t> >::iterator iter =
	snapset.clone_overlap.lower_bound(snapid);
      ceph_assert(iter != snapset.clone_overlap.end());
      interval_set<uint64_t> overlaps = iter->second;
      for ( ;
	    iter != snapset.clone_overlap.end();
	    ++iter)
	overlaps.intersection_of(iter->second);

      if (obs.oi.size > 0) {
	interval_set<uint64_t> modified;
	modified.insert(0, obs.oi.size);
	overlaps.intersection_of(modified);
	modified.subtract(overlaps);
	ctx->modified_ranges.union_of(modified);
      }

      // Adjust the cached objectcontext
      maybe_create_new_object(ctx, true);
      ctx->delta_stats.num_bytes -= obs.oi.size;
      ctx->delta_stats.num_bytes += rollback_to->obs.oi.size;
      ctx->clean_regions.mark_data_region_dirty(0, std::max(obs.oi.size, rollback_to->obs.oi.size));
      ctx->clean_regions.mark_omap_dirty();
      obs.oi.size = rollback_to->obs.oi.size;
      if (rollback_to->obs.oi.is_data_digest())
	obs.oi.set_data_digest(rollback_to->obs.oi.data_digest);
      else
	obs.oi.clear_data_digest();
      if (rollback_to->obs.oi.is_omap_digest())
	obs.oi.set_omap_digest(rollback_to->obs.oi.omap_digest);
      else
	obs.oi.clear_omap_digest();

      if (rollback_to->obs.oi.is_omap()) {
	dout(10) << __func__ << " setting omap flag on " << obs.oi.soid << dendl;
	obs.oi.set_flag(object_info_t::FLAG_OMAP);
      } else {
	dout(10) << __func__ << " clearing omap flag on " << obs.oi.soid << dendl;
	obs.oi.clear_flag(object_info_t::FLAG_OMAP);
      }
    }
  }
  return ret;
}

void PrimaryLogPG::_make_clone(
  OpContext *ctx,
  PGTransaction* t,
  ObjectContextRef obc,
  const hobject_t& head, const hobject_t& coid,
  object_info_t *poi)
{
  bufferlist bv;
  encode(*poi, bv, get_osdmap()->get_features(CEPH_ENTITY_TYPE_OSD, nullptr));

  t->clone(coid, head);
  setattr_maybe_cache(obc, t, OI_ATTR, bv);
  rmattr_maybe_cache(obc, t, SS_ATTR);
}

void PrimaryLogPG::make_writeable(OpContext *ctx)
{
  const hobject_t& soid = ctx->obs->oi.soid;
  SnapContext& snapc = ctx->snapc;

  // clone?
  ceph_assert(soid.snap == CEPH_NOSNAP);
  dout(20) << "make_writeable " << soid << " snapset=" << ctx->new_snapset
	   << "  snapc=" << snapc << dendl;

  bool was_dirty = ctx->obc->obs.oi.is_dirty();
  if (ctx->new_obs.exists) {
    // we will mark the object dirty
    if (ctx->undirty && was_dirty) {
      dout(20) << " clearing DIRTY flag" << dendl;
      ceph_assert(ctx->new_obs.oi.is_dirty());
      ctx->new_obs.oi.clear_flag(object_info_t::FLAG_DIRTY);
      --ctx->delta_stats.num_objects_dirty;
      osd->logger->inc(l_osd_tier_clean);
    } else if (!was_dirty && !ctx->undirty) {
      dout(20) << " setting DIRTY flag" << dendl;
      ctx->new_obs.oi.set_flag(object_info_t::FLAG_DIRTY);
      ++ctx->delta_stats.num_objects_dirty;
      osd->logger->inc(l_osd_tier_dirty);
    }
  } else {
    if (was_dirty) {
      dout(20) << " deletion, decrementing num_dirty and clearing flag" << dendl;
      ctx->new_obs.oi.clear_flag(object_info_t::FLAG_DIRTY);
      --ctx->delta_stats.num_objects_dirty;
    }
  }

  if ((ctx->new_obs.exists &&
       ctx->new_obs.oi.is_omap()) &&
      (!ctx->obc->obs.exists ||
       !ctx->obc->obs.oi.is_omap())) {
    ++ctx->delta_stats.num_objects_omap;
  }
  if ((!ctx->new_obs.exists ||
       !ctx->new_obs.oi.is_omap()) &&
      (ctx->obc->obs.exists &&
       ctx->obc->obs.oi.is_omap())) {
    --ctx->delta_stats.num_objects_omap;
  }

  if (ctx->new_snapset.seq > snapc.seq) {
    dout(10) << " op snapset is old" << dendl;
  }

  if ((ctx->obs->exists && !ctx->obs->oi.is_whiteout()) && // head exist(ed)
      snapc.snaps.size() &&                 // there are snaps
      !ctx->cache_operation &&
      snapc.snaps[0] > ctx->new_snapset.seq) {  // existing object is old
    // clone
    hobject_t coid = soid;
    coid.snap = snapc.seq;

    unsigned l;
    for (l = 1;
	 l < snapc.snaps.size() && snapc.snaps[l] > ctx->new_snapset.seq;
	 l++) ;

    vector<snapid_t> snaps(l);
    for (unsigned i=0; i<l; i++)
      snaps[i] = snapc.snaps[i];

    // prepare clone
    object_info_t static_snap_oi(coid);
    object_info_t *snap_oi;
    if (is_primary()) {
      ctx->clone_obc = object_contexts.lookup_or_create(static_snap_oi.soid);
      ctx->clone_obc->destructor_callback =
	new C_PG_ObjectContext(this, ctx->clone_obc.get());
      ctx->clone_obc->obs.oi = static_snap_oi;
      ctx->clone_obc->obs.exists = true;
      ctx->clone_obc->ssc = ctx->obc->ssc;
      ctx->clone_obc->ssc->ref++;
      if (pool.info.is_erasure())
	ctx->clone_obc->attr_cache = ctx->obc->attr_cache;
      snap_oi = &ctx->clone_obc->obs.oi;
      if (ctx->obc->obs.oi.has_manifest()) {
	if ((ctx->obc->obs.oi.flags & object_info_t::FLAG_REDIRECT_HAS_REFERENCE) &&
	    ctx->obc->obs.oi.manifest.is_redirect()) {
	  snap_oi->set_flag(object_info_t::FLAG_MANIFEST);
	  snap_oi->manifest.type = object_manifest_t::TYPE_REDIRECT;
	  snap_oi->manifest.redirect_target = ctx->obc->obs.oi.manifest.redirect_target;
	} else if (ctx->obc->obs.oi.manifest.is_chunked()) {
	  snap_oi->set_flag(object_info_t::FLAG_MANIFEST);
	  snap_oi->manifest.type = object_manifest_t::TYPE_CHUNKED;
	  snap_oi->manifest.chunk_map = ctx->obc->obs.oi.manifest.chunk_map;
	} else {
	  ceph_abort_msg("unrecognized manifest type");
	}
      }
      bool got = ctx->lock_manager.get_write_greedy(
	coid,
	ctx->clone_obc,
	ctx->op);
      ceph_assert(got);
      dout(20) << " got greedy write on clone_obc " << *ctx->clone_obc << dendl;
    } else {
      snap_oi = &static_snap_oi;
    }
    snap_oi->version = ctx->at_version;
    snap_oi->prior_version = ctx->obs->oi.version;
    snap_oi->copy_user_bits(ctx->obs->oi);

    _make_clone(ctx, ctx->op_t.get(), ctx->clone_obc, soid, coid, snap_oi);

    ctx->delta_stats.num_objects++;
    if (snap_oi->is_dirty()) {
      ctx->delta_stats.num_objects_dirty++;
      osd->logger->inc(l_osd_tier_dirty);
    }
    if (snap_oi->is_omap())
      ctx->delta_stats.num_objects_omap++;
    if (snap_oi->is_cache_pinned())
      ctx->delta_stats.num_objects_pinned++;
    if (snap_oi->has_manifest())
      ctx->delta_stats.num_objects_manifest++;
    ctx->delta_stats.num_object_clones++;
    ctx->new_snapset.clones.push_back(coid.snap);
    ctx->new_snapset.clone_size[coid.snap] = ctx->obs->oi.size;
    ctx->new_snapset.clone_snaps[coid.snap] = snaps;

    // clone_overlap should contain an entry for each clone
    // (an empty interval_set if there is no overlap)
    ctx->new_snapset.clone_overlap[coid.snap];
    if (ctx->obs->oi.size)
      ctx->new_snapset.clone_overlap[coid.snap].insert(0, ctx->obs->oi.size);

    // log clone
    dout(10) << " cloning v " << ctx->obs->oi.version
	     << " to " << coid << " v " << ctx->at_version
	     << " snaps=" << snaps
	     << " snapset=" << ctx->new_snapset << dendl;
    ctx->log.push_back(pg_log_entry_t(
			 pg_log_entry_t::CLONE, coid, ctx->at_version,
			 ctx->obs->oi.version,
			 ctx->obs->oi.user_version,
			 osd_reqid_t(), ctx->new_obs.oi.mtime, 0));
    encode(snaps, ctx->log.back().snaps);

    ctx->at_version.version++;
  }

  // update most recent clone_overlap and usage stats
  if (ctx->new_snapset.clones.size() > 0) {
    // the clone_overlap is difference of range between head and clones.
    // we need to check whether the most recent clone exists, if it's
    // been evicted, it's not included in the stats, but the clone_overlap
    // is still exist in the snapset, so we should update the
    // clone_overlap to make it sense.
    hobject_t last_clone_oid = soid;
    last_clone_oid.snap = ctx->new_snapset.clone_overlap.rbegin()->first;
    interval_set<uint64_t> &newest_overlap =
      ctx->new_snapset.clone_overlap.rbegin()->second;
    ctx->modified_ranges.intersection_of(newest_overlap);
    if (is_present_clone(last_clone_oid)) {
      // modified_ranges is still in use by the clone
      ctx->delta_stats.num_bytes += ctx->modified_ranges.size();
    }
    newest_overlap.subtract(ctx->modified_ranges);
  }

  if (snapc.seq > ctx->new_snapset.seq) {
    // update snapset with latest snap context
    ctx->new_snapset.seq = snapc.seq;
    if (get_osdmap()->require_osd_release < ceph_release_t::octopus) {
      ctx->new_snapset.snaps = snapc.snaps;
    } else {
      ctx->new_snapset.snaps.clear();
    }
  }
  dout(20) << "make_writeable " << soid
	   << " done, snapset=" << ctx->new_snapset << dendl;
}


void PrimaryLogPG::write_update_size_and_usage(object_stat_sum_t& delta_stats, object_info_t& oi,
					       interval_set<uint64_t>& modified, uint64_t offset,
					       uint64_t length, bool write_full)
{
  interval_set<uint64_t> ch;
  if (write_full) {
    if (oi.size)
      ch.insert(0, oi.size);
  } else if (length)
    ch.insert(offset, length);
  modified.union_of(ch);
  if (write_full ||
      (offset + length > oi.size && length)) {
    uint64_t new_size = offset + length;
    delta_stats.num_bytes -= oi.size;
    delta_stats.num_bytes += new_size;
    oi.size = new_size;
  }

  delta_stats.num_wr++;
  delta_stats.num_wr_kb += shift_round_up(length, 10);
}

void PrimaryLogPG::truncate_update_size_and_usage(
  object_stat_sum_t& delta_stats,
  object_info_t& oi,
  uint64_t truncate_size)
{
  if (oi.size != truncate_size) {
    delta_stats.num_bytes -= oi.size;
    delta_stats.num_bytes += truncate_size;
    oi.size = truncate_size;
  }
}

void PrimaryLogPG::complete_disconnect_watches(
  ObjectContextRef obc,
  const list<watch_disconnect_t> &to_disconnect)
{
  for (list<watch_disconnect_t>::const_iterator i =
	 to_disconnect.begin();
       i != to_disconnect.end();
       ++i) {
    pair<uint64_t, entity_name_t> watcher(i->cookie, i->name);
    auto watchers_entry = obc->watchers.find(watcher);
    if (watchers_entry != obc->watchers.end()) {
      WatchRef watch = watchers_entry->second;
      dout(10) << "do_osd_op_effects disconnect watcher " << watcher << dendl;
      obc->watchers.erase(watcher);
      watch->remove(i->send_disconnect);
    } else {
      dout(10) << "do_osd_op_effects disconnect failed to find watcher "
	       << watcher << dendl;
    }
  }
}

void PrimaryLogPG::do_osd_op_effects(OpContext *ctx, const ConnectionRef& conn)
{
  entity_name_t entity = ctx->reqid.name;
  dout(15) << "do_osd_op_effects " << entity << " con " << conn.get() << dendl;

  // disconnects first
  complete_disconnect_watches(ctx->obc, ctx->watch_disconnects);

  ceph_assert(conn);

  auto session = conn->get_priv();
  if (!session)
    return;

  for (list<pair<watch_info_t,bool> >::iterator i = ctx->watch_connects.begin();
       i != ctx->watch_connects.end();
       ++i) {
    pair<uint64_t, entity_name_t> watcher(i->first.cookie, entity);
    dout(15) << "do_osd_op_effects applying watch connect on session "
	     << session.get() << " watcher " << watcher << dendl;
    WatchRef watch;
    if (ctx->obc->watchers.count(watcher)) {
      dout(15) << "do_osd_op_effects found existing watch watcher " << watcher
	       << dendl;
      watch = ctx->obc->watchers[watcher];
    } else {
      dout(15) << "do_osd_op_effects new watcher " << watcher
	       << dendl;
      watch = Watch::makeWatchRef(
	this, osd, ctx->obc, i->first.timeout_seconds,
	i->first.cookie, entity, conn->get_peer_addr());
      ctx->obc->watchers.insert(
	make_pair(
	  watcher,
	  watch));
    }
    watch->connect(conn, i->second);
  }

  for (list<notify_info_t>::iterator p = ctx->notifies.begin();
       p != ctx->notifies.end();
       ++p) {
    dout(10) << "do_osd_op_effects, notify " << *p << dendl;
    ConnectionRef conn(ctx->op->get_req()->get_connection());
    NotifyRef notif(
      Notify::makeNotifyRef(
	conn,
	ctx->reqid.name.num(),
	p->bl,
	p->timeout,
	p->cookie,
	p->notify_id,
	ctx->obc->obs.oi.user_version,
	osd));
    for (map<pair<uint64_t, entity_name_t>, WatchRef>::iterator i =
	   ctx->obc->watchers.begin();
	 i != ctx->obc->watchers.end();
	 ++i) {
      dout(10) << "starting notify on watch " << i->first << dendl;
      i->second->start_notify(notif);
    }
    notif->init();
  }

  for (list<OpContext::NotifyAck>::iterator p = ctx->notify_acks.begin();
       p != ctx->notify_acks.end();
       ++p) {
    if (p->watch_cookie)
      dout(10) << "notify_ack " << make_pair(*(p->watch_cookie), p->notify_id) << dendl;
    else
      dout(10) << "notify_ack " << make_pair("NULL", p->notify_id) << dendl;
    for (map<pair<uint64_t, entity_name_t>, WatchRef>::iterator i =
	   ctx->obc->watchers.begin();
	 i != ctx->obc->watchers.end();
	 ++i) {
      if (i->first.second != entity) continue;
      if (p->watch_cookie &&
	  *(p->watch_cookie) != i->first.first) continue;
      dout(10) << "acking notify on watch " << i->first << dendl;
      i->second->notify_ack(p->notify_id, p->reply_bl);
    }
  }
}

hobject_t PrimaryLogPG::generate_temp_object(const hobject_t& target)
{
  ostringstream ss;
  ss << "temp_" << info.pgid << "_" << get_role()
     << "_" << osd->monc->get_global_id() << "_" << (++temp_seq);
  hobject_t hoid = target.make_temp_hobject(ss.str());
  dout(20) << __func__ << " " << hoid << dendl;
  return hoid;
}

hobject_t PrimaryLogPG::get_temp_recovery_object(
  const hobject_t& target,
  eversion_t version)
{
  ostringstream ss;
  ss << "temp_recovering_" << info.pgid  // (note this includes the shardid)
     << "_" << version
     << "_" << info.history.same_interval_since
     << "_" << target.snap;
  // pgid + version + interval + snapid is unique, and short
  hobject_t hoid = target.make_temp_hobject(ss.str());
  dout(20) << __func__ << " " << hoid << dendl;
  return hoid;
}

int PrimaryLogPG::prepare_transaction(OpContext *ctx)
{
  ceph_assert(!ctx->ops->empty());

  // valid snap context?
  if (!ctx->snapc.is_valid()) {
    dout(10) << " invalid snapc " << ctx->snapc << dendl;
    return -EINVAL;
  }

  // prepare the actual mutation
  int result = do_osd_ops(ctx, *ctx->ops);
  if (result < 0) {
    if (ctx->op->may_write() &&
	get_osdmap()->require_osd_release >= ceph_release_t::kraken) {
      // need to save the error code in the pg log, to detect dup ops,
      // but do nothing else
      ctx->update_log_only = true;
    }
    return result;
  }

  // read-op?  write-op noop? done?
  if (ctx->op_t->empty() && !ctx->modify) {
    if (ctx->pending_async_reads.empty())
      unstable_stats.add(ctx->delta_stats);
    if (ctx->op->may_write() &&
	get_osdmap()->require_osd_release >= ceph_release_t::kraken) {
      ctx->update_log_only = true;
    }
    return result;
  }

  // check for full
  if ((ctx->delta_stats.num_bytes > 0 ||
       ctx->delta_stats.num_objects > 0) &&  // FIXME: keys?
      pool.info.has_flag(pg_pool_t::FLAG_FULL)) {
    auto m = ctx->op->get_req<MOSDOp>();
    if (ctx->reqid.name.is_mds() ||   // FIXME: ignore MDS for now
	m->has_flag(CEPH_OSD_FLAG_FULL_FORCE)) {
      dout(20) << __func__ << " full, but proceeding due to FULL_FORCE or MDS"
	       << dendl;
    } else if (m->has_flag(CEPH_OSD_FLAG_FULL_TRY)) {
      // they tried, they failed.
      dout(20) << __func__ << " full, replying to FULL_TRY op" << dendl;
      return pool.info.has_flag(pg_pool_t::FLAG_FULL_QUOTA) ? -EDQUOT : -ENOSPC;
    } else {
      // drop request
      dout(20) << __func__ << " full, dropping request (bad client)" << dendl;
      return -EAGAIN;
    }
  }

  const hobject_t& soid = ctx->obs->oi.soid;
  // clone, if necessary
  if (soid.snap == CEPH_NOSNAP)
    make_writeable(ctx);

  finish_ctx(ctx,
	     ctx->new_obs.exists ? pg_log_entry_t::MODIFY :
	     pg_log_entry_t::DELETE,
	     result);

  return result;
}

void PrimaryLogPG::finish_ctx(OpContext *ctx, int log_op_type, int result)
{
  const hobject_t& soid = ctx->obs->oi.soid;
  dout(20) << __func__ << " " << soid << " " << ctx
	   << " op " << pg_log_entry_t::get_op_name(log_op_type)
	   << dendl;
  utime_t now = ceph_clock_now();

  // Drop the reference if deduped chunk is modified
  if (ctx->new_obs.oi.is_dirty() &&
    (ctx->obs->oi.has_manifest() && ctx->obs->oi.manifest.is_chunked()) &&
    // If a clone is creating, ignore dropping the reference for manifest object
    !ctx->delta_stats.num_object_clones &&
    ctx->new_obs.oi.size != 0 && // missing, redirect and delete
    !ctx->cache_operation &&
    log_op_type != pg_log_entry_t::PROMOTE) {
    dec_refcount_by_dirty(ctx);
  }

  // finish and log the op.
  if (ctx->user_modify) {
    // update the user_version for any modify ops, except for the watch op
    ctx->user_at_version = std::max(info.last_user_version, ctx->new_obs.oi.user_version) + 1;
    /* In order for new clients and old clients to interoperate properly
     * when exchanging versions, we need to lower bound the user_version
     * (which our new clients pay proper attention to)
     * by the at_version (which is all the old clients can ever see). */
    if (ctx->at_version.version > ctx->user_at_version)
      ctx->user_at_version = ctx->at_version.version;
    ctx->new_obs.oi.user_version = ctx->user_at_version;
  }
  ctx->bytes_written = ctx->op_t->get_bytes_written();

  if (ctx->new_obs.exists) {
    ctx->new_obs.oi.version = ctx->at_version;
    ctx->new_obs.oi.prior_version = ctx->obs->oi.version;
    ctx->new_obs.oi.last_reqid = ctx->reqid;
    if (ctx->mtime != utime_t()) {
      ctx->new_obs.oi.mtime = ctx->mtime;
      dout(10) << " set mtime to " << ctx->new_obs.oi.mtime << dendl;
      ctx->new_obs.oi.local_mtime = now;
    } else {
      dout(10) << " mtime unchanged at " << ctx->new_obs.oi.mtime << dendl;
    }

    // object_info_t
    map <string, bufferlist> attrs;
    bufferlist bv(sizeof(ctx->new_obs.oi));
    encode(ctx->new_obs.oi, bv,
	     get_osdmap()->get_features(CEPH_ENTITY_TYPE_OSD, nullptr));
    attrs[OI_ATTR] = std::move(bv);

    // snapset
    if (soid.snap == CEPH_NOSNAP) {
      dout(10) << " final snapset " << ctx->new_snapset
	       << " in " << soid << dendl;
      bufferlist bss;
      encode(ctx->new_snapset, bss);
      attrs[SS_ATTR] = std::move(bss);
    } else {
      dout(10) << " no snapset (this is a clone)" << dendl;
    }
    ctx->op_t->setattrs(soid, attrs);
  } else {
    // reset cached oi
    ctx->new_obs.oi = object_info_t(ctx->obc->obs.oi.soid);
  }

  // append to log
  ctx->log.push_back(
    pg_log_entry_t(log_op_type, soid, ctx->at_version,
		   ctx->obs->oi.version,
		   ctx->user_at_version, ctx->reqid,
		   ctx->mtime,
		   (ctx->op && ctx->op->allows_returnvec()) ? result : 0));
  if (ctx->op && ctx->op->allows_returnvec()) {
    // also the per-op values
    ctx->log.back().set_op_returns(*ctx->ops);
    dout(20) << __func__ << " op_returns " << ctx->log.back().op_returns
	     << dendl;
  }

  ctx->log.back().clean_regions = ctx->clean_regions;
  dout(20) << __func__ << " object " << soid <<  " marks clean_regions " << ctx->log.back().clean_regions << dendl;

  if (soid.snap < CEPH_NOSNAP) {
    switch (log_op_type) {
    case pg_log_entry_t::MODIFY:
    case pg_log_entry_t::PROMOTE:
    case pg_log_entry_t::CLEAN:
      dout(20) << __func__ << " encoding snaps from " << ctx->new_snapset
	       << dendl;
      encode(ctx->new_snapset.clone_snaps[soid.snap], ctx->log.back().snaps);
      break;
    default:
      break;
    }
  }

  if (!ctx->extra_reqids.empty()) {
    dout(20) << __func__ << "  extra_reqids " << ctx->extra_reqids << " "
             << ctx->extra_reqid_return_codes << dendl;
    ctx->log.back().extra_reqids.swap(ctx->extra_reqids);
    ctx->log.back().extra_reqid_return_codes.swap(ctx->extra_reqid_return_codes);
  }

  // apply new object state.
  ctx->obc->obs = ctx->new_obs;

  if (soid.is_head() && !ctx->obc->obs.exists) {
    ctx->obc->ssc->exists = false;
    ctx->obc->ssc->snapset = SnapSet();
  } else {
    ctx->obc->ssc->exists = true;
    ctx->obc->ssc->snapset = ctx->new_snapset;
  }
}

void PrimaryLogPG::apply_stats(
  const hobject_t &soid,
  const object_stat_sum_t &delta_stats) {

  recovery_state.apply_op_stats(soid, delta_stats);
  for (set<pg_shard_t>::const_iterator i = get_backfill_targets().begin();
       i != get_backfill_targets().end();
       ++i) {
    pg_shard_t bt = *i;
    const pg_info_t& pinfo = recovery_state.get_peer_info(bt);
    if (soid > pinfo.last_backfill && soid <= last_backfill_started) {
      pending_backfill_updates[soid].stats.add(delta_stats);
    }
  }

  m_scrubber->stats_of_handled_objects(delta_stats, soid);
}

void PrimaryLogPG::complete_read_ctx(int result, OpContext *ctx)
{
  auto m = ctx->op->get_req<MOSDOp>();
  ceph_assert(ctx->async_reads_complete());

  for (auto p = ctx->ops->begin();
    p != ctx->ops->end() && result >= 0; ++p) {
    if (p->rval < 0 && !(p->op.flags & CEPH_OSD_OP_FLAG_FAILOK)) {
      result = p->rval;
      break;
    }
    ctx->bytes_read += p->outdata.length();
  }
  ctx->reply->get_header().data_off = (ctx->data_off ? *ctx->data_off : 0);

  MOSDOpReply *reply = ctx->reply;
  ctx->reply = nullptr;

  if (result >= 0) {
    if (!ctx->ignore_log_op_stats) {
      log_op_stats(*ctx->op, ctx->bytes_written, ctx->bytes_read);

      publish_stats_to_osd();
    }

    // on read, return the current object version
    if (ctx->obs) {
      reply->set_reply_versions(eversion_t(), ctx->obs->oi.user_version);
    } else {
      reply->set_reply_versions(eversion_t(), ctx->user_at_version);
    }
  } else if (result == -ENOENT) {
    // on ENOENT, set a floor for what the next user version will be.
    reply->set_enoent_reply_versions(info.last_update, info.last_user_version);
  }

  reply->set_result(result);
  reply->add_flags(CEPH_OSD_FLAG_ACK | CEPH_OSD_FLAG_ONDISK);
  osd->send_message_osd_client(reply, m->get_connection());
  close_op_ctx(ctx);
}

// ========================================================================
// copyfrom

struct C_Copyfrom : public Context {
  PrimaryLogPGRef pg;
  hobject_t oid;
  epoch_t last_peering_reset;
  ceph_tid_t tid;
  PrimaryLogPG::CopyOpRef cop;	// used for keeping the cop alive
  C_Copyfrom(PrimaryLogPG *p, hobject_t o, epoch_t lpr,
	     const PrimaryLogPG::CopyOpRef& c)
    : pg(p), oid(o), last_peering_reset(lpr),
      tid(0), cop(c)
  {}
  void finish(int r) override {
    if (r == -ECANCELED)
      return;
    std::scoped_lock l{*pg};
    if (last_peering_reset == pg->get_last_peering_reset()) {
      pg->process_copy_chunk(oid, tid, r);
      cop.reset();
    }
  }
};

struct C_CopyFrom_AsyncReadCb : public Context {
  OSDOp *osd_op;
  object_copy_data_t reply_obj;
  uint64_t features;
  size_t len;
  C_CopyFrom_AsyncReadCb(OSDOp *osd_op, uint64_t features) :
    osd_op(osd_op), features(features), len(0) {}
  void finish(int r) override {
    osd_op->rval = r;
    if (r < 0) {
      return;
    }

    ceph_assert(len > 0);
    ceph_assert(len <= reply_obj.data.length());
    bufferlist bl;
    bl.substr_of(reply_obj.data, 0, len);
    reply_obj.data.swap(bl);
    encode(reply_obj, osd_op->outdata, features);
  }
};

struct C_CopyChunk : public Context {
  PrimaryLogPGRef pg;
  hobject_t oid;
  epoch_t last_peering_reset;
  ceph_tid_t tid;
  PrimaryLogPG::CopyOpRef cop;	// used for keeping the cop alive
  uint64_t offset = 0;
  C_CopyChunk(PrimaryLogPG *p, hobject_t o, epoch_t lpr,
	     const PrimaryLogPG::CopyOpRef& c)
    : pg(p), oid(o), last_peering_reset(lpr),
      tid(0), cop(c)
  {}
  void finish(int r) override {
    if (r == -ECANCELED)
      return;
    std::scoped_lock l{*pg};
    if (last_peering_reset == pg->get_last_peering_reset()) {
      pg->process_copy_chunk_manifest(oid, tid, r, offset);
      cop.reset();
    }
  }
};

int PrimaryLogPG::do_copy_get(OpContext *ctx, bufferlist::const_iterator& bp,
			      OSDOp& osd_op, ObjectContextRef &obc)
{
  object_info_t& oi = obc->obs.oi;
  hobject_t& soid = oi.soid;
  int result = 0;
  object_copy_cursor_t cursor;
  uint64_t out_max;
  try {
    decode(cursor, bp);
    decode(out_max, bp);
  }
  catch (ceph::buffer::error& e) {
    result = -EINVAL;
    return result;
  }

  const MOSDOp *op = reinterpret_cast<const MOSDOp*>(ctx->op->get_req());
  uint64_t features = op->get_features();

  bool async_read_started = false;
  object_copy_data_t _reply_obj;
  C_CopyFrom_AsyncReadCb *cb = nullptr;
  if (pool.info.is_erasure()) {
    cb = new C_CopyFrom_AsyncReadCb(&osd_op, features);
  }
  object_copy_data_t &reply_obj = cb ? cb->reply_obj : _reply_obj;
  // size, mtime
  reply_obj.size = oi.size;
  reply_obj.mtime = oi.mtime;
  ceph_assert(obc->ssc);
  if (soid.snap < CEPH_NOSNAP) {
    auto p = obc->ssc->snapset.clone_snaps.find(soid.snap);
    ceph_assert(p != obc->ssc->snapset.clone_snaps.end()); // warn?
    reply_obj.snaps = p->second;
  } else {
    reply_obj.snap_seq = obc->ssc->snapset.seq;
  }
  if (oi.is_data_digest()) {
    reply_obj.flags |= object_copy_data_t::FLAG_DATA_DIGEST;
    reply_obj.data_digest = oi.data_digest;
  }
  if (oi.is_omap_digest()) {
    reply_obj.flags |= object_copy_data_t::FLAG_OMAP_DIGEST;
    reply_obj.omap_digest = oi.omap_digest;
  }
  reply_obj.truncate_seq = oi.truncate_seq;
  reply_obj.truncate_size = oi.truncate_size;

  // attrs
  map<string,bufferlist>& out_attrs = reply_obj.attrs;
  if (!cursor.attr_complete) {
    result = getattrs_maybe_cache(
      ctx->obc,
      &out_attrs);
    if (result < 0) {
      if (cb) {
        delete cb;
      }
      return result;
    }
    cursor.attr_complete = true;
    dout(20) << " got attrs" << dendl;
  }

  int64_t left = out_max - osd_op.outdata.length();

  // data
  bufferlist& bl = reply_obj.data;
  if (left > 0 && !cursor.data_complete) {
    if (cursor.data_offset < oi.size) {
      uint64_t max_read = std::min(oi.size - cursor.data_offset, (uint64_t)left);
      if (cb) {
	async_read_started = true;
	ctx->pending_async_reads.push_back(
	  make_pair(
	    boost::make_tuple(cursor.data_offset, max_read, osd_op.op.flags),
	    make_pair(&bl, cb)));
	cb->len = max_read;

        ctx->op_finishers[ctx->current_osd_subop_num].reset(
          new ReadFinisher(osd_op));
	result = -EINPROGRESS;

	dout(10) << __func__ << ": async_read noted for " << soid << dendl;
      } else {
	result = pgbackend->objects_read_sync(
	  oi.soid, cursor.data_offset, max_read, osd_op.op.flags, &bl);
	if (result < 0)
	  return result;
      }
      left -= max_read;
      cursor.data_offset += max_read;
    }
    if (cursor.data_offset == oi.size) {
      cursor.data_complete = true;
      dout(20) << " got data" << dendl;
    }
    ceph_assert(cursor.data_offset <= oi.size);
  }

  // omap
  uint32_t omap_keys = 0;
  if (!pool.info.supports_omap() || !oi.is_omap()) {
    cursor.omap_complete = true;
  } else {
    if (left > 0 && !cursor.omap_complete) {
      ceph_assert(cursor.data_complete);
      if (cursor.omap_offset.empty()) {
	osd->store->omap_get_header(ch, ghobject_t(oi.soid),
				    &reply_obj.omap_header);
      }
      bufferlist omap_data;
      ObjectMap::ObjectMapIterator iter =
	osd->store->get_omap_iterator(ch, ghobject_t(oi.soid));
      ceph_assert(iter);
      iter->upper_bound(cursor.omap_offset);
      for (; iter->valid(); iter->next()) {
	++omap_keys;
	encode(iter->key(), omap_data);
	encode(iter->value(), omap_data);
	left -= iter->key().length() + 4 + iter->value().length() + 4;
	if (left <= 0)
	  break;
      }
      if (omap_keys) {
	encode(omap_keys, reply_obj.omap_data);
	reply_obj.omap_data.claim_append(omap_data);
      }
      if (iter->valid()) {
	cursor.omap_offset = iter->key();
      } else {
	cursor.omap_complete = true;
	dout(20) << " got omap" << dendl;
      }
    }
  }

  if (cursor.is_complete()) {
    // include reqids only in the final step.  this is a bit fragile
    // but it works...
    recovery_state.get_pg_log().get_log().get_object_reqids(ctx->obc->obs.oi.soid, 10,
                                       &reply_obj.reqids,
                                       &reply_obj.reqid_return_codes);
    dout(20) << " got reqids" << dendl;
  }

  dout(20) << " cursor.is_complete=" << cursor.is_complete()
	   << " " << out_attrs.size() << " attrs"
	   << " " << bl.length() << " bytes"
	   << " " << reply_obj.omap_header.length() << " omap header bytes"
	   << " " << reply_obj.omap_data.length() << " omap data bytes in "
	   << omap_keys << " keys"
	   << " " << reply_obj.reqids.size() << " reqids"
	   << dendl;
  reply_obj.cursor = cursor;
  if (!async_read_started) {
    encode(reply_obj, osd_op.outdata, features);
  }
  if (cb && !async_read_started) {
    delete cb;
  }

  if (result > 0) {
    result = 0;
  }
  return result;
}

void PrimaryLogPG::fill_in_copy_get_noent(OpRequestRef& op, hobject_t oid,
                                          OSDOp& osd_op)
{
  const MOSDOp *m = static_cast<const MOSDOp*>(op->get_req());
  uint64_t features = m->get_features();
  object_copy_data_t reply_obj;

  recovery_state.get_pg_log().get_log().get_object_reqids(oid, 10, &reply_obj.reqids,
                                     &reply_obj.reqid_return_codes);
  dout(20) << __func__ << " got reqids " << reply_obj.reqids << dendl;
  encode(reply_obj, osd_op.outdata, features);
  osd_op.rval = -ENOENT;
  MOSDOpReply *reply = new MOSDOpReply(m, 0, get_osdmap_epoch(), 0, false);
  reply->set_result(-ENOENT);
  reply->add_flags(CEPH_OSD_FLAG_ACK | CEPH_OSD_FLAG_ONDISK);
  osd->send_message_osd_client(reply, m->get_connection());
}

void PrimaryLogPG::start_copy(CopyCallback *cb, ObjectContextRef obc,
			      hobject_t src, object_locator_t oloc,
			      version_t version, unsigned flags,
			      bool mirror_snapset,
			      unsigned src_obj_fadvise_flags,
			      unsigned dest_obj_fadvise_flags)
{
  const hobject_t& dest = obc->obs.oi.soid;
  dout(10) << __func__ << " " << dest
	   << " from " << src << " " << oloc << " v" << version
	   << " flags " << flags
	   << (mirror_snapset ? " mirror_snapset" : "")
	   << dendl;

  ceph_assert(!mirror_snapset || src.snap == CEPH_NOSNAP);

  // cancel a previous in-progress copy?
  if (copy_ops.count(dest)) {
    // FIXME: if the src etc match, we could avoid restarting from the
    // beginning.
    CopyOpRef cop = copy_ops[dest];
    vector<ceph_tid_t> tids;
    cancel_copy(cop, false, &tids);
    osd->objecter->op_cancel(tids, -ECANCELED);
  }

  CopyOpRef cop(std::make_shared<CopyOp>(cb, obc, src, oloc, version, flags,
			   mirror_snapset, src_obj_fadvise_flags,
			   dest_obj_fadvise_flags));
  copy_ops[dest] = cop;
  obc->start_block();

  if (!obc->obs.oi.has_manifest()) {
    _copy_some(obc, cop);
  } else {
    if (obc->obs.oi.manifest.is_redirect()) {
      _copy_some(obc, cop);
    } else if (obc->obs.oi.manifest.is_chunked()) {
      auto p = obc->obs.oi.manifest.chunk_map.begin();
      _copy_some_manifest(obc, cop, p->first);
    } else {
      ceph_abort_msg("unrecognized manifest type");
    }
  }
}

void PrimaryLogPG::_copy_some(ObjectContextRef obc, CopyOpRef cop)
{
  dout(10) << __func__ << " " << *obc << " " << cop << dendl;

  unsigned flags = 0;
  if (cop->flags & CEPH_OSD_COPY_FROM_FLAG_FLUSH)
    flags |= CEPH_OSD_FLAG_FLUSH;
  if (cop->flags & CEPH_OSD_COPY_FROM_FLAG_IGNORE_CACHE)
    flags |= CEPH_OSD_FLAG_IGNORE_CACHE;
  if (cop->flags & CEPH_OSD_COPY_FROM_FLAG_IGNORE_OVERLAY)
    flags |= CEPH_OSD_FLAG_IGNORE_OVERLAY;
  if (cop->flags & CEPH_OSD_COPY_FROM_FLAG_MAP_SNAP_CLONE)
    flags |= CEPH_OSD_FLAG_MAP_SNAP_CLONE;
  if (cop->flags & CEPH_OSD_COPY_FROM_FLAG_RWORDERED)
    flags |= CEPH_OSD_FLAG_RWORDERED;

  C_GatherBuilder gather(cct);

  if (cop->cursor.is_initial() && cop->mirror_snapset) {
    // list snaps too.
    ceph_assert(cop->src.snap == CEPH_NOSNAP);
    ObjectOperation op;
    op.list_snaps(&cop->results.snapset, NULL);
    ceph_tid_t tid = osd->objecter->read(cop->src.oid, cop->oloc, op,
				    CEPH_SNAPDIR, NULL,
				    flags, gather.new_sub(), NULL);
    cop->objecter_tid2 = tid;
  }

  ObjectOperation op;
  if (cop->results.user_version) {
    op.assert_version(cop->results.user_version);
  } else {
    // we should learn the version after the first chunk, if we didn't know
    // it already!
    ceph_assert(cop->cursor.is_initial());
  }
  op.copy_get(&cop->cursor, get_copy_chunk_size(),
	      &cop->results.object_size, &cop->results.mtime,
	      &cop->attrs, &cop->data, &cop->omap_header, &cop->omap_data,
	      &cop->results.snaps, &cop->results.snap_seq,
	      &cop->results.flags,
	      &cop->results.source_data_digest,
	      &cop->results.source_omap_digest,
	      &cop->results.reqids,
	      &cop->results.reqid_return_codes,
	      &cop->results.truncate_seq,
	      &cop->results.truncate_size,
	      &cop->rval);
  op.set_last_op_flags(cop->src_obj_fadvise_flags);

  C_Copyfrom *fin = new C_Copyfrom(this, obc->obs.oi.soid,
				   get_last_peering_reset(), cop);
  gather.set_finisher(new C_OnFinisher(fin,
				       osd->get_objecter_finisher(get_pg_shard())));

  ceph_tid_t tid = osd->objecter->read(cop->src.oid, cop->oloc, op,
				  cop->src.snap, NULL,
				  flags,
				  gather.new_sub(),
				  // discover the object version if we don't know it yet
				  cop->results.user_version ? NULL : &cop->results.user_version);
  fin->tid = tid;
  cop->objecter_tid = tid;
  gather.activate();
}

void PrimaryLogPG::_copy_some_manifest(ObjectContextRef obc, CopyOpRef cop, uint64_t start_offset)
{
  dout(10) << __func__ << " " << *obc << " " << cop << dendl;

  unsigned flags = 0;
  if (cop->flags & CEPH_OSD_COPY_FROM_FLAG_FLUSH)
    flags |= CEPH_OSD_FLAG_FLUSH;
  if (cop->flags & CEPH_OSD_COPY_FROM_FLAG_IGNORE_CACHE)
    flags |= CEPH_OSD_FLAG_IGNORE_CACHE;
  if (cop->flags & CEPH_OSD_COPY_FROM_FLAG_IGNORE_OVERLAY)
    flags |= CEPH_OSD_FLAG_IGNORE_OVERLAY;
  if (cop->flags & CEPH_OSD_COPY_FROM_FLAG_MAP_SNAP_CLONE)
    flags |= CEPH_OSD_FLAG_MAP_SNAP_CLONE;
  if (cop->flags & CEPH_OSD_COPY_FROM_FLAG_RWORDERED)
    flags |= CEPH_OSD_FLAG_RWORDERED;

  int num_chunks = 0;
  uint64_t last_offset = 0, chunks_size = 0;
  object_manifest_t *manifest = &obc->obs.oi.manifest;
  map<uint64_t, chunk_info_t>::iterator iter = manifest->chunk_map.find(start_offset);
  for (;iter != manifest->chunk_map.end(); ++iter) {
    num_chunks++;
    chunks_size += iter->second.length;
    last_offset = iter->first;
    if (get_copy_chunk_size() < chunks_size) {
      break;
    }
  }

  cop->num_chunk = num_chunks;
  cop->start_offset = start_offset;
  cop->last_offset = last_offset;
  dout(20) << __func__ << " oid " << obc->obs.oi.soid << " num_chunks: " << num_chunks
	  << " start_offset: " << start_offset << " chunks_size: " << chunks_size
	  << " last_offset: " << last_offset << dendl;

  iter = manifest->chunk_map.find(start_offset);
  for (;iter != manifest->chunk_map.end(); ++iter) {
    uint64_t obj_offset = iter->first;
    uint64_t length = manifest->chunk_map[iter->first].length;
    hobject_t soid = manifest->chunk_map[iter->first].oid;
    object_locator_t oloc(soid);
    CopyCallback * cb = NULL;
    CopyOpRef sub_cop(std::make_shared<CopyOp>(cb, ObjectContextRef(), cop->src, oloc,
		       cop->results.user_version, cop->flags, cop->mirror_snapset,
		       cop->src_obj_fadvise_flags, cop->dest_obj_fadvise_flags));
    sub_cop->cursor.data_offset = obj_offset;
    cop->chunk_cops[obj_offset] = sub_cop;

    int s = sub_cop->chunk_ops.size();
    sub_cop->chunk_ops.resize(s+1);
    sub_cop->chunk_ops[s].op.op =  CEPH_OSD_OP_READ;
    sub_cop->chunk_ops[s].op.extent.offset = manifest->chunk_map[iter->first].offset;
    sub_cop->chunk_ops[s].op.extent.length = length;

    ObjectOperation op;
    op.dup(sub_cop->chunk_ops);

    if (cop->results.user_version) {
      op.assert_version(cop->results.user_version);
    } else {
      // we should learn the version after the first chunk, if we didn't know
      // it already!
      ceph_assert(cop->cursor.is_initial());
    }
    op.set_last_op_flags(cop->src_obj_fadvise_flags);

    C_CopyChunk *fin = new C_CopyChunk(this, obc->obs.oi.soid,
				     get_last_peering_reset(), cop);
    fin->offset = obj_offset;

    ceph_tid_t tid = osd->objecter->read(
      soid.oid, oloc, op,
      sub_cop->src.snap, NULL,
      flags,
      new C_OnFinisher(fin, osd->get_objecter_finisher(get_pg_shard())),
      // discover the object version if we don't know it yet
      sub_cop->results.user_version ? NULL : &sub_cop->results.user_version);
    fin->tid = tid;
    sub_cop->objecter_tid = tid;

    dout(20) << __func__ << " tgt_oid: " << soid.oid << " tgt_offset: "
	    << manifest->chunk_map[iter->first].offset
	    << " length: " << length << " pool id: " << oloc.pool
	    << " tid: " << tid << dendl;

    if (last_offset < iter->first) {
      break;
    }
  }
}

void PrimaryLogPG::process_copy_chunk(hobject_t oid, ceph_tid_t tid, int r)
{
  dout(10) << __func__ << " " << oid << " tid " << tid
	   << " " << cpp_strerror(r) << dendl;
  map<hobject_t,CopyOpRef>::iterator p = copy_ops.find(oid);
  if (p == copy_ops.end()) {
    dout(10) << __func__ << " no copy_op found" << dendl;
    return;
  }
  CopyOpRef cop = p->second;
  if (tid != cop->objecter_tid) {
    dout(10) << __func__ << " tid " << tid << " != cop " << cop
	     << " tid " << cop->objecter_tid << dendl;
    return;
  }

  if (cop->omap_data.length() || cop->omap_header.length())
    cop->results.has_omap = true;

  if (r >= 0 && !pool.info.supports_omap() &&
      (cop->omap_data.length() || cop->omap_header.length())) {
    r = -EOPNOTSUPP;
  }
  cop->objecter_tid = 0;
  cop->objecter_tid2 = 0;  // assume this ordered before us (if it happened)
  ObjectContextRef& cobc = cop->obc;

  if (r < 0)
    goto out;

  ceph_assert(cop->rval >= 0);

  if (oid.snap < CEPH_NOSNAP && !cop->results.snaps.empty()) {
    // verify snap hasn't been deleted
    vector<snapid_t>::iterator p = cop->results.snaps.begin();
    while (p != cop->results.snaps.end()) {
      // make best effort to sanitize snaps/clones.
      if (get_osdmap()->in_removed_snaps_queue(info.pgid.pgid.pool(), *p)) {
	dout(10) << __func__ << " clone snap " << *p << " has been deleted"
		 << dendl;
	for (vector<snapid_t>::iterator q = p + 1;
	     q != cop->results.snaps.end();
	     ++q)
	  *(q - 1) = *q;
	cop->results.snaps.resize(cop->results.snaps.size() - 1);
      } else {
	++p;
      }
    }
    if (cop->results.snaps.empty()) {
      dout(10) << __func__ << " no more snaps for " << oid << dendl;
      r = -ENOENT;
      goto out;
    }
  }

  ceph_assert(cop->rval >= 0);

  if (!cop->temp_cursor.data_complete) {
    cop->results.data_digest = cop->data.crc32c(cop->results.data_digest);
  }
  if (pool.info.supports_omap() && !cop->temp_cursor.omap_complete) {
    if (cop->omap_header.length()) {
      cop->results.omap_digest =
	cop->omap_header.crc32c(cop->results.omap_digest);
    }
    if (cop->omap_data.length()) {
      bufferlist keys;
      keys.substr_of(cop->omap_data, 4, cop->omap_data.length() - 4);
      cop->results.omap_digest = keys.crc32c(cop->results.omap_digest);
    }
  }

  if (!cop->temp_cursor.attr_complete) {
    for (map<string,bufferlist>::iterator p = cop->attrs.begin();
	 p != cop->attrs.end();
	 ++p) {
      cop->results.attrs[string("_") + p->first] = p->second;
    }
    cop->attrs.clear();
  }

  if (!cop->cursor.is_complete()) {
    // write out what we have so far
    if (cop->temp_cursor.is_initial()) {
      ceph_assert(!cop->results.started_temp_obj);
      cop->results.started_temp_obj = true;
      cop->results.temp_oid = generate_temp_object(oid);
      dout(20) << __func__ << " using temp " << cop->results.temp_oid << dendl;
    }
    ObjectContextRef tempobc = get_object_context(cop->results.temp_oid, true);
    OpContextUPtr ctx = simple_opc_create(tempobc);
    if (cop->temp_cursor.is_initial()) {
      ctx->new_temp_oid = cop->results.temp_oid;
    }
    _write_copy_chunk(cop, ctx->op_t.get());
    simple_opc_submit(std::move(ctx));
    dout(10) << __func__ << " fetching more" << dendl;
    _copy_some(cobc, cop);
    return;
  }

  // verify digests?
  if (cop->results.is_data_digest() || cop->results.is_omap_digest()) {
    dout(20) << __func__ << std::hex
      << " got digest: rx data 0x" << cop->results.data_digest
      << " omap 0x" << cop->results.omap_digest
      << ", source: data 0x" << cop->results.source_data_digest
      << " omap 0x" <<  cop->results.source_omap_digest
      << std::dec
      << " flags " << cop->results.flags
      << dendl;
  }
  if (cop->results.is_data_digest() &&
      cop->results.data_digest != cop->results.source_data_digest) {
    derr << __func__ << std::hex << " data digest 0x" << cop->results.data_digest
	 << " != source 0x" << cop->results.source_data_digest << std::dec
	 << dendl;
    osd->clog->error() << info.pgid << " copy from " << cop->src
		       << " to " << cop->obc->obs.oi.soid << std::hex
		       << " data digest 0x" << cop->results.data_digest
		       << " != source 0x" << cop->results.source_data_digest
		       << std::dec;
    r = -EIO;
    goto out;
  }
  if (cop->results.is_omap_digest() &&
      cop->results.omap_digest != cop->results.source_omap_digest) {
    derr << __func__ << std::hex
	 << " omap digest 0x" << cop->results.omap_digest
	 << " != source 0x" << cop->results.source_omap_digest
	 << std::dec << dendl;
    osd->clog->error() << info.pgid << " copy from " << cop->src
		       << " to " << cop->obc->obs.oi.soid << std::hex
		       << " omap digest 0x" << cop->results.omap_digest
		       << " != source 0x" << cop->results.source_omap_digest
		       << std::dec;
    r = -EIO;
    goto out;
  }
  if (cct->_conf->osd_debug_inject_copyfrom_error) {
    derr << __func__ << " injecting copyfrom failure" << dendl;
    r = -EIO;
    goto out;
  }

  cop->results.fill_in_final_tx = std::function<void(PGTransaction*)>(
    [this, &cop /* avoid ref cycle */](PGTransaction *t) {
      ObjectState& obs = cop->obc->obs;
      if (cop->temp_cursor.is_initial()) {
	dout(20) << "fill_in_final_tx: writing "
		 << "directly to final object" << dendl;
	// write directly to final object
	cop->results.temp_oid = obs.oi.soid;
	_write_copy_chunk(cop, t);
      } else {
	// finish writing to temp object, then move into place
	dout(20) << "fill_in_final_tx: writing to temp object" << dendl;
	if (obs.oi.has_manifest() && obs.oi.manifest.is_redirect() && obs.exists) {
	  /* In redirect manifest case, the object exists in the upper tier.
	   * So, to avoid a conflict when rename() is called, remove existing
	   * object first
	   */
	  t->remove(obs.oi.soid);
	}
	_write_copy_chunk(cop, t);
	t->rename(obs.oi.soid, cop->results.temp_oid);
      }
      t->setattrs(obs.oi.soid, cop->results.attrs);
    });

  dout(20) << __func__ << " success; committing" << dendl;

 out:
  dout(20) << __func__ << " complete r = " << cpp_strerror(r) << dendl;
  CopyCallbackResults results(r, &cop->results);
  cop->cb->complete(results);

  copy_ops.erase(cobc->obs.oi.soid);
  cobc->stop_block();

  if (r < 0 && cop->results.started_temp_obj) {
    dout(10) << __func__ << " deleting partial temp object "
	     << cop->results.temp_oid << dendl;
    ObjectContextRef tempobc = get_object_context(cop->results.temp_oid, true);
    OpContextUPtr ctx = simple_opc_create(tempobc);
    ctx->op_t->remove(cop->results.temp_oid);
    ctx->discard_temp_oid = cop->results.temp_oid;
    simple_opc_submit(std::move(ctx));
  }

  // cancel and requeue proxy ops on this object
  if (!r) {
    cancel_and_requeue_proxy_ops(cobc->obs.oi.soid);
  }

  kick_object_context_blocked(cobc);
}

void PrimaryLogPG::process_copy_chunk_manifest(hobject_t oid, ceph_tid_t tid, int r, uint64_t offset)
{
  dout(10) << __func__ << " " << oid << " tid " << tid
	   << " " << cpp_strerror(r) << dendl;
  map<hobject_t,CopyOpRef>::iterator p = copy_ops.find(oid);
  if (p == copy_ops.end()) {
    dout(10) << __func__ << " no copy_op found" << dendl;
    return;
  }
  CopyOpRef obj_cop = p->second;
  CopyOpRef chunk_cop = obj_cop->chunk_cops[offset];

  if (tid != chunk_cop->objecter_tid) {
    dout(10) << __func__ << " tid " << tid << " != cop " << chunk_cop
	     << " tid " << chunk_cop->objecter_tid << dendl;
    return;
  }

  if (chunk_cop->omap_data.length() || chunk_cop->omap_header.length()) {
    r = -EOPNOTSUPP;
  }

  chunk_cop->objecter_tid = 0;
  chunk_cop->objecter_tid2 = 0;  // assume this ordered before us (if it happened)
  ObjectContextRef& cobc = obj_cop->obc;
  OSDOp &chunk_data = chunk_cop->chunk_ops[0];

  if (r < 0) {
    obj_cop->failed = true;
    goto out;
  }

  if (obj_cop->failed) {
    return;
  }
  if (!chunk_data.outdata.length()) {
    r = -EIO;
    obj_cop->failed = true;
    goto out;
  }

  obj_cop->num_chunk--;

  /* check all of the copyop are completed */
  if (obj_cop->num_chunk) {
    dout(20) << __func__ << " num_chunk: " << obj_cop->num_chunk << dendl;
    return;
  }

  {
    OpContextUPtr ctx = simple_opc_create(obj_cop->obc);
    if (!ctx->lock_manager.take_write_lock(
	  obj_cop->obc->obs.oi.soid,
	  obj_cop->obc)) {
      // recovery op can take read lock.
      // so need to wait for recovery completion
      r = -EAGAIN;
      obj_cop->failed = true;
      close_op_ctx(ctx.release());
      goto out;
    }
    dout(20) << __func__ << " took lock on obc, " << obj_cop->obc->rwstate << dendl;

    PGTransaction *t = ctx->op_t.get();
    ObjectState& obs = ctx->new_obs;
    for (auto p : obj_cop->chunk_cops) {
      OSDOp &sub_chunk = p.second->chunk_ops[0];
      t->write(cobc->obs.oi.soid,
	      p.second->cursor.data_offset,
	      sub_chunk.outdata.length(),
	      sub_chunk.outdata,
	      p.second->dest_obj_fadvise_flags);
      dout(20) << __func__ << " offset: " << p.second->cursor.data_offset
	      << " length: " << sub_chunk.outdata.length() << dendl;
      write_update_size_and_usage(ctx->delta_stats, obs.oi, ctx->modified_ranges,
				  p.second->cursor.data_offset, sub_chunk.outdata.length());
      obs.oi.manifest.chunk_map[p.second->cursor.data_offset].clear_flag(chunk_info_t::FLAG_MISSING);
      ctx->clean_regions.mark_data_region_dirty(p.second->cursor.data_offset, sub_chunk.outdata.length());
      sub_chunk.outdata.clear();
    }
    obs.oi.clear_data_digest();
    ctx->at_version = get_next_version();
    finish_ctx(ctx.get(), pg_log_entry_t::PROMOTE);
    simple_opc_submit(std::move(ctx));

    auto p = cobc->obs.oi.manifest.chunk_map.rbegin();
    /* check remaining work */
    if (p != cobc->obs.oi.manifest.chunk_map.rend()) {
      if (obj_cop->last_offset >= p->first + p->second.length) {
	for (auto &en : cobc->obs.oi.manifest.chunk_map) {
	  if (obj_cop->last_offset < en.first) {
	    _copy_some_manifest(cobc, obj_cop, en.first);
	    return;
	  }
	}
      }
    }
  }

 out:
  dout(20) << __func__ << " complete r = " << cpp_strerror(r) << dendl;
  CopyCallbackResults results(r, &obj_cop->results);
  obj_cop->cb->complete(results);

  copy_ops.erase(cobc->obs.oi.soid);
  cobc->stop_block();

  // cancel and requeue proxy ops on this object
  if (!r) {
    cancel_and_requeue_proxy_ops(cobc->obs.oi.soid);
  }

  kick_object_context_blocked(cobc);
}

void PrimaryLogPG::cancel_and_requeue_proxy_ops(hobject_t oid) {
  vector<ceph_tid_t> tids;
  for (map<ceph_tid_t, ProxyReadOpRef>::iterator it = proxyread_ops.begin();
      it != proxyread_ops.end();) {
    if (it->second->soid == oid) {
      cancel_proxy_read((it++)->second, &tids);
    } else {
      ++it;
    }
  }
  for (map<ceph_tid_t, ProxyWriteOpRef>::iterator it = proxywrite_ops.begin();
       it != proxywrite_ops.end();) {
    if (it->second->soid == oid) {
      cancel_proxy_write((it++)->second, &tids);
    } else {
      ++it;
    }
  }
  osd->objecter->op_cancel(tids, -ECANCELED);
  kick_proxy_ops_blocked(oid);
}

void PrimaryLogPG::_write_copy_chunk(CopyOpRef cop, PGTransaction *t)
{
  dout(20) << __func__ << " " << cop
	   << " " << cop->attrs.size() << " attrs"
	   << " " << cop->data.length() << " bytes"
	   << " " << cop->omap_header.length() << " omap header bytes"
	   << " " << cop->omap_data.length() << " omap data bytes"
	   << dendl;
  if (!cop->temp_cursor.attr_complete) {
    t->create(cop->results.temp_oid);
  }
  if (!cop->temp_cursor.data_complete) {
    ceph_assert(cop->data.length() + cop->temp_cursor.data_offset ==
	   cop->cursor.data_offset);
    if (pool.info.required_alignment() &&
	!cop->cursor.data_complete) {
      /**
       * Trim off the unaligned bit at the end, we'll adjust cursor.data_offset
       * to pick it up on the next pass.
       */
      ceph_assert(cop->temp_cursor.data_offset %
	     pool.info.required_alignment() == 0);
      if (cop->data.length() % pool.info.required_alignment() != 0) {
	uint64_t to_trim =
	  cop->data.length() % pool.info.required_alignment();
	bufferlist bl;
	bl.substr_of(cop->data, 0, cop->data.length() - to_trim);
	cop->data.swap(bl);
	cop->cursor.data_offset -= to_trim;
	ceph_assert(cop->data.length() + cop->temp_cursor.data_offset ==
	       cop->cursor.data_offset);
      }
    }
    if (cop->data.length()) {
      t->write(
	cop->results.temp_oid,
	cop->temp_cursor.data_offset,
	cop->data.length(),
	cop->data,
	cop->dest_obj_fadvise_flags);
    }
    cop->data.clear();
  }
  if (pool.info.supports_omap()) {
    if (!cop->temp_cursor.omap_complete) {
      if (cop->omap_header.length()) {
	t->omap_setheader(
	  cop->results.temp_oid,
	  cop->omap_header);
	cop->omap_header.clear();
      }
      if (cop->omap_data.length()) {
	map<string,bufferlist> omap;
	bufferlist::const_iterator p = cop->omap_data.begin();
	decode(omap, p);
	t->omap_setkeys(cop->results.temp_oid, omap);
	cop->omap_data.clear();
      }
    }
  } else {
    ceph_assert(cop->omap_header.length() == 0);
    ceph_assert(cop->omap_data.length() == 0);
  }
  cop->temp_cursor = cop->cursor;
}

void PrimaryLogPG::finish_copyfrom(CopyFromCallback *cb)
{
  OpContext *ctx = cb->ctx;
  dout(20) << "finish_copyfrom on " << ctx->obs->oi.soid << dendl;

  ObjectState& obs = ctx->new_obs;
  if (obs.exists) {
    dout(20) << __func__ << ": exists, removing" << dendl;
    ctx->op_t->remove(obs.oi.soid);
  } else {
    ctx->delta_stats.num_objects++;
    obs.exists = true;
  }
  if (cb->is_temp_obj_used()) {
    ctx->discard_temp_oid = cb->results->temp_oid;
  }
  cb->results->fill_in_final_tx(ctx->op_t.get());

  // CopyFromCallback fills this in for us
  obs.oi.user_version = ctx->user_at_version;

  if (cb->results->is_data_digest()) {
    obs.oi.set_data_digest(cb->results->data_digest);
  } else {
    obs.oi.clear_data_digest();
  }
  if (cb->results->is_omap_digest()) {
    obs.oi.set_omap_digest(cb->results->omap_digest);
  } else {
    obs.oi.clear_omap_digest();
  }

  obs.oi.truncate_seq = cb->truncate_seq;
  obs.oi.truncate_size = cb->truncate_size;

  obs.oi.mtime = ceph::real_clock::to_timespec(cb->results->mtime);
  ctx->mtime = utime_t();

  ctx->extra_reqids = cb->results->reqids;
  ctx->extra_reqid_return_codes = cb->results->reqid_return_codes;

  // cache: clear whiteout?
  if (obs.oi.is_whiteout()) {
    dout(10) << __func__ << " clearing whiteout on " << obs.oi.soid << dendl;
    obs.oi.clear_flag(object_info_t::FLAG_WHITEOUT);
    --ctx->delta_stats.num_whiteouts;
  }

  if (cb->results->has_omap) {
    dout(10) << __func__ << " setting omap flag on " << obs.oi.soid << dendl;
    obs.oi.set_flag(object_info_t::FLAG_OMAP);
    ctx->clean_regions.mark_omap_dirty();
  } else {
    dout(10) << __func__ << " clearing omap flag on " << obs.oi.soid << dendl;
    obs.oi.clear_flag(object_info_t::FLAG_OMAP);
  }

  interval_set<uint64_t> ch;
  if (obs.oi.size > 0)
    ch.insert(0, obs.oi.size);
  ctx->modified_ranges.union_of(ch);
  ctx->clean_regions.mark_data_region_dirty(0, std::max(obs.oi.size, cb->get_data_size()));

  if (cb->get_data_size() != obs.oi.size) {
    ctx->delta_stats.num_bytes -= obs.oi.size;
    obs.oi.size = cb->get_data_size();
    ctx->delta_stats.num_bytes += obs.oi.size;
  }
  ctx->delta_stats.num_wr++;
  ctx->delta_stats.num_wr_kb += shift_round_up(obs.oi.size, 10);

  osd->logger->inc(l_osd_copyfrom);
}

void PrimaryLogPG::finish_promote(int r, CopyResults *results,
				  ObjectContextRef obc)
{
  const hobject_t& soid = obc->obs.oi.soid;
  dout(10) << __func__ << " " << soid << " r=" << r
	   << " uv" << results->user_version << dendl;

  if (r == -ECANCELED) {
    return;
  }

  if (r != -ENOENT && soid.is_snap()) {
    if (results->snaps.empty()) {
      // we must have read "snap" content from the head object in the
      // base pool.  use snap_seq to construct what snaps should be
      // for this clone (what is was before we evicted the clean clone
      // from this pool, and what it will be when we flush and the
      // clone eventually happens in the base pool).  we want to use
      // snaps in (results->snap_seq,soid.snap]
      SnapSet& snapset = obc->ssc->snapset;
      for (auto p = snapset.clone_snaps.rbegin();
	   p != snapset.clone_snaps.rend();
	   ++p) {
	for (auto snap : p->second) {
	  if (snap > soid.snap) {
	    continue;
	  }
	  if (snap <= results->snap_seq) {
	    break;
	  }
	  results->snaps.push_back(snap);
	}
      }
    }

    dout(20) << __func__ << " snaps " << results->snaps << dendl;
    filter_snapc(results->snaps);

    dout(20) << __func__ << " filtered snaps " << results->snaps << dendl;
    if (results->snaps.empty()) {
      dout(20) << __func__
	       << " snaps are empty, clone is invalid,"
	       << " setting r to ENOENT" << dendl;
      r = -ENOENT;
    }
  }

  if (r < 0 && results->started_temp_obj) {
    dout(10) << __func__ << " abort; will clean up partial work" << dendl;
    ObjectContextRef tempobc = get_object_context(results->temp_oid, false);
    ceph_assert(tempobc);
    OpContextUPtr ctx = simple_opc_create(tempobc);
    ctx->op_t->remove(results->temp_oid);
    simple_opc_submit(std::move(ctx));
    results->started_temp_obj = false;
  }

  if (r == -ENOENT && soid.is_snap()) {
    dout(10) << __func__
	     << ": enoent while trying to promote clone, " << soid
	     << " must have been trimmed, removing from snapset"
	     << dendl;
    hobject_t head(soid.get_head());
    ObjectContextRef obc = get_object_context(head, false);
    ceph_assert(obc);

    OpContextUPtr tctx = simple_opc_create(obc);
    tctx->at_version = get_next_version();
    if (get_osdmap()->require_osd_release < ceph_release_t::octopus) {
      filter_snapc(tctx->new_snapset.snaps);
    } else {
      tctx->new_snapset.snaps.clear();
    }
    vector<snapid_t> new_clones;
    map<snapid_t, vector<snapid_t>> new_clone_snaps;
    for (vector<snapid_t>::iterator i = tctx->new_snapset.clones.begin();
	 i != tctx->new_snapset.clones.end();
	 ++i) {
      if (*i != soid.snap) {
	new_clones.push_back(*i);
	auto p = tctx->new_snapset.clone_snaps.find(*i);
	if (p != tctx->new_snapset.clone_snaps.end()) {
	  new_clone_snaps[*i] = p->second;
	}
      }
    }
    tctx->new_snapset.clones.swap(new_clones);
    tctx->new_snapset.clone_overlap.erase(soid.snap);
    tctx->new_snapset.clone_size.erase(soid.snap);
    tctx->new_snapset.clone_snaps.swap(new_clone_snaps);

    // take RWWRITE lock for duration of our local write.  ignore starvation.
    if (!tctx->lock_manager.take_write_lock(
	  head,
	  obc)) {
      ceph_abort_msg("problem!");
    }
    dout(20) << __func__ << " took lock on obc, " << obc->rwstate << dendl;

    finish_ctx(tctx.get(), pg_log_entry_t::PROMOTE);

    simple_opc_submit(std::move(tctx));
    return;
  }

  bool whiteout = false;
  if (r == -ENOENT) {
    ceph_assert(soid.snap == CEPH_NOSNAP); // snap case is above
    dout(10) << __func__ << " whiteout " << soid << dendl;
    whiteout = true;
  }

  if (r < 0 && !whiteout) {
    derr << __func__ << " unexpected promote error " << cpp_strerror(r) << dendl;
    // pass error to everyone blocked on this object
    // FIXME: this is pretty sloppy, but at this point we got
    // something unexpected and don't have many other options.
    map<hobject_t,list<OpRequestRef>>::iterator blocked_iter =
      waiting_for_blocked_object.find(soid);
    if (blocked_iter != waiting_for_blocked_object.end()) {
      while (!blocked_iter->second.empty()) {
	osd->reply_op_error(blocked_iter->second.front(), r);
	blocked_iter->second.pop_front();
      }
      waiting_for_blocked_object.erase(blocked_iter);
    }
    return;
  }

  osd->promote_finish(results->object_size);

  OpContextUPtr tctx =  simple_opc_create(obc);
  tctx->at_version = get_next_version();

  if (!obc->obs.oi.has_manifest()) {
    ++tctx->delta_stats.num_objects;
  }
  if (soid.snap < CEPH_NOSNAP)
    ++tctx->delta_stats.num_object_clones;
  tctx->new_obs.exists = true;

  tctx->extra_reqids = results->reqids;
  tctx->extra_reqid_return_codes = results->reqid_return_codes;

  if (obc->obs.oi.has_manifest() && obc->obs.oi.manifest.is_redirect()) {
    tctx->new_obs.oi.manifest.type = object_manifest_t::TYPE_NONE;
    tctx->new_obs.oi.clear_flag(object_info_t::FLAG_REDIRECT_HAS_REFERENCE);
    tctx->new_obs.oi.clear_flag(object_info_t::FLAG_MANIFEST);
    tctx->new_obs.oi.manifest.redirect_target = hobject_t();
    tctx->delta_stats.num_objects_manifest--;
    if (obc->obs.oi.test_flag(object_info_t::FLAG_REDIRECT_HAS_REFERENCE)) {
      dec_all_refcount_manifest(obc->obs.oi, tctx.get());
    }
  }

  if (whiteout) {
    // create a whiteout
    tctx->op_t->create(soid);
    tctx->new_obs.oi.set_flag(object_info_t::FLAG_WHITEOUT);
    ++tctx->delta_stats.num_whiteouts;
    dout(20) << __func__ << " creating whiteout on " << soid << dendl;
    osd->logger->inc(l_osd_tier_whiteout);
  } else {
    if (results->has_omap) {
      dout(10) << __func__ << " setting omap flag on " << soid << dendl;
      tctx->new_obs.oi.set_flag(object_info_t::FLAG_OMAP);
      ++tctx->delta_stats.num_objects_omap;
    }

    results->fill_in_final_tx(tctx->op_t.get());
    if (results->started_temp_obj) {
      tctx->discard_temp_oid = results->temp_oid;
    }
    tctx->new_obs.oi.size = results->object_size;
    tctx->new_obs.oi.user_version = results->user_version;
    tctx->new_obs.oi.mtime = ceph::real_clock::to_timespec(results->mtime);
    tctx->mtime = utime_t();
    if (results->is_data_digest()) {
      tctx->new_obs.oi.set_data_digest(results->data_digest);
    } else {
      tctx->new_obs.oi.clear_data_digest();
    }
    if (results->object_size)
      tctx->clean_regions.mark_data_region_dirty(0, results->object_size);
    if (results->is_omap_digest()) {
      tctx->new_obs.oi.set_omap_digest(results->omap_digest);
    } else {
      tctx->new_obs.oi.clear_omap_digest();
    }
    if (results->has_omap)
        tctx->clean_regions.mark_omap_dirty();
    tctx->new_obs.oi.truncate_seq = results->truncate_seq;
    tctx->new_obs.oi.truncate_size = results->truncate_size;

    if (soid.snap != CEPH_NOSNAP) {
      ceph_assert(obc->ssc->snapset.clone_snaps.count(soid.snap));
      ceph_assert(obc->ssc->snapset.clone_size.count(soid.snap));
      ceph_assert(obc->ssc->snapset.clone_size[soid.snap] ==
	     results->object_size);
      ceph_assert(obc->ssc->snapset.clone_overlap.count(soid.snap));

      tctx->delta_stats.num_bytes += obc->ssc->snapset.get_clone_bytes(soid.snap);
    } else {
      tctx->delta_stats.num_bytes += results->object_size;
    }
  }

  if (results->mirror_snapset) {
    ceph_assert(tctx->new_obs.oi.soid.snap == CEPH_NOSNAP);
    tctx->new_snapset.from_snap_set(
      results->snapset,
      get_osdmap()->require_osd_release < ceph_release_t::luminous);
  }
  dout(20) << __func__ << " new_snapset " << tctx->new_snapset << dendl;

  // take RWWRITE lock for duration of our local write.  ignore starvation.
  if (!tctx->lock_manager.take_write_lock(
	obc->obs.oi.soid,
	obc)) {
    ceph_abort_msg("problem!");
  }
  dout(20) << __func__ << " took lock on obc, " << obc->rwstate << dendl;

  finish_ctx(tctx.get(), pg_log_entry_t::PROMOTE);

  simple_opc_submit(std::move(tctx));

  osd->logger->inc(l_osd_tier_promote);

  if (agent_state &&
      agent_state->is_idle())
    agent_choose_mode();
}

void PrimaryLogPG::finish_promote_manifest(int r, CopyResults *results,
					    ObjectContextRef obc)
{
  const hobject_t& soid = obc->obs.oi.soid;
  dout(10) << __func__ << " " << soid << " r=" << r
	   << " uv" << results->user_version << dendl;

  if (r == -ECANCELED || r == -EAGAIN) {
    return;
  }

  if (r < 0) {
    derr << __func__ << " unexpected promote error " << cpp_strerror(r) << dendl;
    // pass error to everyone blocked on this object
    // FIXME: this is pretty sloppy, but at this point we got
    // something unexpected and don't have many other options.
    map<hobject_t,list<OpRequestRef>>::iterator blocked_iter =
      waiting_for_blocked_object.find(soid);
    if (blocked_iter != waiting_for_blocked_object.end()) {
      while (!blocked_iter->second.empty()) {
	osd->reply_op_error(blocked_iter->second.front(), r);
	blocked_iter->second.pop_front();
      }
      waiting_for_blocked_object.erase(blocked_iter);
    }
    return;
  }

  osd->promote_finish(results->object_size);
  osd->logger->inc(l_osd_tier_promote);

  if (agent_state &&
      agent_state->is_idle())
    agent_choose_mode();
}

void PrimaryLogPG::cancel_copy(CopyOpRef cop, bool requeue,
			       vector<ceph_tid_t> *tids)
{
  dout(10) << __func__ << " " << cop->obc->obs.oi.soid
	   << " from " << cop->src << " " << cop->oloc
	   << " v" << cop->results.user_version << dendl;

  // cancel objecter op, if we can
  if (cop->objecter_tid) {
    tids->push_back(cop->objecter_tid);
    cop->objecter_tid = 0;
    if (cop->objecter_tid2) {
      tids->push_back(cop->objecter_tid2);
      cop->objecter_tid2 = 0;
    }
  }

  copy_ops.erase(cop->obc->obs.oi.soid);
  cop->obc->stop_block();

  kick_object_context_blocked(cop->obc);
  cop->results.should_requeue = requeue;
  CopyCallbackResults result(-ECANCELED, &cop->results);
  cop->cb->complete(result);

  // There may still be an objecter callback referencing this copy op.
  // That callback will not need the obc since it's been canceled, and
  // we need the obc reference to go away prior to flush.
  cop->obc = ObjectContextRef();
}

void PrimaryLogPG::cancel_copy_ops(bool requeue, vector<ceph_tid_t> *tids)
{
  dout(10) << __func__ << dendl;
  map<hobject_t,CopyOpRef>::iterator p = copy_ops.begin();
  while (p != copy_ops.end()) {
    // requeue this op? can I queue up all of them?
    cancel_copy((p++)->second, requeue, tids);
  }
}


// ========================================================================
// flush
//
// Flush a dirty object in the cache tier by writing it back to the
// base tier.  The sequence looks like:
//
//  * send a copy-from operation to the base tier to copy the current
//    version of the object
//  * base tier will pull the object via (perhaps multiple) copy-get(s)
//  * on completion, we check if the object has been modified.  if so,
//    just reply with -EAGAIN.
//  * try to take a write lock so we can clear the dirty flag.  if this
//    fails, wait and retry
//  * start a repop that clears the bit.
//
// If we have to wait, we will retry by coming back through the
// start_flush method.  We check if a flush is already in progress
// and, if so, try to finish it by rechecking the version and trying
// to clear the dirty bit.
//
// In order for the cache-flush (a write op) to not block the copy-get
// from reading the object, the client *must* set the SKIPRWLOCKS
// flag.
//
// NOTE: normally writes are strictly ordered for the client, but
// flushes are special in that they can be reordered with respect to
// other writes.  In particular, we can't have a flush request block
// an update to the cache pool object!

struct C_Flush : public Context {
  PrimaryLogPGRef pg;
  hobject_t oid;
  epoch_t last_peering_reset;
  ceph_tid_t tid;
  utime_t start;
  C_Flush(PrimaryLogPG *p, hobject_t o, epoch_t lpr)
    : pg(p), oid(o), last_peering_reset(lpr),
      tid(0), start(ceph_clock_now())
  {}
  void finish(int r) override {
    if (r == -ECANCELED)
      return;
    std::scoped_lock locker{*pg};
    if (last_peering_reset == pg->get_last_peering_reset()) {
      pg->finish_flush(oid, tid, r);
      pg->osd->logger->tinc(l_osd_tier_flush_lat, ceph_clock_now() - start);
    }
  }
};

int PrimaryLogPG::start_dedup(OpRequestRef op, ObjectContextRef obc)
{
  const object_info_t& oi = obc->obs.oi;
  const hobject_t& soid = oi.soid;

  ceph_assert(obc->is_blocked());
  if (oi.size == 0) {
    // evicted 
    return 0;
  }
  if (pool.info.get_fingerprint_type() == pg_pool_t::TYPE_FINGERPRINT_NONE) {
    dout(0) << " fingerprint algorithm is not set " << dendl;
    return -EINVAL;
  } 

  /*
   * The operations to make dedup chunks are tracked by a ManifestOp.
   * This op will be finished if all the operations are completed.
   */
  ManifestOpRef mop(std::make_shared<ManifestOp>(nullptr, 0));

  // cdc
  std::map<uint64_t, bufferlist> chunks; 
  int r = do_cdc(oi, mop->new_manifest.chunk_map, chunks);
  if (r < 0) {
    return r;
  }
  if (!chunks.size()) {
    return 0;
  }

  // chunks issued here are different with chunk_map newly generated
  // because the same chunks in previous snap will not be issued
  // So, we need two data structures; the first is the issued chunk list to track
  // issued operations, and the second is the new chunk_map to update chunk_map after 
  // all operations are finished
  object_ref_delta_t refs;
  ObjectContextRef obc_l, obc_g;
  get_adjacent_clones(obc, obc_l, obc_g);
  // skip if the same content exits in prev snap at same offset
  mop->new_manifest.calc_refs_to_inc_on_set(
    obc_l ? &(obc_l->obs.oi.manifest) : nullptr,
    obc_g ? &(obc_g->obs.oi.manifest) : nullptr,
    refs);

  for (auto p : chunks) {
    hobject_t target = mop->new_manifest.chunk_map[p.first].oid;
    if (refs.find(target) == refs.end()) {
      continue;
    }
    C_SetDedupChunks *fin = new C_SetDedupChunks(this, soid, get_last_peering_reset(), p.first);
    ceph_tid_t tid = refcount_manifest(soid, target, refcount_t::CREATE_OR_GET_REF, 
			    fin, move(chunks[p.first]));
    mop->chunks[target] = make_pair(p.first, p.second.length());
    mop->num_chunks++;
    mop->tids[p.first] = tid;
    fin->tid = tid;
    dout(10) << __func__ << " oid: " << soid << " tid: " << tid
	    << " target: " << target << " offset: " << p.first
	    << " length: " << p.second.length() << dendl;
  }

  if (mop->tids.size()) {
    manifest_ops[soid] = mop;
    manifest_ops[soid]->op = op;
  } else {
    // size == 0
    return 0;
  }

  return -EINPROGRESS;
}

int PrimaryLogPG::do_cdc(const object_info_t& oi, 
			 std::map<uint64_t, chunk_info_t>& chunk_map,
			 std::map<uint64_t, bufferlist>& chunks)
{
  string chunk_algo = pool.info.get_dedup_chunk_algorithm_name();
  int64_t chunk_size = pool.info.get_dedup_cdc_chunk_size();
  uint64_t total_length = 0;

  std::unique_ptr<CDC> cdc = CDC::create(chunk_algo, cbits(chunk_size)-1);
  if (!cdc) {
    dout(0) << __func__ << " unrecognized chunk-algorithm " << dendl;
    return -EINVAL;
  }

  bufferlist bl;
  /**
   * We disable EC pool as a base tier of distributed dedup.
   * The reason why we disallow erasure code pool here is that the EC pool does not support objects_read_sync(). 
   * Therefore, we should change the current implementation totally to make EC pool compatible. 
   * As s result, we leave this as a future work.
   */
  int r = pgbackend->objects_read_sync(
      oi.soid, 0, oi.size, 0, &bl);
  if (r < 0) {
    dout(0) << __func__ << " read fail " << oi.soid
            << " len: " << oi.size << " r: " << r << dendl;
    return r;
  }
  if (bl.length() != oi.size) {
    dout(0) << __func__ << " bl.length: " << bl.length() << " != oi.size: "
	    << oi.size << " during chunking " << dendl;
    return -EIO;
  }

  dout(10) << __func__ << " oid: " << oi.soid << " len: " << bl.length() 
	   << " oi.size: " << oi.size   
	   << " chunk_size: " << chunk_size << dendl;

  vector<pair<uint64_t, uint64_t>> cdc_chunks;
  cdc->calc_chunks(bl, &cdc_chunks);

  // get fingerprint 
  for (auto p : cdc_chunks) {
    bufferlist chunk;
    chunk.substr_of(bl, p.first, p.second);
    hobject_t target = get_fpoid_from_chunk(oi.soid, chunk);
    chunks[p.first] = move(chunk);
    chunk_map[p.first] = chunk_info_t(0, p.second, target);
    total_length += p.second;
  }
  return total_length;
}

hobject_t PrimaryLogPG::get_fpoid_from_chunk(const hobject_t soid, bufferlist& chunk)
{
  pg_pool_t::fingerprint_t fp_algo = pool.info.get_fingerprint_type();
  if (fp_algo == pg_pool_t::TYPE_FINGERPRINT_NONE) {
    return hobject_t();
  }
  object_t fp_oid = [&fp_algo, &chunk]() -> string {
    switch (fp_algo) {
      case pg_pool_t::TYPE_FINGERPRINT_SHA1:
	return ceph::crypto::digest<ceph::crypto::SHA1>(chunk).to_str();
      case pg_pool_t::TYPE_FINGERPRINT_SHA256:
	return ceph::crypto::digest<ceph::crypto::SHA256>(chunk).to_str();
      case pg_pool_t::TYPE_FINGERPRINT_SHA512:
	return ceph::crypto::digest<ceph::crypto::SHA512>(chunk).to_str();
      default:
	assert(0 == "unrecognized fingerprint type");
	return {};
    }
  }();    

  pg_t raw_pg;
  object_locator_t oloc(soid);
  oloc.pool = pool.info.get_dedup_tier();
  get_osdmap()->object_locator_to_pg(fp_oid, oloc, raw_pg);
  hobject_t target(fp_oid, oloc.key, snapid_t(),
		    raw_pg.ps(), raw_pg.pool(),
		    oloc.nspace);
  return target;
}

int PrimaryLogPG::finish_set_dedup(hobject_t oid, int r, ceph_tid_t tid, uint64_t offset)
{
  dout(10) << __func__ << " " << oid << " tid " << tid
	   << " " << cpp_strerror(r) << dendl;
  map<hobject_t,ManifestOpRef>::iterator p = manifest_ops.find(oid);
  if (p == manifest_ops.end()) {
    dout(10) << __func__ << " no manifest_op found" << dendl;
    return -EINVAL;
  }
  ManifestOpRef mop = p->second;
  mop->results[offset] = r;
  if (r < 0) {
    // if any failure occurs, put a mark on the results to recognize the failure
    mop->results[0] = r;
  }
  if (mop->num_chunks != mop->results.size()) {
    // there are on-going works
    return -EINPROGRESS;
  }
  ObjectContextRef obc = get_object_context(oid, false);
  if (!obc) {
    if (mop->op)
      osd->reply_op_error(mop->op, -EINVAL);
    return -EINVAL;
  }
  ceph_assert(obc->is_blocked());
  obc->stop_block();
  kick_object_context_blocked(obc);
  if (mop->results[0] < 0) {
    // check if the previous op returns fail
    ceph_assert(mop->num_chunks == mop->results.size());
    manifest_ops.erase(oid);
    osd->reply_op_error(mop->op, mop->results[0]);
    return -EIO;
  }

  if (mop->chunks.size()) {
    OpContextUPtr ctx = simple_opc_create(obc);
    ceph_assert(ctx);
    if (ctx->lock_manager.get_lock_type(
	  RWState::RWWRITE,
	  oid,
	  obc,
	  mop->op)) {
      dout(20) << __func__ << " took write lock" << dendl;
    } else if (mop->op) {
      dout(10) << __func__ << " waiting on write lock " << mop->op << dendl;
      close_op_ctx(ctx.release());
      return -EAGAIN;    
    }

    ctx->at_version = get_next_version();
    ctx->new_obs = obc->obs;
    ctx->new_obs.oi.clear_flag(object_info_t::FLAG_DIRTY);

    /* 
    * Let's assume that there is a manifest snapshotted object, and we issue tier_flush() to head.
    * head: [0, 2) aaa <-- tier_flush()
    * 20:   [0, 2) ddd, [6, 2) bbb, [8, 2) ccc
    * 
    * In this case, if the new chunk_map is as follows,
    * new_chunk_map : [0, 2) ddd, [6, 2) bbb, [8, 2) ccc
    * we should drop aaa from head by using calc_refs_to_drop_on_removal().
    * So, the precedure is 
    * 	1. calc_refs_to_drop_on_removal()
    * 	2. register old references to drop after tier_flush() is committed
    * 	3. update new chunk_map
    */

    ObjectCleanRegions c_regions = ctx->clean_regions;
    ObjectContextRef cobc = get_prev_clone_obc(obc);
    c_regions.mark_fully_dirty(); 
    // CDC was done on entire range of manifest object,
    // so the first thing we should do here is to drop the reference to old chunks
    ObjectContextRef obc_l, obc_g;
    get_adjacent_clones(obc, obc_l, obc_g);
    // clear all old references
    object_ref_delta_t refs;
    ctx->obs->oi.manifest.calc_refs_to_drop_on_removal(
      obc_l ? &(obc_l->obs.oi.manifest) : nullptr,
      obc_g ? &(obc_g->obs.oi.manifest) : nullptr,
      refs);
    if (!refs.is_empty()) {
      ctx->register_on_commit(
        [oid, this, refs](){
          dec_refcount(oid, refs);
        });
    }

    // set new references
    ctx->new_obs.oi.manifest.chunk_map = mop->new_manifest.chunk_map;

    finish_ctx(ctx.get(), pg_log_entry_t::CLEAN);
    simple_opc_submit(std::move(ctx));
  }
  if (mop->op)
    osd->reply_op_error(mop->op, r);

  manifest_ops.erase(oid);
  return 0;
}

int PrimaryLogPG::start_flush(
  OpRequestRef op, ObjectContextRef obc,
  bool blocking, hobject_t *pmissing,
  std::optional<std::function<void()>> &&on_flush)
{
  const object_info_t& oi = obc->obs.oi;
  const hobject_t& soid = oi.soid;
  dout(10) << __func__ << " " << soid
	   << " v" << oi.version
	   << " uv" << oi.user_version
	   << " " << (blocking ? "blocking" : "non-blocking/best-effort")
	   << dendl;

  bool preoctopus_compat =
    get_osdmap()->require_osd_release < ceph_release_t::octopus;
  SnapSet snapset;
  if (preoctopus_compat) {
    // for pre-octopus compatibility, filter SnapSet::snaps.  not
    // certain we need this, but let's be conservative.
    snapset = obc->ssc->snapset.get_filtered(pool.info);
  } else {
    // NOTE: change this to a const ref when we remove this compat code
    snapset = obc->ssc->snapset;
  }

  if (obc->obs.oi.has_manifest() && obc->obs.oi.manifest.is_chunked()) {
    // current dedup tier only supports blocking operation
    if (!blocking) {
      return -EOPNOTSUPP;
    }
  }

  // verify there are no (older) check for dirty clones
  {
    dout(20) << " snapset " << snapset << dendl;
    vector<snapid_t>::reverse_iterator p = snapset.clones.rbegin();
    while (p != snapset.clones.rend() && *p >= soid.snap)
      ++p;
    if (p != snapset.clones.rend()) {
      hobject_t next = soid;
      next.snap = *p;
      ceph_assert(next.snap < soid.snap);
      if (recovery_state.get_pg_log().get_missing().is_missing(next)) {
	dout(10) << __func__ << " missing clone is " << next << dendl;
	if (pmissing)
	  *pmissing = next;
	return -ENOENT;
      }
      ObjectContextRef older_obc = get_object_context(next, false);
      if (older_obc) {
	dout(20) << __func__ << " next oldest clone is " << older_obc->obs.oi
		 << dendl;
	if (older_obc->obs.oi.is_dirty()) {
	  dout(10) << __func__ << " next oldest clone is dirty: "
		   << older_obc->obs.oi << dendl;
	  return -EBUSY;
	}
      } else {
	dout(20) << __func__ << " next oldest clone " << next
		 << " is not present; implicitly clean" << dendl;
      }
    } else {
      dout(20) << __func__ << " no older clones" << dendl;
    }
  }

  if (blocking)
    obc->start_block();

  map<hobject_t,FlushOpRef>::iterator p = flush_ops.find(soid);
  if (p != flush_ops.end()) {
    FlushOpRef fop = p->second;
    if (fop->op == op) {
      // we couldn't take the write lock on a cache-try-flush before;
      // now we are trying again for the lock.
      return try_flush_mark_clean(fop);
    }
    if (fop->flushed_version == obc->obs.oi.user_version &&
	(fop->blocking || !blocking)) {
      // nonblocking can join anything
      // blocking can only join a blocking flush
      dout(20) << __func__ << " piggybacking on existing flush " << dendl;
      if (op)
	fop->dup_ops.push_back(op);
      return -EAGAIN;   // clean up this ctx; op will retry later
    }

    // cancel current flush since it will fail anyway, or because we
    // are blocking and the existing flush is nonblocking.
    dout(20) << __func__ << " canceling previous flush; it will fail" << dendl;
    if (fop->op)
      osd->reply_op_error(fop->op, -EBUSY);
    while (!fop->dup_ops.empty()) {
      osd->reply_op_error(fop->dup_ops.front(), -EBUSY);
      fop->dup_ops.pop_front();
    }
    vector<ceph_tid_t> tids;
    cancel_flush(fop, false, &tids);
    osd->objecter->op_cancel(tids, -ECANCELED);
  }

  if (obc->obs.oi.has_manifest() && obc->obs.oi.manifest.is_chunked()) {
    int r = start_dedup(op, obc);
    if (r != -EINPROGRESS) {
      if (blocking)
	obc->stop_block();
    }
    return r;
  }

  /**
   * In general, we need to send a delete and a copyfrom.
   * Consider snapc 10:[10, 9, 8, 4, 3, 2]:[10(10, 9), 4(4,3,2)]
   * where 4 is marked as clean.  To flush 10, we have to:
   * 1) delete 4:[4,3,2] -- Logically, the object does not exist after 4
   * 2) copyfrom 8:[8,4,3,2] -- flush object after snap 8
   *
   * There is a complicating case.  Supposed there had been a clone 7
   * for snaps [7, 6] which has been trimmed since they no longer exist.
   * In the base pool, we'd have 5:[4,3,2]:[4(4,3,2)]+head.  When we submit
   * the delete, the snap will be promoted to 5, and the head will become
   * a whiteout.  When the copy-from goes through, we'll end up with
   * 8:[8,4,3,2]:[4(4,3,2)]+head.
   *
   * Another complication is the case where there is an interval change
   * after doing the delete and the flush but before marking the object
   * clean.  We'll happily delete head and then recreate it at the same
   * sequence number, which works out ok.
   */

  SnapContext snapc, dsnapc;
  if (snapset.seq != 0) {
    if (soid.snap == CEPH_NOSNAP) {
      snapc = snapset.get_ssc_as_of(snapset.seq);
    } else {
      snapid_t min_included_snap;
      auto p = snapset.clone_snaps.find(soid.snap);
      ceph_assert(p != snapset.clone_snaps.end());
      min_included_snap = p->second.back();
      snapc = snapset.get_ssc_as_of(min_included_snap - 1);
    }

    snapid_t prev_snapc = 0;
    for (vector<snapid_t>::reverse_iterator citer = snapset.clones.rbegin();
	 citer != snapset.clones.rend();
	 ++citer) {
      if (*citer < soid.snap) {
	prev_snapc = *citer;
	break;
      }
    }

    dsnapc = snapset.get_ssc_as_of(prev_snapc);
  }

  object_locator_t base_oloc(soid);
  base_oloc.pool = pool.info.tier_of;

  if (dsnapc.seq < snapc.seq) {
    ObjectOperation o;
    o.remove();
    osd->objecter->mutate(
      soid.oid,
      base_oloc,
      o,
      dsnapc,
      ceph::real_clock::from_ceph_timespec(oi.mtime),
      (CEPH_OSD_FLAG_IGNORE_OVERLAY |
       CEPH_OSD_FLAG_ENFORCE_SNAPC),
      NULL /* no callback, we'll rely on the ordering w.r.t the next op */);
  }

  FlushOpRef fop(std::make_shared<FlushOp>());
  fop->obc = obc;
  fop->flushed_version = oi.user_version;
  fop->blocking = blocking;
  fop->on_flush = std::move(on_flush);
  fop->op = op;

  ObjectOperation o;
  if (oi.is_whiteout()) {
    fop->removal = true;
    o.remove();
  } else {
    object_locator_t oloc(soid);
    o.copy_from(soid.oid.name, soid.snap, oloc, oi.user_version,
		CEPH_OSD_COPY_FROM_FLAG_FLUSH |
		CEPH_OSD_COPY_FROM_FLAG_IGNORE_OVERLAY |
		CEPH_OSD_COPY_FROM_FLAG_IGNORE_CACHE |
		CEPH_OSD_COPY_FROM_FLAG_MAP_SNAP_CLONE,
		LIBRADOS_OP_FLAG_FADVISE_SEQUENTIAL|LIBRADOS_OP_FLAG_FADVISE_NOCACHE);

    //mean the base tier don't cache data after this
    if (agent_state && agent_state->evict_mode != TierAgentState::EVICT_MODE_FULL)
      o.set_last_op_flags(LIBRADOS_OP_FLAG_FADVISE_DONTNEED);
  }
  C_Flush *fin = new C_Flush(this, soid, get_last_peering_reset());

  ceph_tid_t tid = osd->objecter->mutate(
    soid.oid, base_oloc, o, snapc,
    ceph::real_clock::from_ceph_timespec(oi.mtime),
    CEPH_OSD_FLAG_IGNORE_OVERLAY | CEPH_OSD_FLAG_ENFORCE_SNAPC,
    new C_OnFinisher(fin,
		     osd->get_objecter_finisher(get_pg_shard())));
  /* we're under the pg lock and fin->finish() is grabbing that */
  fin->tid = tid;
  fop->objecter_tid = tid;

  flush_ops[soid] = fop;

  recovery_state.update_stats(
    [&oi](auto &history, auto &stats) {
      stats.stats.sum.num_flush++;
      stats.stats.sum.num_flush_kb += shift_round_up(oi.size, 10);
      return false;
    });
  return -EINPROGRESS;
}

void PrimaryLogPG::finish_flush(hobject_t oid, ceph_tid_t tid, int r)
{
  dout(10) << __func__ << " " << oid << " tid " << tid
	   << " " << cpp_strerror(r) << dendl;
  map<hobject_t,FlushOpRef>::iterator p = flush_ops.find(oid);
  if (p == flush_ops.end()) {
    dout(10) << __func__ << " no flush_op found" << dendl;
    return;
  }
  FlushOpRef fop = p->second;
  if (tid != fop->objecter_tid && !fop->obc->obs.oi.has_manifest()) {
    dout(10) << __func__ << " tid " << tid << " != fop " << fop
	     << " tid " << fop->objecter_tid << dendl;
    return;
  }
  ObjectContextRef obc = fop->obc;
  fop->objecter_tid = 0;

  if (r < 0 && !(r == -ENOENT && fop->removal)) {
    if (fop->op)
      osd->reply_op_error(fop->op, -EBUSY);
    if (fop->blocking) {
      obc->stop_block();
      kick_object_context_blocked(obc);
    }

    if (!fop->dup_ops.empty()) {
      dout(20) << __func__ << " requeueing dups" << dendl;
      requeue_ops(fop->dup_ops);
    }
    if (fop->on_flush) {
      (*(fop->on_flush))();
      fop->on_flush = std::nullopt;
    }
    flush_ops.erase(oid);
    return;
  }

  r = try_flush_mark_clean(fop);
  if (r == -EBUSY && fop->op) {
    osd->reply_op_error(fop->op, r);
  }
}

int PrimaryLogPG::try_flush_mark_clean(FlushOpRef fop)
{
  ObjectContextRef obc = fop->obc;
  const hobject_t& oid = obc->obs.oi.soid;

  if (fop->blocking) {
    obc->stop_block();
    kick_object_context_blocked(obc);
  }

  if (fop->flushed_version != obc->obs.oi.user_version ||
      !obc->obs.exists) {
    if (obc->obs.exists)
      dout(10) << __func__ << " flushed_version " << fop->flushed_version
	       << " != current " << obc->obs.oi.user_version
	       << dendl;
    else
      dout(10) << __func__ << " object no longer exists" << dendl;

    if (!fop->dup_ops.empty()) {
      dout(20) << __func__ << " requeueing dups" << dendl;
      requeue_ops(fop->dup_ops);
    }
    if (fop->on_flush) {
      (*(fop->on_flush))();
      fop->on_flush = std::nullopt;
    }
    flush_ops.erase(oid);
    if (fop->blocking)
      osd->logger->inc(l_osd_tier_flush_fail);
    else
      osd->logger->inc(l_osd_tier_try_flush_fail);
    return -EBUSY;
  }

  if (!fop->blocking &&
      m_scrubber->write_blocked_by_scrub(oid)) {
    if (fop->op) {
      dout(10) << __func__ << " blocked by scrub" << dendl;
      requeue_op(fop->op);
      requeue_ops(fop->dup_ops);
      return -EAGAIN;    // will retry
    } else {
      osd->logger->inc(l_osd_tier_try_flush_fail);
      vector<ceph_tid_t> tids;
      cancel_flush(fop, false, &tids);
      osd->objecter->op_cancel(tids, -ECANCELED);
      return -ECANCELED;
    }
  }

  // successfully flushed, can we evict this object?
  if (!obc->obs.oi.has_manifest() && !fop->op &&
      agent_state && agent_state->evict_mode != TierAgentState::EVICT_MODE_IDLE &&
      agent_maybe_evict(obc, true)) {
    osd->logger->inc(l_osd_tier_clean);
    if (fop->on_flush) {
      (*(fop->on_flush))();
      fop->on_flush = std::nullopt;
    }
    flush_ops.erase(oid);
    return 0;
  }

  dout(10) << __func__ << " clearing DIRTY flag for " << oid << dendl;
  OpContextUPtr ctx = simple_opc_create(fop->obc);

  // successfully flushed; can we clear the dirty bit?
  // try to take the lock manually, since we don't
  // have a ctx yet.
  if (ctx->lock_manager.get_lock_type(
	RWState::RWWRITE,
	oid,
	obc,
	fop->op)) {
    dout(20) << __func__ << " took write lock" << dendl;
  } else if (fop->op) {
    dout(10) << __func__ << " waiting on write lock " << fop->op << " "
	     << fop->dup_ops << dendl;
    // fop->op is now waiting on the lock; get fop->dup_ops to wait too.
    for (auto op : fop->dup_ops) {
      bool locked = ctx->lock_manager.get_lock_type(
	RWState::RWWRITE,
	oid,
	obc,
	op);
      ceph_assert(!locked);
    }
    close_op_ctx(ctx.release());
    return -EAGAIN;    // will retry
  } else {
    dout(10) << __func__ << " failed write lock, no op; failing" << dendl;
    close_op_ctx(ctx.release());
    osd->logger->inc(l_osd_tier_try_flush_fail);
    vector<ceph_tid_t> tids;
    cancel_flush(fop, false, &tids);
    osd->objecter->op_cancel(tids, -ECANCELED);
    return -ECANCELED;
  }

  if (fop->on_flush) {
    ctx->register_on_finish(*(fop->on_flush));
    fop->on_flush = std::nullopt;
  }

  ctx->at_version = get_next_version();

  ctx->new_obs = obc->obs;
  ctx->new_obs.oi.clear_flag(object_info_t::FLAG_DIRTY);
  --ctx->delta_stats.num_objects_dirty;
  if (fop->obc->obs.oi.has_manifest()) {
    ceph_assert(obc->obs.oi.manifest.is_chunked());
    PGTransaction* t = ctx->op_t.get();
    uint64_t chunks_size = 0;
    for (auto &p : ctx->new_obs.oi.manifest.chunk_map) {
      chunks_size += p.second.length;
    }
    if (ctx->new_obs.oi.is_omap() && pool.info.supports_omap()) {
      t->omap_clear(oid);
      ctx->new_obs.oi.clear_omap_digest();
      ctx->new_obs.oi.clear_flag(object_info_t::FLAG_OMAP);
      ctx->clean_regions.mark_omap_dirty();
    }
    if (obc->obs.oi.size == chunks_size) {
      t->truncate(oid, 0);
      interval_set<uint64_t> trim;
      trim.insert(0, ctx->new_obs.oi.size);
      ctx->modified_ranges.union_of(trim);
      truncate_update_size_and_usage(ctx->delta_stats,
				     ctx->new_obs.oi,
				     0);
      ctx->clean_regions.mark_data_region_dirty(0, ctx->new_obs.oi.size);
      ctx->new_obs.oi.new_object();
      for (auto &p : ctx->new_obs.oi.manifest.chunk_map) {
	p.second.set_flag(chunk_info_t::FLAG_MISSING);
      }
    } else {
      for (auto &p : ctx->new_obs.oi.manifest.chunk_map) {
	dout(20) << __func__ << " offset: " << p.second.offset
		<< " length: " << p.second.length << dendl;
	p.second.clear_flag(chunk_info_t::FLAG_MISSING); // CLEAN
      }
    }
  }

  finish_ctx(ctx.get(), pg_log_entry_t::CLEAN);

  osd->logger->inc(l_osd_tier_clean);

  if (!fop->dup_ops.empty() || fop->op) {
    dout(20) << __func__ << " requeueing for " << ctx->at_version << dendl;
    list<OpRequestRef> ls;
    if (fop->op)
      ls.push_back(fop->op);
    ls.splice(ls.end(), fop->dup_ops);
    requeue_ops(ls);
  }

  simple_opc_submit(std::move(ctx));

  flush_ops.erase(oid);

  if (fop->blocking)
    osd->logger->inc(l_osd_tier_flush);
  else
    osd->logger->inc(l_osd_tier_try_flush);

  return -EINPROGRESS;
}

void PrimaryLogPG::cancel_flush(FlushOpRef fop, bool requeue,
				vector<ceph_tid_t> *tids)
{
  dout(10) << __func__ << " " << fop->obc->obs.oi.soid << " tid "
	   << fop->objecter_tid << dendl;
  if (fop->objecter_tid) {
    tids->push_back(fop->objecter_tid);
    fop->objecter_tid = 0;
  }
  if (fop->io_tids.size()) {
    for (auto &p : fop->io_tids) {
      tids->push_back(p.second);
      p.second = 0;
    }
  }
  if (fop->blocking && fop->obc->is_blocked()) {
    fop->obc->stop_block();
    kick_object_context_blocked(fop->obc);
  }
  if (requeue) {
    if (fop->op)
      requeue_op(fop->op);
    requeue_ops(fop->dup_ops);
  }
  if (fop->on_flush) {
    (*(fop->on_flush))();
    fop->on_flush = std::nullopt;
  }
  flush_ops.erase(fop->obc->obs.oi.soid);
}

void PrimaryLogPG::cancel_flush_ops(bool requeue, vector<ceph_tid_t> *tids)
{
  dout(10) << __func__ << dendl;
  map<hobject_t,FlushOpRef>::iterator p = flush_ops.begin();
  while (p != flush_ops.end()) {
    cancel_flush((p++)->second, requeue, tids);
  }
}

bool PrimaryLogPG::is_present_clone(hobject_t coid)
{
  if (!pool.info.allow_incomplete_clones())
    return true;
  if (is_missing_object(coid))
    return true;
  ObjectContextRef obc = get_object_context(coid, false);
  return obc && obc->obs.exists;
}

// ========================================================================
// rep op gather

class C_OSD_RepopCommit : public Context {
  PrimaryLogPGRef pg;
  boost::intrusive_ptr<PrimaryLogPG::RepGather> repop;
public:
  C_OSD_RepopCommit(PrimaryLogPG *pg, PrimaryLogPG::RepGather *repop)
    : pg(pg), repop(repop) {}
  void finish(int) override {
    pg->repop_all_committed(repop.get());
  }
};

void PrimaryLogPG::repop_all_committed(RepGather *repop)
{
  dout(10) << __func__ << ": repop tid " << repop->rep_tid << " all committed "
	   << dendl;
  repop->all_committed = true;
  if (!repop->rep_aborted) {
    if (repop->v != eversion_t()) {
      recovery_state.complete_write(repop->v, repop->pg_local_last_complete);
    }
    eval_repop(repop);
  }
}

void PrimaryLogPG::op_applied(const eversion_t &applied_version)
{
  dout(10) << "op_applied version " << applied_version << dendl;
  ceph_assert(applied_version != eversion_t());
  ceph_assert(applied_version <= info.last_update);
  recovery_state.local_write_applied(applied_version);

  if (is_primary() && m_scrubber->should_requeue_blocked_ops(recovery_state.get_last_update_applied())) {
    osd->queue_scrub_applied_update(this, is_scrub_blocking_ops());
  }
}

void PrimaryLogPG::eval_repop(RepGather *repop)
{
  dout(10) << "eval_repop " << *repop
    << (repop->op && repop->op->get_req<MOSDOp>() ? "" : " (no op)") << dendl;

  // ondisk?
  if (repop->all_committed) {
    dout(10) << " commit: " << *repop << dendl;
    for (auto p = repop->on_committed.begin();
	 p != repop->on_committed.end();
	 repop->on_committed.erase(p++)) {
      (*p)();
    }
    // send dup commits, in order
    auto it = waiting_for_ondisk.find(repop->v);
    if (it != waiting_for_ondisk.end()) {
      ceph_assert(waiting_for_ondisk.begin()->first == repop->v);
      for (auto& i : it->second) {
        int return_code = repop->r;
        if (return_code >= 0) {
          return_code = std::get<2>(i);
        }
        osd->reply_op_error(std::get<0>(i), return_code, repop->v,
                            std::get<1>(i), std::get<3>(i));
      }
      waiting_for_ondisk.erase(it);
    }

    publish_stats_to_osd();

    dout(10) << " removing " << *repop << dendl;
    ceph_assert(!repop_queue.empty());
    dout(20) << "   q front is " << *repop_queue.front() << dendl;
    if (repop_queue.front() == repop) {
      RepGather *to_remove = nullptr;
      while (!repop_queue.empty() &&
	     (to_remove = repop_queue.front())->all_committed) {
	repop_queue.pop_front();
	for (auto p = to_remove->on_success.begin();
	     p != to_remove->on_success.end();
	     to_remove->on_success.erase(p++)) {
	  (*p)();
	}
	remove_repop(to_remove);
      }
    }
  }
}

void PrimaryLogPG::issue_repop(RepGather *repop, OpContext *ctx)
{
  FUNCTRACE(cct);
  const hobject_t& soid = ctx->obs->oi.soid;
  dout(7) << "issue_repop rep_tid " << repop->rep_tid
          << " o " << soid
          << dendl;

  repop->v = ctx->at_version;

  ctx->op_t->add_obc(ctx->obc);
  if (ctx->clone_obc) {
    ctx->op_t->add_obc(ctx->clone_obc);
  }
  if (ctx->head_obc) {
    ctx->op_t->add_obc(ctx->head_obc);
  }

  Context *on_all_commit = new C_OSD_RepopCommit(this, repop);
  if (!(ctx->log.empty())) {
    ceph_assert(ctx->at_version >= projected_last_update);
    projected_last_update = ctx->at_version;
  }
  for (auto &&entry: ctx->log) {
    projected_log.add(entry);
  }

  recovery_state.pre_submit_op(
    soid,
    ctx->log,
    ctx->at_version);
  pgbackend->submit_transaction(
    soid,
    ctx->delta_stats,
    ctx->at_version,
    std::move(ctx->op_t),
    recovery_state.get_pg_trim_to(),
    recovery_state.get_min_last_complete_ondisk(),
    std::move(ctx->log),
    ctx->updated_hset_history,
    on_all_commit,
    repop->rep_tid,
    ctx->reqid,
    ctx->op);
}

PrimaryLogPG::RepGather *PrimaryLogPG::new_repop(
  OpContext *ctx, ObjectContextRef obc,
  ceph_tid_t rep_tid)
{
  if (ctx->op)
    dout(10) << "new_repop rep_tid " << rep_tid << " on " << *ctx->op->get_req() << dendl;
  else
    dout(10) << "new_repop rep_tid " << rep_tid << " (no op)" << dendl;

  RepGather *repop = new RepGather(
    ctx, rep_tid, info.last_complete);

  repop->start = ceph_clock_now();

  repop_queue.push_back(&repop->queue_item);
  repop->get();

  osd->logger->inc(l_osd_op_wip);

  dout(10) << __func__ << ": " << *repop << dendl;
  return repop;
}

boost::intrusive_ptr<PrimaryLogPG::RepGather> PrimaryLogPG::new_repop(
  eversion_t version,
  int r,
  ObcLockManager &&manager,
  OpRequestRef &&op,
  std::optional<std::function<void(void)> > &&on_complete)
{
  RepGather *repop = new RepGather(
    std::move(manager),
    std::move(op),
    std::move(on_complete),
    osd->get_tid(),
    info.last_complete,
    r);
  repop->v = version;

  repop->start = ceph_clock_now();

  repop_queue.push_back(&repop->queue_item);

  osd->logger->inc(l_osd_op_wip);

  dout(10) << __func__ << ": " << *repop << dendl;
  return boost::intrusive_ptr<RepGather>(repop);
}

void PrimaryLogPG::remove_repop(RepGather *repop)
{
  dout(20) << __func__ << " " << *repop << dendl;

  for (auto p = repop->on_finish.begin();
       p != repop->on_finish.end();
       repop->on_finish.erase(p++)) {
    (*p)();
  }

  release_object_locks(
    repop->lock_manager);
  repop->put();

  osd->logger->dec(l_osd_op_wip);
}

PrimaryLogPG::OpContextUPtr PrimaryLogPG::simple_opc_create(ObjectContextRef obc)
{
  dout(20) << __func__ << " " << obc->obs.oi.soid << dendl;
  ceph_tid_t rep_tid = osd->get_tid();
  osd_reqid_t reqid(osd->get_cluster_msgr_name(), 0, rep_tid);
  OpContextUPtr ctx(new OpContext(OpRequestRef(), reqid, nullptr, obc, this));
  ctx->op_t.reset(new PGTransaction());
  ctx->mtime = ceph_clock_now();
  return ctx;
}

void PrimaryLogPG::simple_opc_submit(OpContextUPtr ctx)
{
  RepGather *repop = new_repop(ctx.get(), ctx->obc, ctx->reqid.tid);
  dout(20) << __func__ << " " << repop << dendl;
  issue_repop(repop, ctx.get());
  eval_repop(repop);
  recovery_state.update_trim_to();
  repop->put();
}


void PrimaryLogPG::submit_log_entries(
  const mempool::osd_pglog::list<pg_log_entry_t> &entries,
  ObcLockManager &&manager,
  std::optional<std::function<void(void)> > &&_on_complete,
  OpRequestRef op,
  int r)
{
  dout(10) << __func__ << " " << entries << dendl;
  ceph_assert(is_primary());

  eversion_t version;
  if (!entries.empty()) {
    ceph_assert(entries.rbegin()->version >= projected_last_update);
    version = projected_last_update = entries.rbegin()->version;
  }

  boost::intrusive_ptr<RepGather> repop;
  std::optional<std::function<void(void)> > on_complete;
  if (get_osdmap()->require_osd_release >= ceph_release_t::jewel) {
    repop = new_repop(
      version,
      r,
      std::move(manager),
      std::move(op),
      std::move(_on_complete));
  } else {
    on_complete = std::move(_on_complete);
  }

  pgbackend->call_write_ordered(
    [this, entries, repop, on_complete]() {
      ObjectStore::Transaction t;
      eversion_t old_last_update = info.last_update;
      recovery_state.merge_new_log_entries(
	entries, t, recovery_state.get_pg_trim_to(),
	recovery_state.get_min_last_complete_ondisk());

      set<pg_shard_t> waiting_on;
      for (set<pg_shard_t>::const_iterator i = get_acting_recovery_backfill().begin();
	   i != get_acting_recovery_backfill().end();
	   ++i) {
	pg_shard_t peer(*i);
	if (peer == pg_whoami) continue;
	ceph_assert(recovery_state.get_peer_missing().count(peer));
	ceph_assert(recovery_state.has_peer_info(peer));
	if (get_osdmap()->require_osd_release >= ceph_release_t::jewel) {
	  ceph_assert(repop);
	  MOSDPGUpdateLogMissing *m = new MOSDPGUpdateLogMissing(
	    entries,
	    spg_t(info.pgid.pgid, i->shard),
	    pg_whoami.shard,
	    get_osdmap_epoch(),
	    get_last_peering_reset(),
	    repop->rep_tid,
	    recovery_state.get_pg_trim_to(),
	    recovery_state.get_min_last_complete_ondisk());
	  osd->send_message_osd_cluster(
	    peer.osd, m, get_osdmap_epoch());
	  waiting_on.insert(peer);
	} else {
	  MOSDPGLog *m = new MOSDPGLog(
	    peer.shard, pg_whoami.shard,
	    info.last_update.epoch,
	    info, get_last_peering_reset());
	  m->log.log = entries;
	  m->log.tail = old_last_update;
	  m->log.head = info.last_update;
	  osd->send_message_osd_cluster(
	    peer.osd, m, get_osdmap_epoch());
	}
      }
      ceph_tid_t rep_tid = repop->rep_tid;
      waiting_on.insert(pg_whoami);
      log_entry_update_waiting_on.insert(
	make_pair(
	  rep_tid,
	  LogUpdateCtx{std::move(repop), std::move(waiting_on)}
	  ));
      struct OnComplete : public Context {
	PrimaryLogPGRef pg;
	ceph_tid_t rep_tid;
	epoch_t epoch;
	OnComplete(
	  PrimaryLogPGRef pg,
	  ceph_tid_t rep_tid,
	  epoch_t epoch)
	  : pg(pg), rep_tid(rep_tid), epoch(epoch) {}
	void finish(int) override {
	  std::scoped_lock l{*pg};
	  if (!pg->pg_has_reset_since(epoch)) {
	    auto it = pg->log_entry_update_waiting_on.find(rep_tid);
	    ceph_assert(it != pg->log_entry_update_waiting_on.end());
	    auto it2 = it->second.waiting_on.find(pg->pg_whoami);
	    ceph_assert(it2 != it->second.waiting_on.end());
	    it->second.waiting_on.erase(it2);
	    if (it->second.waiting_on.empty()) {
	      pg->repop_all_committed(it->second.repop.get());
	      pg->log_entry_update_waiting_on.erase(it);
	    }
	  }
	}
      };
      t.register_on_commit(
	new OnComplete{this, rep_tid, get_osdmap_epoch()});
      int r = osd->store->queue_transaction(ch, std::move(t), NULL);
      ceph_assert(r == 0);
      op_applied(info.last_update);
    });

  recovery_state.update_trim_to();
}

void PrimaryLogPG::cancel_log_updates()
{
  // get rid of all the LogUpdateCtx so their references to repops are
  // dropped
  log_entry_update_waiting_on.clear();
}

// -------------------------------------------------------

void PrimaryLogPG::get_watchers(list<obj_watch_item_t> *ls)
{
  std::scoped_lock l{*this};
  pair<hobject_t, ObjectContextRef> i;
  while (object_contexts.get_next(i.first, &i)) {
    ObjectContextRef obc(i.second);
    get_obc_watchers(obc, *ls);
  }
}

void PrimaryLogPG::get_obc_watchers(ObjectContextRef obc, list<obj_watch_item_t> &pg_watchers)
{
  for (map<pair<uint64_t, entity_name_t>, WatchRef>::iterator j =
	 obc->watchers.begin();
	j != obc->watchers.end();
	++j) {
    obj_watch_item_t owi;

    owi.obj = obc->obs.oi.soid;
    owi.wi.addr = j->second->get_peer_addr();
    owi.wi.name = j->second->get_entity();
    owi.wi.cookie = j->second->get_cookie();
    owi.wi.timeout_seconds = j->second->get_timeout();

    dout(30) << "watch: Found oid=" << owi.obj << " addr=" << owi.wi.addr
      << " name=" << owi.wi.name << " cookie=" << owi.wi.cookie << dendl;

    pg_watchers.push_back(owi);
  }
}

void PrimaryLogPG::check_blocklisted_watchers()
{
  dout(20) << "PrimaryLogPG::check_blocklisted_watchers for pg " << get_pgid() << dendl;
  pair<hobject_t, ObjectContextRef> i;
  while (object_contexts.get_next(i.first, &i))
    check_blocklisted_obc_watchers(i.second);
}

void PrimaryLogPG::check_blocklisted_obc_watchers(ObjectContextRef obc)
{
  dout(20) << "PrimaryLogPG::check_blocklisted_obc_watchers for obc " << obc->obs.oi.soid << dendl;
  for (map<pair<uint64_t, entity_name_t>, WatchRef>::iterator k =
	 obc->watchers.begin();
	k != obc->watchers.end();
	) {
    //Advance iterator now so handle_watch_timeout() can erase element
    map<pair<uint64_t, entity_name_t>, WatchRef>::iterator j = k++;
    dout(30) << "watch: Found " << j->second->get_entity() << " cookie " << j->second->get_cookie() << dendl;
    entity_addr_t ea = j->second->get_peer_addr();
    dout(30) << "watch: Check entity_addr_t " << ea << dendl;
    if (get_osdmap()->is_blocklisted(ea)) {
      dout(10) << "watch: Found blocklisted watcher for " << ea << dendl;
      ceph_assert(j->second->get_pg() == this);
      j->second->unregister_cb();
      handle_watch_timeout(j->second);
    }
  }
}

void PrimaryLogPG::populate_obc_watchers(ObjectContextRef obc)
{
  ceph_assert(is_primary() && is_active());
  auto it_objects = recovery_state.get_pg_log().get_log().objects.find(obc->obs.oi.soid);
  ceph_assert((recovering.count(obc->obs.oi.soid) ||
	  !is_missing_object(obc->obs.oi.soid)) ||
	 (it_objects != recovery_state.get_pg_log().get_log().objects.end() && // or this is a revert... see recover_primary()
	  it_objects->second->op ==
	    pg_log_entry_t::LOST_REVERT &&
	  it_objects->second->reverting_to ==
	    obc->obs.oi.version));

  dout(10) << "populate_obc_watchers " << obc->obs.oi.soid << dendl;
  ceph_assert(obc->watchers.empty());
  // populate unconnected_watchers
  for (map<pair<uint64_t, entity_name_t>, watch_info_t>::iterator p =
	obc->obs.oi.watchers.begin();
       p != obc->obs.oi.watchers.end();
       ++p) {
    utime_t expire = info.stats.last_became_active;
    expire += p->second.timeout_seconds;
    dout(10) << "  unconnected watcher " << p->first << " will expire " << expire << dendl;
    WatchRef watch(
      Watch::makeWatchRef(
	this, osd, obc, p->second.timeout_seconds, p->first.first,
	p->first.second, p->second.addr));
    watch->disconnect();
    obc->watchers.insert(
      make_pair(
	make_pair(p->first.first, p->first.second),
	watch));
  }
  // Look for watchers from blocklisted clients and drop
  check_blocklisted_obc_watchers(obc);
}

void PrimaryLogPG::handle_watch_timeout(WatchRef watch)
{
  ObjectContextRef obc = watch->get_obc(); // handle_watch_timeout owns this ref
  dout(10) << "handle_watch_timeout obc " << obc << dendl;

  if (!is_active()) {
    dout(10) << "handle_watch_timeout not active, no-op" << dendl;
    return;
  }
  if (!obc->obs.exists) {
    dout(10) << __func__ << " object " << obc->obs.oi.soid << " dne" << dendl;
    return;
  }
  if (is_degraded_or_backfilling_object(obc->obs.oi.soid)) {
    callbacks_for_degraded_object[obc->obs.oi.soid].push_back(
      watch->get_delayed_cb()
      );
    dout(10) << "handle_watch_timeout waiting for degraded on obj "
	     << obc->obs.oi.soid
	     << dendl;
    return;
  }

  if (m_scrubber->write_blocked_by_scrub(obc->obs.oi.soid)) {
    dout(10) << "handle_watch_timeout waiting for scrub on obj "
	     << obc->obs.oi.soid
	     << dendl;
    m_scrubber->add_callback(
      watch->get_delayed_cb() // This callback!
      );
    return;
  }

  OpContextUPtr ctx = simple_opc_create(obc);
  ctx->at_version = get_next_version();

  object_info_t& oi = ctx->new_obs.oi;
  oi.watchers.erase(make_pair(watch->get_cookie(),
			      watch->get_entity()));

  list<watch_disconnect_t> watch_disconnects = {
    watch_disconnect_t(watch->get_cookie(), watch->get_entity(), true)
  };
  ctx->register_on_success(
    [this, obc, watch_disconnects]() {
      complete_disconnect_watches(obc, watch_disconnects);
    });


  PGTransaction *t = ctx->op_t.get();
  ctx->log.push_back(pg_log_entry_t(pg_log_entry_t::MODIFY, obc->obs.oi.soid,
				    ctx->at_version,
				    oi.version,
				    0,
				    osd_reqid_t(), ctx->mtime, 0));

  oi.prior_version = obc->obs.oi.version;
  oi.version = ctx->at_version;
  bufferlist bl;
  encode(oi, bl, get_osdmap()->get_features(CEPH_ENTITY_TYPE_OSD, nullptr));
  t->setattr(obc->obs.oi.soid, OI_ATTR, bl);

  // apply new object state.
  ctx->obc->obs = ctx->new_obs;

  // no ctx->delta_stats
  simple_opc_submit(std::move(ctx));
}

ObjectContextRef PrimaryLogPG::create_object_context(const object_info_t& oi,
						     SnapSetContext *ssc)
{
  ObjectContextRef obc(object_contexts.lookup_or_create(oi.soid));
  ceph_assert(obc->destructor_callback == NULL);
  obc->destructor_callback = new C_PG_ObjectContext(this, obc.get());
  obc->obs.oi = oi;
  obc->obs.exists = false;
  obc->ssc = ssc;
  if (ssc)
    register_snapset_context(ssc);
  dout(10) << "create_object_context " << (void*)obc.get() << " " << oi.soid << " " << dendl;
  if (is_active())
    populate_obc_watchers(obc);
  return obc;
}

ObjectContextRef PrimaryLogPG::get_object_context(
  const hobject_t& soid,
  bool can_create,
  const map<string, bufferlist> *attrs)
{
  auto it_objects = recovery_state.get_pg_log().get_log().objects.find(soid);
  ceph_assert(
    attrs || !recovery_state.get_pg_log().get_missing().is_missing(soid) ||
    // or this is a revert... see recover_primary()
    (it_objects != recovery_state.get_pg_log().get_log().objects.end() &&
      it_objects->second->op ==
      pg_log_entry_t::LOST_REVERT));
  ObjectContextRef obc = object_contexts.lookup(soid);
  osd->logger->inc(l_osd_object_ctx_cache_total);
  if (obc) {
    osd->logger->inc(l_osd_object_ctx_cache_hit);
    dout(10) << __func__ << ": found obc in cache: " << obc
	     << dendl;
  } else {
    dout(10) << __func__ << ": obc NOT found in cache: " << soid << dendl;
    // check disk
    bufferlist bv;
    if (attrs) {
      auto it_oi = attrs->find(OI_ATTR);
      ceph_assert(it_oi != attrs->end());
      bv = it_oi->second;
    } else {
      int r = pgbackend->objects_get_attr(soid, OI_ATTR, &bv);
      if (r < 0) {
	if (!can_create) {
	  dout(10) << __func__ << ": no obc for soid "
		   << soid << " and !can_create"
		   << dendl;
	  return ObjectContextRef();   // -ENOENT!
	}

	dout(10) << __func__ << ": no obc for soid "
		 << soid << " but can_create"
		 << dendl;
	// new object.
	object_info_t oi(soid);
	SnapSetContext *ssc = get_snapset_context(
	  soid, true, 0, false);
        ceph_assert(ssc);
	obc = create_object_context(oi, ssc);
	dout(10) << __func__ << ": " << obc << " " << soid
		 << " " << obc->rwstate
		 << " oi: " << obc->obs.oi
		 << " ssc: " << obc->ssc
		 << " snapset: " << obc->ssc->snapset << dendl;
	return obc;
      }
    }

    object_info_t oi;
    try {
      bufferlist::const_iterator bliter = bv.begin();
      decode(oi, bliter);
    } catch (...) {
      dout(0) << __func__ << ": obc corrupt: " << soid << dendl;
      return ObjectContextRef();   // -ENOENT!
    }

    ceph_assert(oi.soid.pool == (int64_t)info.pgid.pool());

    obc = object_contexts.lookup_or_create(oi.soid);
    obc->destructor_callback = new C_PG_ObjectContext(this, obc.get());
    obc->obs.oi = oi;
    obc->obs.exists = true;

    obc->ssc = get_snapset_context(
      soid, true,
      soid.has_snapset() ? attrs : 0);

    if (is_primary() && is_active())
      populate_obc_watchers(obc);

    if (pool.info.is_erasure()) {
      if (attrs) {
	obc->attr_cache = *attrs;
      } else {
	int r = pgbackend->objects_get_attrs(
	  soid,
	  &obc->attr_cache);
	ceph_assert(r == 0);
      }
    }

    dout(10) << __func__ << ": creating obc from disk: " << obc
	     << dendl;
  }

  // XXX: Caller doesn't expect this
  if (obc->ssc == NULL) {
    derr << __func__ << ": obc->ssc not available, not returning context" << dendl;
    return ObjectContextRef();   // -ENOENT!
  }

  dout(10) << __func__ << ": " << obc << " " << soid
	   << " " << obc->rwstate
	   << " oi: " << obc->obs.oi
	   << " exists: " << (int)obc->obs.exists
	   << " ssc: " << obc->ssc
	   << " snapset: " << obc->ssc->snapset << dendl;
  return obc;
}

void PrimaryLogPG::context_registry_on_change()
{
  pair<hobject_t, ObjectContextRef> i;
  while (object_contexts.get_next(i.first, &i)) {
    ObjectContextRef obc(i.second);
    if (obc) {
      for (map<pair<uint64_t, entity_name_t>, WatchRef>::iterator j =
	     obc->watchers.begin();
	   j != obc->watchers.end();
	   obc->watchers.erase(j++)) {
	j->second->discard();
      }
    }
  }
}


/*
 * If we return an error, and set *pmissing, then promoting that
 * object may help.
 *
 * If we return -EAGAIN, we will always set *pmissing to the missing
 * object to wait for.
 *
 * If we return an error but do not set *pmissing, then we know the
 * object does not exist.
 */
int PrimaryLogPG::find_object_context(const hobject_t& oid,
				      ObjectContextRef *pobc,
				      bool can_create,
				      bool map_snapid_to_clone,
				      hobject_t *pmissing)
{
  FUNCTRACE(cct);
  ceph_assert(oid.pool == static_cast<int64_t>(info.pgid.pool()));
  // want the head?
  if (oid.snap == CEPH_NOSNAP) {
    ObjectContextRef obc = get_object_context(oid, can_create);
    if (!obc) {
      if (pmissing)
        *pmissing = oid;
      return -ENOENT;
    }
    dout(10) << __func__ << " " << oid
       << " @" << oid.snap
       << " oi=" << obc->obs.oi
       << dendl;
    *pobc = obc;

    return 0;
  }

  // we want a snap

  hobject_t head = oid.get_head();
  SnapSetContext *ssc = get_snapset_context(oid, can_create);
  if (!ssc || !(ssc->exists || can_create)) {
    dout(20) << __func__ << " " << oid << " no snapset" << dendl;
    if (pmissing)
      *pmissing = head;  // start by getting the head
    if (ssc)
      put_snapset_context(ssc);
    return -ENOENT;
  }

  if (map_snapid_to_clone) {
    dout(10) << __func__ << " " << oid << " @" << oid.snap
	     << " snapset " << ssc->snapset
	     << " map_snapid_to_clone=true" << dendl;
    if (oid.snap > ssc->snapset.seq) {
      // already must be readable
      ObjectContextRef obc = get_object_context(head, false);
      dout(10) << __func__ << " " << oid << " @" << oid.snap
	       << " snapset " << ssc->snapset
	       << " maps to head" << dendl;
      *pobc = obc;
      put_snapset_context(ssc);
      return (obc && obc->obs.exists) ? 0 : -ENOENT;
    } else {
      vector<snapid_t>::const_iterator citer = std::find(
	ssc->snapset.clones.begin(),
	ssc->snapset.clones.end(),
	oid.snap);
      if (citer == ssc->snapset.clones.end()) {
	dout(10) << __func__ << " " << oid << " @" << oid.snap
		 << " snapset " << ssc->snapset
		 << " maps to nothing" << dendl;
	put_snapset_context(ssc);
	return -ENOENT;
      }

      dout(10) << __func__ << " " << oid << " @" << oid.snap
	       << " snapset " << ssc->snapset
	       << " maps to " << oid << dendl;

      if (recovery_state.get_pg_log().get_missing().is_missing(oid)) {
	dout(10) << __func__ << " " << oid << " @" << oid.snap
		 << " snapset " << ssc->snapset
		 << " " << oid << " is missing" << dendl;
	if (pmissing)
	  *pmissing = oid;
	put_snapset_context(ssc);
	return -EAGAIN;
      }

      ObjectContextRef obc = get_object_context(oid, false);
      if (!obc || !obc->obs.exists) {
	dout(10) << __func__ << " " << oid << " @" << oid.snap
		 << " snapset " << ssc->snapset
		 << " " << oid << " is not present" << dendl;
	if (pmissing)
	  *pmissing = oid;
	put_snapset_context(ssc);
	return -ENOENT;
      }
      dout(10) << __func__ << " " << oid << " @" << oid.snap
	       << " snapset " << ssc->snapset
	       << " " << oid << " HIT" << dendl;
      *pobc = obc;
      put_snapset_context(ssc);
      return 0;
    }
    ceph_abort(); //unreachable
  }

  dout(10) << __func__ << " " << oid << " @" << oid.snap
	   << " snapset " << ssc->snapset << dendl;

  // head?
  if (oid.snap > ssc->snapset.seq) {
    ObjectContextRef obc = get_object_context(head, false);
    dout(10) << __func__ << " " << head
	     << " want " << oid.snap << " > snapset seq " << ssc->snapset.seq
	     << " -- HIT " << obc->obs
	     << dendl;
    if (!obc->ssc)
      obc->ssc = ssc;
    else {
      ceph_assert(ssc == obc->ssc);
      put_snapset_context(ssc);
    }
    *pobc = obc;
    return 0;
  }

  // which clone would it be?
  unsigned k = 0;
  while (k < ssc->snapset.clones.size() &&
	 ssc->snapset.clones[k] < oid.snap)
    k++;
  if (k == ssc->snapset.clones.size()) {
    dout(10) << __func__ << " no clones with last >= oid.snap "
	     << oid.snap << " -- DNE" << dendl;
    put_snapset_context(ssc);
    return -ENOENT;
  }
  hobject_t soid(oid.oid, oid.get_key(), ssc->snapset.clones[k], oid.get_hash(),
		 info.pgid.pool(), oid.get_namespace());

  if (recovery_state.get_pg_log().get_missing().is_missing(soid)) {
    dout(20) << __func__ << " " << soid << " missing, try again later"
	     << dendl;
    if (pmissing)
      *pmissing = soid;
    put_snapset_context(ssc);
    return -EAGAIN;
  }

  ObjectContextRef obc = get_object_context(soid, false);
  if (!obc || !obc->obs.exists) {
    if (pmissing)
      *pmissing = soid;
    put_snapset_context(ssc);
    if (is_primary()) {
      if (is_degraded_or_backfilling_object(soid)) {
	dout(20) << __func__ << " clone is degraded or backfilling " << soid << dendl;
	return -EAGAIN;
      } else if (is_degraded_on_async_recovery_target(soid)) {
	dout(20) << __func__ << " clone is recovering " << soid << dendl;
	return -EAGAIN;
      } else {
	dout(20) << __func__ << " missing clone " << soid << dendl;
	return -ENOENT;
      }
    } else {
      dout(20) << __func__ << " replica missing clone" << soid << dendl;
      return -ENOENT;
    }
  }

  if (!obc->ssc) {
    obc->ssc = ssc;
  } else {
    ceph_assert(obc->ssc == ssc);
    put_snapset_context(ssc);
  }
  ssc = 0;

  // clone
  dout(20) << __func__ << " " << soid
	   << " snapset " << obc->ssc->snapset
	   << dendl;
  snapid_t first, last;
  auto p = obc->ssc->snapset.clone_snaps.find(soid.snap);
  ceph_assert(p != obc->ssc->snapset.clone_snaps.end());
  if (p->second.empty()) {
    dout(1) << __func__ << " " << soid << " empty snapset -- DNE" << dendl;
    ceph_assert(!cct->_conf->osd_debug_verify_snaps);
    return -ENOENT;
  }
  if (std::find(p->second.begin(), p->second.end(), oid.snap) ==
      p->second.end()) {
    dout(20) << __func__ << " " << soid << " clone_snaps " << p->second
	     << " does not contain " << oid.snap << " -- DNE" << dendl;
    return -ENOENT;
  }
  if (get_osdmap()->in_removed_snaps_queue(info.pgid.pgid.pool(), oid.snap)) {
    dout(20) << __func__ << " " << soid << " snap " << oid.snap
	     << " in removed_snaps_queue" << " -- DNE" << dendl;
    return -ENOENT;
  }
  dout(20) << __func__ << " " << soid << " clone_snaps " << p->second
	   << " contains " << oid.snap << " -- HIT " << obc->obs << dendl;
  *pobc = obc;
  return 0;
}

void PrimaryLogPG::object_context_destructor_callback(ObjectContext *obc)
{
  if (obc->ssc)
    put_snapset_context(obc->ssc);
}

void PrimaryLogPG::add_object_context_to_pg_stat(ObjectContextRef obc, pg_stat_t *pgstat)
{
  object_info_t& oi = obc->obs.oi;

  dout(10) << __func__ << " " << oi.soid << dendl;
  ceph_assert(!oi.soid.is_snapdir());

  object_stat_sum_t stat;
  stat.num_objects++;
  if (oi.is_dirty())
    stat.num_objects_dirty++;
  if (oi.is_whiteout())
    stat.num_whiteouts++;
  if (oi.is_omap())
    stat.num_objects_omap++;
  if (oi.is_cache_pinned())
    stat.num_objects_pinned++;
  if (oi.has_manifest())
    stat.num_objects_manifest++;

  if (oi.soid.is_snap()) {
    stat.num_object_clones++;

    if (!obc->ssc)
      obc->ssc = get_snapset_context(oi.soid, false);
    ceph_assert(obc->ssc);
    stat.num_bytes += obc->ssc->snapset.get_clone_bytes(oi.soid.snap);
  } else {
    stat.num_bytes += oi.size;
  }

  // add it in
  pgstat->stats.sum.add(stat);
}

void PrimaryLogPG::kick_object_context_blocked(ObjectContextRef obc)
{
  const hobject_t& soid = obc->obs.oi.soid;
  if (obc->is_blocked()) {
    dout(10) << __func__ << " " << soid << " still blocked" << dendl;
    return;
  }

  map<hobject_t, list<OpRequestRef>>::iterator p = waiting_for_blocked_object.find(soid);
  if (p != waiting_for_blocked_object.end()) {
    list<OpRequestRef>& ls = p->second;
    dout(10) << __func__ << " " << soid << " requeuing " << ls.size() << " requests" << dendl;
    requeue_ops(ls);
    waiting_for_blocked_object.erase(p);
  }

  map<hobject_t, ObjectContextRef>::iterator i =
    objects_blocked_on_snap_promotion.find(obc->obs.oi.soid.get_head());
  if (i != objects_blocked_on_snap_promotion.end()) {
    ceph_assert(i->second == obc);
    objects_blocked_on_snap_promotion.erase(i);
  }

  if (obc->requeue_scrub_on_unblock) {

    obc->requeue_scrub_on_unblock = false;

    dout(20) << __func__ << " requeuing if still active: " << (is_active() ? "yes" : "no") << dendl;

    // only requeue if we are still active: we may be unblocking
    // because we are resetting for a new peering interval
    if (is_active()) {
      osd->queue_scrub_unblocking(this, is_scrub_blocking_ops());
    }
  }
}

SnapSetContext *PrimaryLogPG::get_snapset_context(
  const hobject_t& oid,
  bool can_create,
  const map<string, bufferlist> *attrs,
  bool oid_existed)
{
  std::lock_guard l(snapset_contexts_lock);
  SnapSetContext *ssc;
  map<hobject_t, SnapSetContext*>::iterator p = snapset_contexts.find(
    oid.get_snapdir());
  if (p != snapset_contexts.end()) {
    if (can_create || p->second->exists) {
      ssc = p->second;
    } else {
      return NULL;
    }
  } else {
    bufferlist bv;
    if (!attrs) {
      int r = -ENOENT;
      if (!(oid.is_head() && !oid_existed)) {
	r = pgbackend->objects_get_attr(oid.get_head(), SS_ATTR, &bv);
      }
      if (r < 0 && !can_create)
	return NULL;
    } else {
      auto it_ss = attrs->find(SS_ATTR);
      ceph_assert(it_ss != attrs->end());
      bv = it_ss->second;
    }
    ssc = new SnapSetContext(oid.get_snapdir());
    _register_snapset_context(ssc);
    if (bv.length()) {
      bufferlist::const_iterator bvp = bv.begin();
      try {
	ssc->snapset.decode(bvp);
      } catch (const ceph::buffer::error& e) {
        dout(0) << __func__ << " Can't decode snapset: " << e.what() << dendl;
	return NULL;
      }
      ssc->exists = true;
    } else {
      ssc->exists = false;
    }
  }
  ceph_assert(ssc);
  ssc->ref++;
  return ssc;
}

void PrimaryLogPG::put_snapset_context(SnapSetContext *ssc)
{
  std::lock_guard l(snapset_contexts_lock);
  --ssc->ref;
  if (ssc->ref == 0) {
    if (ssc->registered)
      snapset_contexts.erase(ssc->oid);
    delete ssc;
  }
}

/*
 * Return values:
 *  NONE  - didn't pull anything
 *  YES   - pulled what the caller wanted
 *  HEAD  - needed to pull head first
 */
enum { PULL_NONE, PULL_HEAD, PULL_YES };

int PrimaryLogPG::recover_missing(
  const hobject_t &soid, eversion_t v,
  int priority,
  PGBackend::RecoveryHandle *h)
{
  if (recovery_state.get_missing_loc().is_unfound(soid)) {
    dout(7) << __func__ << " " << soid
	    << " v " << v
	    << " but it is unfound" << dendl;
    return PULL_NONE;
  }

  if (recovery_state.get_missing_loc().is_deleted(soid)) {
    start_recovery_op(soid);
    ceph_assert(!recovering.count(soid));
    recovering.insert(make_pair(soid, ObjectContextRef()));
    epoch_t cur_epoch = get_osdmap_epoch();
    remove_missing_object(soid, v, new LambdaContext(
     [=](int) {
       std::scoped_lock locker{*this};
       if (!pg_has_reset_since(cur_epoch)) {
	 bool object_missing = false;
	 for (const auto& shard : get_acting_recovery_backfill()) {
	   if (shard == pg_whoami)
	     continue;
	   if (recovery_state.get_peer_missing(shard).is_missing(soid)) {
	     dout(20) << __func__ << ": soid " << soid << " needs to be deleted from replica " << shard << dendl;
	     object_missing = true;
	     break;
	   }
	 }
	 if (!object_missing) {
	   object_stat_sum_t stat_diff;
	   stat_diff.num_objects_recovered = 1;
	   if (scrub_after_recovery)
	     stat_diff.num_objects_repaired = 1;
	   on_global_recover(soid, stat_diff, true);
	 } else {
	   auto recovery_handle = pgbackend->open_recovery_op();
	   pgbackend->recover_delete_object(soid, v, recovery_handle);
	   pgbackend->run_recovery_op(recovery_handle, priority);
	 }
       }
     }));
    return PULL_YES;
  }

  // is this a snapped object?  if so, consult the snapset.. we may not need the entire object!
  ObjectContextRef obc;
  ObjectContextRef head_obc;
  if (soid.snap && soid.snap < CEPH_NOSNAP) {
    // do we have the head?
    hobject_t head = soid.get_head();
    if (recovery_state.get_pg_log().get_missing().is_missing(head)) {
      if (recovering.count(head)) {
	dout(10) << " missing but already recovering head " << head << dendl;
	return PULL_NONE;
      } else {
	int r = recover_missing(
	  head, recovery_state.get_pg_log().get_missing().get_items().find(head)->second.need, priority,
	  h);
	if (r != PULL_NONE)
	  return PULL_HEAD;
	return PULL_NONE;
      }
    }
    head_obc = get_object_context(
      head,
      false,
      0);
    ceph_assert(head_obc);
  }
  start_recovery_op(soid);
  ceph_assert(!recovering.count(soid));
  recovering.insert(make_pair(soid, obc));
  int r = pgbackend->recover_object(
    soid,
    v,
    head_obc,
    obc,
    h);
  // This is only a pull which shouldn't return an error
  ceph_assert(r >= 0);
  return PULL_YES;
}

void PrimaryLogPG::remove_missing_object(const hobject_t &soid,
					 eversion_t v, Context *on_complete)
{
  dout(20) << __func__ << " " << soid << " " << v << dendl;
  ceph_assert(on_complete != nullptr);
  // delete locally
  ObjectStore::Transaction t;
  remove_snap_mapped_object(t, soid);

  ObjectRecoveryInfo recovery_info;
  recovery_info.soid = soid;
  recovery_info.version = v;

  epoch_t cur_epoch = get_osdmap_epoch();
  t.register_on_complete(new LambdaContext(
     [=](int) {
       std::unique_lock locker{*this};
       if (!pg_has_reset_since(cur_epoch)) {
	 ObjectStore::Transaction t2;
	 on_local_recover(soid, recovery_info, ObjectContextRef(), true, &t2);
	 t2.register_on_complete(on_complete);
	 int r = osd->store->queue_transaction(ch, std::move(t2), nullptr);
	 ceph_assert(r == 0);
	 locker.unlock();
       } else {
	 locker.unlock();
	 on_complete->complete(-EAGAIN);
       }
     }));
  int r = osd->store->queue_transaction(ch, std::move(t), nullptr);
  ceph_assert(r == 0);
}

void PrimaryLogPG::finish_degraded_object(const hobject_t oid)
{
  dout(10) << __func__ << " " << oid << dendl;
  if (callbacks_for_degraded_object.count(oid)) {
    list<Context*> contexts;
    contexts.swap(callbacks_for_degraded_object[oid]);
    callbacks_for_degraded_object.erase(oid);
    for (list<Context*>::iterator i = contexts.begin();
	 i != contexts.end();
	 ++i) {
      (*i)->complete(0);
    }
  }
  map<hobject_t, snapid_t>::iterator i = objects_blocked_on_degraded_snap.find(
    oid.get_head());
  if (i != objects_blocked_on_degraded_snap.end() &&
      i->second == oid.snap)
    objects_blocked_on_degraded_snap.erase(i);
}

void PrimaryLogPG::_committed_pushed_object(
  epoch_t epoch, eversion_t last_complete)
{
  std::scoped_lock locker{*this};
  if (!pg_has_reset_since(epoch)) {
    recovery_state.recovery_committed_to(last_complete);
  } else {
    dout(10) << __func__
	     << " pg has changed, not touching last_complete_ondisk" << dendl;
  }
}

void PrimaryLogPG::_applied_recovered_object(ObjectContextRef obc)
{
  dout(20) << __func__ << dendl;
  if (obc) {
    dout(20) << "obc = " << *obc << dendl;
  }
  ceph_assert(active_pushes >= 1);
  --active_pushes;

  // requeue an active chunky scrub waiting on recovery ops
  if (!recovery_state.is_deleting() && active_pushes == 0 &&
      m_scrubber->is_scrub_active()) {

    osd->queue_scrub_pushes_update(this, is_scrub_blocking_ops());
  }
}

void PrimaryLogPG::_applied_recovered_object_replica()
{
  dout(20) << __func__ << dendl;
  ceph_assert(active_pushes >= 1);
  --active_pushes;

  // requeue an active scrub waiting on recovery ops
  if (!recovery_state.is_deleting() && active_pushes == 0 &&
      m_scrubber->is_scrub_active()) {

    osd->queue_scrub_replica_pushes(this, m_scrubber->replica_op_priority());
  }
}

void PrimaryLogPG::on_failed_pull(
  const set<pg_shard_t> &from,
  const hobject_t &soid,
  const eversion_t &v)
{
  dout(20) << __func__ << ": " << soid << dendl;
  ceph_assert(recovering.count(soid));
  auto obc = recovering[soid];
  if (obc) {
    list<OpRequestRef> blocked_ops;
    obc->drop_recovery_read(&blocked_ops);
    requeue_ops(blocked_ops);
  }
  recovering.erase(soid);
  for (auto&& i : from) {
    if (i != pg_whoami) { // we'll get it below in primary_error
      recovery_state.force_object_missing(i, soid, v);
    }
  }

  dout(0) << __func__ << " " << soid << " from shard " << from
	  << ", reps on " << recovery_state.get_missing_loc().get_locations(soid)
	  << " unfound? " << recovery_state.get_missing_loc().is_unfound(soid)
	  << dendl;
  finish_recovery_op(soid);  // close out this attempt,
  finish_degraded_object(soid);

  if (from.count(pg_whoami)) {
    dout(0) << " primary missing oid " << soid << " version " << v << dendl;
    primary_error(soid, v);
    backfills_in_flight.erase(soid);
  }
}

eversion_t PrimaryLogPG::pick_newest_available(const hobject_t& oid)
{
  eversion_t v;
  pg_missing_item pmi;
  bool is_missing = recovery_state.get_pg_log().get_missing().is_missing(oid, &pmi);
  ceph_assert(is_missing);
  v = pmi.have;
  dout(10) << "pick_newest_available " << oid << " " << v << " on osd." << osd->whoami << " (local)" << dendl;

  ceph_assert(!get_acting_recovery_backfill().empty());
  for (set<pg_shard_t>::iterator i = get_acting_recovery_backfill().begin();
       i != get_acting_recovery_backfill().end();
       ++i) {
    if (*i == get_primary()) continue;
    pg_shard_t peer = *i;
    if (!recovery_state.get_peer_missing(peer).is_missing(oid)) {
      continue;
    }
    eversion_t h = recovery_state.get_peer_missing(peer).get_items().at(oid).have;
    dout(10) << "pick_newest_available " << oid << " " << h << " on osd." << peer << dendl;
    if (h > v)
      v = h;
  }

  dout(10) << "pick_newest_available " << oid << " " << v << " (newest)" << dendl;
  return v;
}

void PrimaryLogPG::do_update_log_missing(OpRequestRef &op)
{
  const MOSDPGUpdateLogMissing *m = static_cast<const MOSDPGUpdateLogMissing*>(
    op->get_req());
  ceph_assert(m->get_type() == MSG_OSD_PG_UPDATE_LOG_MISSING);
  ObjectStore::Transaction t;
  std::optional<eversion_t> op_trim_to, op_roll_forward_to;
  if (m->pg_trim_to != eversion_t())
    op_trim_to = m->pg_trim_to;
  if (m->pg_roll_forward_to != eversion_t())
    op_roll_forward_to = m->pg_roll_forward_to;

  dout(20) << __func__
	   << " op_trim_to = " << op_trim_to << " op_roll_forward_to = " << op_roll_forward_to << dendl;

  recovery_state.append_log_entries_update_missing(
    m->entries, t, op_trim_to, op_roll_forward_to);
  eversion_t new_lcod = info.last_complete;

  Context *complete = new LambdaContext(
    [=](int) {
      const MOSDPGUpdateLogMissing *msg = static_cast<const MOSDPGUpdateLogMissing*>(
	op->get_req());
      std::scoped_lock locker{*this};
      if (!pg_has_reset_since(msg->get_epoch())) {
	update_last_complete_ondisk(new_lcod);
	MOSDPGUpdateLogMissingReply *reply =
	  new MOSDPGUpdateLogMissingReply(
	    spg_t(info.pgid.pgid, primary_shard().shard),
	    pg_whoami.shard,
	    msg->get_epoch(),
	    msg->min_epoch,
	    msg->get_tid(),
	    new_lcod);
	reply->set_priority(CEPH_MSG_PRIO_HIGH);
	msg->get_connection()->send_message(reply);
      }
    });

  if (get_osdmap()->require_osd_release >= ceph_release_t::kraken) {
    t.register_on_commit(complete);
  } else {
    /* Hack to work around the fact that ReplicatedBackend sends
     * ack+commit if commit happens first
     *
     * This behavior is no longer necessary, but we preserve it so old
     * primaries can keep their repops in order */
    if (pool.info.is_erasure()) {
      t.register_on_complete(complete);
    } else {
      t.register_on_commit(complete);
    }
  }
  int tr = osd->store->queue_transaction(
    ch,
    std::move(t),
    nullptr);
  ceph_assert(tr == 0);
  op_applied(info.last_update);
}

void PrimaryLogPG::do_update_log_missing_reply(OpRequestRef &op)
{
  const MOSDPGUpdateLogMissingReply *m =
    static_cast<const MOSDPGUpdateLogMissingReply*>(
    op->get_req());
  dout(20) << __func__ << " got reply from "
	   << m->get_from() << dendl;

  auto it = log_entry_update_waiting_on.find(m->get_tid());
  if (it != log_entry_update_waiting_on.end()) {
    if (it->second.waiting_on.count(m->get_from())) {
      it->second.waiting_on.erase(m->get_from());
      if (m->last_complete_ondisk != eversion_t()) {
	update_peer_last_complete_ondisk(m->get_from(), m->last_complete_ondisk);
      }
    } else {
      osd->clog->error()
	<< info.pgid << " got reply "
	<< *m << " from shard we are not waiting for "
	<< m->get_from();
    }

    if (it->second.waiting_on.empty()) {
      repop_all_committed(it->second.repop.get());
      log_entry_update_waiting_on.erase(it);
    }
  } else {
    osd->clog->error()
      << info.pgid << " got reply "
      << *m << " on unknown tid " << m->get_tid();
  }
}

/* Mark all unfound objects as lost.
 */
void PrimaryLogPG::mark_all_unfound_lost(
  int what,
  std::function<void(int,const std::string&,bufferlist&)> on_finish)
{
  dout(3) << __func__ << " " << pg_log_entry_t::get_op_name(what) << dendl;
  list<hobject_t> oids;

  dout(30) << __func__ << ": log before:\n";
  recovery_state.get_pg_log().get_log().print(*_dout);
  *_dout << dendl;

  mempool::osd_pglog::list<pg_log_entry_t> log_entries;

  utime_t mtime = ceph_clock_now();
  map<hobject_t, pg_missing_item>::const_iterator m =
    recovery_state.get_missing_loc().get_needs_recovery().begin();
  map<hobject_t, pg_missing_item>::const_iterator mend =
    recovery_state.get_missing_loc().get_needs_recovery().end();

  ObcLockManager manager;
  eversion_t v = get_next_version();
  v.epoch = get_osdmap_epoch();
  uint64_t num_unfound = recovery_state.get_missing_loc().num_unfound();
  while (m != mend) {
    const hobject_t &oid(m->first);
    if (!recovery_state.get_missing_loc().is_unfound(oid)) {
      // We only care about unfound objects
      ++m;
      continue;
    }

    ObjectContextRef obc;
    eversion_t prev;

    switch (what) {
    case pg_log_entry_t::LOST_MARK:
      ceph_abort_msg("actually, not implemented yet!");
      break;

    case pg_log_entry_t::LOST_REVERT:
      prev = pick_newest_available(oid);
      if (prev > eversion_t()) {
	// log it
	pg_log_entry_t e(
	  pg_log_entry_t::LOST_REVERT, oid, v,
	  m->second.need, 0, osd_reqid_t(), mtime, 0);
	e.reverting_to = prev;
	e.mark_unrollbackable();
	log_entries.push_back(e);
	dout(10) << e << dendl;

	// we are now missing the new version; recovery code will sort it out.
	++v.version;
	++m;
	break;
      }

    case pg_log_entry_t::LOST_DELETE:
      {
	pg_log_entry_t e(pg_log_entry_t::LOST_DELETE, oid, v, m->second.need,
			 0, osd_reqid_t(), mtime, 0);
	if (get_osdmap()->require_osd_release >= ceph_release_t::jewel) {
	  if (pool.info.require_rollback()) {
	    e.mod_desc.try_rmobject(v.version);
	  } else {
	    e.mark_unrollbackable();
	  }
	} // otherwise, just do what we used to do
	dout(10) << e << dendl;
	log_entries.push_back(e);
        oids.push_back(oid);

	// If context found mark object as deleted in case
	// of racing with new creation.  This can happen if
	// object lost and EIO at primary.
	obc = object_contexts.lookup(oid);
	if (obc)
	  obc->obs.exists = false;

	++v.version;
	++m;
      }
      break;

    default:
      ceph_abort();
    }
  }

  recovery_state.update_stats(
    [](auto &history, auto &stats) {
      stats.stats_invalid = true;
      return false;
    });

  submit_log_entries(
    log_entries,
    std::move(manager),
    std::optional<std::function<void(void)> >(
      [this, oids, num_unfound, on_finish]() {
	if (recovery_state.perform_deletes_during_peering()) {
	  for (auto oid : oids) {
	    // clear old locations - merge_new_log_entries will have
	    // handled rebuilding missing_loc for each of these
	    // objects if we have the RECOVERY_DELETES flag
	    recovery_state.object_recovered(oid, object_stat_sum_t());
	  }
	}

	if (is_recovery_unfound()) {
	  queue_peering_event(
	    PGPeeringEventRef(
	      std::make_shared<PGPeeringEvent>(
	      get_osdmap_epoch(),
	      get_osdmap_epoch(),
	      PeeringState::DoRecovery())));
	} else if (is_backfill_unfound()) {
	  queue_peering_event(
	    PGPeeringEventRef(
	      std::make_shared<PGPeeringEvent>(
	      get_osdmap_epoch(),
	      get_osdmap_epoch(),
	      PeeringState::RequestBackfill())));
	} else {
	  queue_recovery();
	}

	stringstream ss;
	ss << "pg has " << num_unfound
	   << " objects unfound and apparently lost marking";
	string rs = ss.str();
	dout(0) << "do_command r=" << 0 << " " << rs << dendl;
	osd->clog->info() << rs;
	bufferlist empty;
	on_finish(0, rs, empty);
      }),
    OpRequestRef());
}

void PrimaryLogPG::_split_into(pg_t child_pgid, PG *child, unsigned split_bits)
{
  ceph_assert(repop_queue.empty());
}

/*
 * pg status change notification
 */

void PrimaryLogPG::apply_and_flush_repops(bool requeue)
{
  list<OpRequestRef> rq;

  // apply all repops
  while (!repop_queue.empty()) {
    RepGather *repop = repop_queue.front();
    repop_queue.pop_front();
    dout(10) << " canceling repop tid " << repop->rep_tid << dendl;
    repop->rep_aborted = true;
    repop->on_committed.clear();
    repop->on_success.clear();

    if (requeue) {
      if (repop->op) {
	dout(10) << " requeuing " << *repop->op->get_req() << dendl;
	rq.push_back(repop->op);
	repop->op = OpRequestRef();
      }

      // also requeue any dups, interleaved into position
      auto p = waiting_for_ondisk.find(repop->v);
      if (p != waiting_for_ondisk.end()) {
	dout(10) << " also requeuing ondisk waiters " << p->second << dendl;
	for (auto& i : p->second) {
	  rq.push_back(std::get<0>(i));
	}
	waiting_for_ondisk.erase(p);
      }
    }

    remove_repop(repop);
  }

  ceph_assert(repop_queue.empty());

  if (requeue) {
    requeue_ops(rq);
    if (!waiting_for_ondisk.empty()) {
      for (auto& i : waiting_for_ondisk) {
        for (auto& j : i.second) {
          derr << __func__ << ": op " << *(std::get<0>(j)->get_req())
               << " waiting on " << i.first << dendl;
        }
      }
      ceph_assert(waiting_for_ondisk.empty());
    }
  }

  waiting_for_ondisk.clear();
}

void PrimaryLogPG::on_flushed()
{
  requeue_ops(waiting_for_flush);
  if (!is_peered() || !is_primary()) {
    pair<hobject_t, ObjectContextRef> i;
    while (object_contexts.get_next(i.first, &i)) {
      derr << __func__ << ": object " << i.first << " obc still alive" << dendl;
    }
    ceph_assert(object_contexts.empty());
  }
}

void PrimaryLogPG::on_removal(ObjectStore::Transaction &t)
{
  dout(10) << __func__ << dendl;

  on_shutdown();

  t.register_on_commit(new C_DeleteMore(this, get_osdmap_epoch()));
}

void PrimaryLogPG::clear_async_reads()
{
  dout(10) << __func__ << dendl;
  for(auto& i : in_progress_async_reads) {
    dout(10) << "clear ctx: "
             << "OpRequestRef " << i.first
             << " OpContext " << i.second
             << dendl;
    close_op_ctx(i.second);
  }
}

void PrimaryLogPG::clear_cache()
{
  object_contexts.clear();
}

void PrimaryLogPG::on_shutdown()
{
  dout(10) << __func__ << dendl;

  if (recovery_queued) {
    recovery_queued = false;
    osd->clear_queued_recovery(this);
  }

  m_scrubber->scrub_clear_state();

  m_scrubber->unreg_next_scrub();

  vector<ceph_tid_t> tids;
  cancel_copy_ops(false, &tids);
  cancel_flush_ops(false, &tids);
  cancel_proxy_ops(false, &tids);
  cancel_manifest_ops(false, &tids);
  osd->objecter->op_cancel(tids, -ECANCELED);

  apply_and_flush_repops(false);
  cancel_log_updates();
  // we must remove PGRefs, so do this this prior to release_backoffs() callers
  clear_backoffs();
  // clean up snap trim references
  snap_trimmer_machine.process_event(Reset());

  pgbackend->on_change();

  context_registry_on_change();
  object_contexts.clear();

  clear_async_reads();

  osd->remote_reserver.cancel_reservation(info.pgid);
  osd->local_reserver.cancel_reservation(info.pgid);

  clear_primary_state();
  cancel_recovery();

  if (is_primary()) {
    osd->clear_ready_to_merge(this);
  }
}

void PrimaryLogPG::on_activate_complete()
{
  check_local();
  // waiters
  if (!recovery_state.needs_flush()) {
    requeue_ops(waiting_for_peered);
  } else if (!waiting_for_peered.empty()) {
    dout(10) << __func__ << " flushes in progress, moving "
	     << waiting_for_peered.size()
	     << " items to waiting_for_flush"
	     << dendl;
    ceph_assert(waiting_for_flush.empty());
    waiting_for_flush.swap(waiting_for_peered);
  }


  // all clean?
  if (needs_recovery()) {
    dout(10) << "activate not all replicas are up-to-date, queueing recovery" << dendl;
    queue_peering_event(
      PGPeeringEventRef(
	std::make_shared<PGPeeringEvent>(
	  get_osdmap_epoch(),
	  get_osdmap_epoch(),
	  PeeringState::DoRecovery())));
  } else if (needs_backfill()) {
    dout(10) << "activate queueing backfill" << dendl;
    queue_peering_event(
      PGPeeringEventRef(
	std::make_shared<PGPeeringEvent>(
	  get_osdmap_epoch(),
	  get_osdmap_epoch(),
	  PeeringState::RequestBackfill())));
  } else {
    dout(10) << "activate all replicas clean, no recovery" << dendl;
    queue_peering_event(
      PGPeeringEventRef(
	std::make_shared<PGPeeringEvent>(
	  get_osdmap_epoch(),
	  get_osdmap_epoch(),
	  PeeringState::AllReplicasRecovered())));
  }

  publish_stats_to_osd();

  if (get_backfill_targets().size()) {
    last_backfill_started = recovery_state.earliest_backfill();
    new_backfill = true;
    ceph_assert(!last_backfill_started.is_max());
    dout(5) << __func__ << ": bft=" << get_backfill_targets()
	   << " from " << last_backfill_started << dendl;
    for (set<pg_shard_t>::const_iterator i = get_backfill_targets().begin();
	 i != get_backfill_targets().end();
	 ++i) {
      dout(5) << "target shard " << *i
	     << " from " << recovery_state.get_peer_info(*i).last_backfill
	     << dendl;
    }
  }

  hit_set_setup();
  agent_setup();
}

void PrimaryLogPG::on_change(ObjectStore::Transaction &t)
{
  dout(10) << __func__ << dendl;

  if (hit_set && hit_set->insert_count() == 0) {
    dout(20) << " discarding empty hit_set" << dendl;
    hit_set_clear();
  }

  if (recovery_queued) {
    recovery_queued = false;
    osd->clear_queued_recovery(this);
  }

  // requeue everything in the reverse order they should be
  // reexamined.
  requeue_ops(waiting_for_peered);
  requeue_ops(waiting_for_flush);
  requeue_ops(waiting_for_active);
  requeue_ops(waiting_for_readable);

  m_scrubber->clear_scrub_reservations();

  vector<ceph_tid_t> tids;
  cancel_copy_ops(is_primary(), &tids);
  cancel_flush_ops(is_primary(), &tids);
  cancel_proxy_ops(is_primary(), &tids);
  cancel_manifest_ops(is_primary(), &tids);
  osd->objecter->op_cancel(tids, -ECANCELED);

  // requeue object waiters
  for (auto& p : waiting_for_unreadable_object) {
    release_backoffs(p.first);
  }
  if (is_primary()) {
    requeue_object_waiters(waiting_for_unreadable_object);
  } else {
    waiting_for_unreadable_object.clear();
  }
  for (map<hobject_t,list<OpRequestRef>>::iterator p = waiting_for_degraded_object.begin();
       p != waiting_for_degraded_object.end();
       waiting_for_degraded_object.erase(p++)) {
    release_backoffs(p->first);
    if (is_primary())
      requeue_ops(p->second);
    else
      p->second.clear();
    finish_degraded_object(p->first);
  }

  // requeues waiting_for_scrub
  m_scrubber->scrub_clear_state();

  for (auto p = waiting_for_blocked_object.begin();
       p != waiting_for_blocked_object.end();
       waiting_for_blocked_object.erase(p++)) {
    if (is_primary())
      requeue_ops(p->second);
    else
      p->second.clear();
  }
  for (auto i = callbacks_for_degraded_object.begin();
       i != callbacks_for_degraded_object.end();
    ) {
    finish_degraded_object((i++)->first);
  }
  ceph_assert(callbacks_for_degraded_object.empty());

  if (is_primary()) {
    requeue_ops(waiting_for_cache_not_full);
  } else {
    waiting_for_cache_not_full.clear();
  }
  objects_blocked_on_cache_full.clear();

  for (list<pair<OpRequestRef, OpContext*> >::iterator i =
         in_progress_async_reads.begin();
       i != in_progress_async_reads.end();
       in_progress_async_reads.erase(i++)) {
    close_op_ctx(i->second);
    if (is_primary())
      requeue_op(i->first);
  }

  // this will requeue ops we were working on but didn't finish, and
  // any dups
  apply_and_flush_repops(is_primary());
  cancel_log_updates();

  // do this *after* apply_and_flush_repops so that we catch any newly
  // registered watches.
  context_registry_on_change();

  pgbackend->on_change_cleanup(&t);
  m_scrubber->cleanup_store(&t);
  pgbackend->on_change();

  // clear snap_trimmer state
  snap_trimmer_machine.process_event(Reset());

  debug_op_order.clear();
  unstable_stats.clear();

  // we don't want to cache object_contexts through the interval change
  // NOTE: we actually assert that all currently live references are dead
  // by the time the flush for the next interval completes.
  object_contexts.clear();

  // should have been cleared above by finishing all of the degraded objects
  ceph_assert(objects_blocked_on_degraded_snap.empty());
}

void PrimaryLogPG::plpg_on_role_change()
{
  dout(10) << __func__ << dendl;
  if (get_role() != 0 && hit_set) {
    dout(10) << " clearing hit set" << dendl;
    hit_set_clear();
  }
}

void PrimaryLogPG::plpg_on_pool_change()
{
  dout(10) << __func__ << dendl;
  // requeue cache full waiters just in case the cache_mode is
  // changing away from writeback mode.  note that if we are not
  // active the normal requeuing machinery is sufficient (and properly
  // ordered).
  if (is_active() &&
      pool.info.cache_mode != pg_pool_t::CACHEMODE_WRITEBACK &&
      !waiting_for_cache_not_full.empty()) {
    dout(10) << __func__ << " requeuing full waiters (not in writeback) "
	     << dendl;
    requeue_ops(waiting_for_cache_not_full);
    objects_blocked_on_cache_full.clear();
  }
  hit_set_setup();
  agent_setup();
}

// clear state.  called on recovery completion AND cancellation.
void PrimaryLogPG::_clear_recovery_state()
{
#ifdef DEBUG_RECOVERY_OIDS
  recovering_oids.clear();
#endif
  dout(15) << __func__ << " flags: " << m_planned_scrub << dendl;

  last_backfill_started = hobject_t();
  set<hobject_t>::iterator i = backfills_in_flight.begin();
  while (i != backfills_in_flight.end()) {
    ceph_assert(recovering.count(*i));
    backfills_in_flight.erase(i++);
  }

  list<OpRequestRef> blocked_ops;
  for (map<hobject_t, ObjectContextRef>::iterator i = recovering.begin();
       i != recovering.end();
       recovering.erase(i++)) {
    if (i->second) {
      i->second->drop_recovery_read(&blocked_ops);
      requeue_ops(blocked_ops);
    }
  }
  ceph_assert(backfills_in_flight.empty());
  pending_backfill_updates.clear();
  ceph_assert(recovering.empty());
  pgbackend->clear_recovery_state();
}

void PrimaryLogPG::cancel_pull(const hobject_t &soid)
{
  dout(20) << __func__ << ": " << soid << dendl;
  ceph_assert(recovering.count(soid));
  ObjectContextRef obc = recovering[soid];
  if (obc) {
    list<OpRequestRef> blocked_ops;
    obc->drop_recovery_read(&blocked_ops);
    requeue_ops(blocked_ops);
  }
  recovering.erase(soid);
  finish_recovery_op(soid);
  release_backoffs(soid);
  if (waiting_for_degraded_object.count(soid)) {
    dout(20) << " kicking degraded waiters on " << soid << dendl;
    requeue_ops(waiting_for_degraded_object[soid]);
    waiting_for_degraded_object.erase(soid);
  }
  if (waiting_for_unreadable_object.count(soid)) {
    dout(20) << " kicking unreadable waiters on " << soid << dendl;
    requeue_ops(waiting_for_unreadable_object[soid]);
    waiting_for_unreadable_object.erase(soid);
  }
  if (is_missing_object(soid))
    recovery_state.set_last_requested(0);
  finish_degraded_object(soid);
}

void PrimaryLogPG::check_recovery_sources(const OSDMapRef& osdmap)
{
  pgbackend->check_recovery_sources(osdmap);
}

bool PrimaryLogPG::start_recovery_ops(
  uint64_t max,
  ThreadPool::TPHandle &handle,
  uint64_t *ops_started)
{
  uint64_t& started = *ops_started;
  started = 0;
  bool work_in_progress = false;
  bool recovery_started = false;
  ceph_assert(is_primary());
  ceph_assert(is_peered());
  ceph_assert(!recovery_state.is_deleting());

  ceph_assert(recovery_queued);
  recovery_queued = false;

  if (!state_test(PG_STATE_RECOVERING) &&
      !state_test(PG_STATE_BACKFILLING)) {
    /* TODO: I think this case is broken and will make do_recovery()
     * unhappy since we're returning false */
    dout(10) << "recovery raced and were queued twice, ignoring!" << dendl;
    return have_unfound();
  }

  const auto &missing = recovery_state.get_pg_log().get_missing();

  uint64_t num_unfound = get_num_unfound();

  if (!recovery_state.have_missing()) {
    recovery_state.local_recovery_complete();
  }

  if (!missing.have_missing() || // Primary does not have missing
      // or all of the missing objects are unfound.
      recovery_state.all_missing_unfound()) {
    // Recover the replicas.
    started = recover_replicas(max, handle, &recovery_started);
  }
  if (!started) {
    // We still have missing objects that we should grab from replicas.
    started += recover_primary(max, handle);
  }
  if (!started && num_unfound != get_num_unfound()) {
    // second chance to recovery replicas
    started = recover_replicas(max, handle, &recovery_started);
  }

  if (started || recovery_started)
    work_in_progress = true;

  bool deferred_backfill = false;
  if (recovering.empty() &&
      state_test(PG_STATE_BACKFILLING) &&
      !get_backfill_targets().empty() && started < max &&
      missing.num_missing() == 0 &&
      waiting_on_backfill.empty()) {
    if (get_osdmap()->test_flag(CEPH_OSDMAP_NOBACKFILL)) {
      dout(10) << "deferring backfill due to NOBACKFILL" << dendl;
      deferred_backfill = true;
    } else if (get_osdmap()->test_flag(CEPH_OSDMAP_NOREBALANCE) &&
	       !is_degraded())  {
      dout(10) << "deferring backfill due to NOREBALANCE" << dendl;
      deferred_backfill = true;
    } else if (!recovery_state.is_backfill_reserved()) {
      /* DNMNOTE I think this branch is dead */
      dout(10) << "deferring backfill due to !backfill_reserved" << dendl;
      if (!backfill_reserving) {
	dout(10) << "queueing RequestBackfill" << dendl;
	backfill_reserving = true;
	queue_peering_event(
	  PGPeeringEventRef(
	    std::make_shared<PGPeeringEvent>(
	      get_osdmap_epoch(),
	      get_osdmap_epoch(),
	      PeeringState::RequestBackfill())));
      }
      deferred_backfill = true;
    } else {
      started += recover_backfill(max - started, handle, &work_in_progress);
    }
  }

  dout(10) << " started " << started << dendl;
  osd->logger->inc(l_osd_rop, started);

  if (!recovering.empty() ||
      work_in_progress || recovery_ops_active > 0 || deferred_backfill)
    return !work_in_progress && have_unfound();

  ceph_assert(recovering.empty());
  ceph_assert(recovery_ops_active == 0);

  dout(10) << __func__ << " needs_recovery: "
	   << recovery_state.get_missing_loc().get_needs_recovery()
	   << dendl;
  dout(10) << __func__ << " missing_loc: "
	   << recovery_state.get_missing_loc().get_missing_locs()
	   << dendl;
  int unfound = get_num_unfound();
  if (unfound) {
    dout(10) << " still have " << unfound << " unfound" << dendl;
    return true;
  }

  if (missing.num_missing() > 0) {
    // this shouldn't happen!
    osd->clog->error() << info.pgid << " Unexpected Error: recovery ending with "
		       << missing.num_missing() << ": " << missing.get_items();
    return false;
  }

  if (needs_recovery()) {
    // this shouldn't happen!
    // We already checked num_missing() so we must have missing replicas
    osd->clog->error() << info.pgid
                       << " Unexpected Error: recovery ending with missing replicas";
    return false;
  }

  if (state_test(PG_STATE_RECOVERING)) {
    state_clear(PG_STATE_RECOVERING);
    state_clear(PG_STATE_FORCED_RECOVERY);
    if (needs_backfill()) {
      dout(10) << "recovery done, queuing backfill" << dendl;
      queue_peering_event(
        PGPeeringEventRef(
          std::make_shared<PGPeeringEvent>(
            get_osdmap_epoch(),
            get_osdmap_epoch(),
            PeeringState::RequestBackfill())));
    } else {
      dout(10) << "recovery done, no backfill" << dendl;
      state_clear(PG_STATE_FORCED_BACKFILL);
      queue_peering_event(
        PGPeeringEventRef(
          std::make_shared<PGPeeringEvent>(
            get_osdmap_epoch(),
            get_osdmap_epoch(),
            PeeringState::AllReplicasRecovered())));
    }
  } else { // backfilling
    state_clear(PG_STATE_BACKFILLING);
    state_clear(PG_STATE_FORCED_BACKFILL);
    state_clear(PG_STATE_FORCED_RECOVERY);
    dout(10) << "recovery done, backfill done" << dendl;
    queue_peering_event(
      PGPeeringEventRef(
        std::make_shared<PGPeeringEvent>(
          get_osdmap_epoch(),
          get_osdmap_epoch(),
          PeeringState::Backfilled())));
  }

  return false;
}

/**
 * do one recovery op.
 * return true if done, false if nothing left to do.
 */
uint64_t PrimaryLogPG::recover_primary(uint64_t max, ThreadPool::TPHandle &handle)
{
  ceph_assert(is_primary());

  const auto &missing = recovery_state.get_pg_log().get_missing();

  dout(10) << __func__ << " recovering " << recovering.size()
           << " in pg,"
           << " missing " << missing << dendl;

  dout(25) << __func__ << " " << missing.get_items() << dendl;

  // look at log!
  pg_log_entry_t *latest = 0;
  unsigned started = 0;
  int skipped = 0;

  PGBackend::RecoveryHandle *h = pgbackend->open_recovery_op();
  map<version_t, hobject_t>::const_iterator p =
    missing.get_rmissing().lower_bound(recovery_state.get_pg_log().get_log().last_requested);
  while (p != missing.get_rmissing().end()) {
    handle.reset_tp_timeout();
    hobject_t soid;
    version_t v = p->first;

    auto it_objects = recovery_state.get_pg_log().get_log().objects.find(p->second);
    if (it_objects != recovery_state.get_pg_log().get_log().objects.end()) {
      latest = it_objects->second;
      ceph_assert(latest->is_update() || latest->is_delete());
      soid = latest->soid;
    } else {
      latest = 0;
      soid = p->second;
    }
    const pg_missing_item& item = missing.get_items().find(p->second)->second;
    ++p;

    hobject_t head = soid.get_head();

    eversion_t need = item.need;

    dout(10) << __func__ << " "
             << soid << " " << item.need
	     << (missing.is_missing(soid) ? " (missing)":"")
	     << (missing.is_missing(head) ? " (missing head)":"")
             << (recovering.count(soid) ? " (recovering)":"")
	     << (recovering.count(head) ? " (recovering head)":"")
             << dendl;

    if (latest) {
      switch (latest->op) {
      case pg_log_entry_t::CLONE:
	/*
	 * Handling for this special case removed for now, until we
	 * can correctly construct an accurate SnapSet from the old
	 * one.
	 */
	break;

      case pg_log_entry_t::LOST_REVERT:
	{
	  if (item.have == latest->reverting_to) {
	    ObjectContextRef obc = get_object_context(soid, true);

	    if (obc->obs.oi.version == latest->version) {
	      // I'm already reverting
	      dout(10) << " already reverting " << soid << dendl;
	    } else {
	      dout(10) << " reverting " << soid << " to " << latest->prior_version << dendl;
	      obc->obs.oi.version = latest->version;

	      ObjectStore::Transaction t;
	      bufferlist b2;
	      obc->obs.oi.encode(
		b2,
		get_osdmap()->get_features(CEPH_ENTITY_TYPE_OSD, nullptr));
	      ceph_assert(!pool.info.require_rollback());
	      t.setattr(coll, ghobject_t(soid), OI_ATTR, b2);

	      recovery_state.recover_got(
		soid,
		latest->version,
		false,
		t);

	      ++active_pushes;

	      t.register_on_applied(new C_OSD_AppliedRecoveredObject(this, obc));
	      t.register_on_commit(new C_OSD_CommittedPushedObject(
				     this,
				     get_osdmap_epoch(),
				     info.last_complete));
	      osd->store->queue_transaction(ch, std::move(t));
	      continue;
	    }
	  } else {
	    /*
	     * Pull the old version of the object.  Update missing_loc here to have the location
	     * of the version we want.
	     *
	     * This doesn't use the usual missing_loc paths, but that's okay:
	     *  - if we have it locally, we hit the case above, and go from there.
	     *  - if we don't, we always pass through this case during recovery and set up the location
	     *    properly.
	     *  - this way we don't need to mangle the missing code to be general about needing an old
	     *    version...
	     */
	    eversion_t alternate_need = latest->reverting_to;
	    dout(10) << " need to pull prior_version " << alternate_need << " for revert " << item << dendl;

	    set<pg_shard_t> good_peers;
	    for (auto p = recovery_state.get_peer_missing().begin();
		 p != recovery_state.get_peer_missing().end();
		 ++p) {
	      if (p->second.is_missing(soid, need) &&
		  p->second.get_items().at(soid).have == alternate_need) {
		good_peers.insert(p->first);
	      }
	    }
	    recovery_state.set_revert_with_targets(
	      soid,
	      good_peers);
	    dout(10) << " will pull " << alternate_need << " or " << need
		     << " from one of "
		     << recovery_state.get_missing_loc().get_locations(soid)
		     << dendl;
	  }
	}
	break;
      }
    }

    if (!recovering.count(soid)) {
      if (recovering.count(head)) {
	++skipped;
      } else {
	int r = recover_missing(
	  soid, need, get_recovery_op_priority(), h);
	switch (r) {
	case PULL_YES:
	  ++started;
	  break;
	case PULL_HEAD:
	  ++started;
	case PULL_NONE:
	  ++skipped;
	  break;
	default:
	  ceph_abort();
	}
	if (started >= max)
	  break;
      }
    }

    // only advance last_requested if we haven't skipped anything
    if (!skipped)
      recovery_state.set_last_requested(v);
  }

  pgbackend->run_recovery_op(h, get_recovery_op_priority());
  return started;
}

bool PrimaryLogPG::primary_error(
  const hobject_t& soid, eversion_t v)
{
  recovery_state.force_object_missing(pg_whoami, soid, v);
  bool uhoh = recovery_state.get_missing_loc().is_unfound(soid);
  if (uhoh)
    osd->clog->error() << info.pgid << " missing primary copy of "
		       << soid << ", unfound";
  else
    osd->clog->error() << info.pgid << " missing primary copy of "
		       << soid
		       << ", will try copies on "
		       << recovery_state.get_missing_loc().get_locations(soid);
  return uhoh;
}

int PrimaryLogPG::prep_object_replica_deletes(
  const hobject_t& soid, eversion_t v,
  PGBackend::RecoveryHandle *h,
  bool *work_started)
{
  ceph_assert(is_primary());
  dout(10) << __func__ << ": on " << soid << dendl;

  ObjectContextRef obc = get_object_context(soid, false);
  if (obc) {
    if (!obc->get_recovery_read()) {
      dout(20) << "replica delete delayed on " << soid
	       << "; could not get rw_manager lock" << dendl;
      *work_started = true;
      return 0;
    } else {
      dout(20) << "replica delete got recovery read lock on " << soid
	       << dendl;
    }
  }

  start_recovery_op(soid);
  ceph_assert(!recovering.count(soid));
  if (!obc)
    recovering.insert(make_pair(soid, ObjectContextRef()));
  else
    recovering.insert(make_pair(soid, obc));

  pgbackend->recover_delete_object(soid, v, h);
  return 1;
}

int PrimaryLogPG::prep_object_replica_pushes(
  const hobject_t& soid, eversion_t v,
  PGBackend::RecoveryHandle *h,
  bool *work_started)
{
  ceph_assert(is_primary());
  dout(10) << __func__ << ": on " << soid << dendl;

  if (soid.snap && soid.snap < CEPH_NOSNAP) {
    // do we have the head and/or snapdir?
    hobject_t head = soid.get_head();
    if (recovery_state.get_pg_log().get_missing().is_missing(head)) {
      if (recovering.count(head)) {
	dout(10) << " missing but already recovering head " << head << dendl;
	return 0;
      } else {
	int r = recover_missing(
	    head, recovery_state.get_pg_log().get_missing().get_items().find(head)->second.need,
	    get_recovery_op_priority(), h);
	if (r != PULL_NONE)
	  return 1;
	return 0;
      }
    }
  }

  // NOTE: we know we will get a valid oloc off of disk here.
  ObjectContextRef obc = get_object_context(soid, false);
  if (!obc) {
    primary_error(soid, v);
    return 0;
  }

  if (!obc->get_recovery_read()) {
    dout(20) << "recovery delayed on " << soid
	     << "; could not get rw_manager lock" << dendl;
    *work_started = true;
    return 0;
  } else {
    dout(20) << "recovery got recovery read lock on " << soid
	     << dendl;
  }

  start_recovery_op(soid);
  ceph_assert(!recovering.count(soid));
  recovering.insert(make_pair(soid, obc));

  int r = pgbackend->recover_object(
    soid,
    v,
    ObjectContextRef(),
    obc, // has snapset context
    h);
  if (r < 0) {
    dout(0) << __func__ << " Error " << r << " on oid " << soid << dendl;
    on_failed_pull({ pg_whoami }, soid, v);
    return 0;
  }
  return 1;
}

uint64_t PrimaryLogPG::recover_replicas(uint64_t max, ThreadPool::TPHandle &handle,
  bool *work_started)
{
  dout(10) << __func__ << "(" << max << ")" << dendl;
  uint64_t started = 0;

  PGBackend::RecoveryHandle *h = pgbackend->open_recovery_op();

  // this is FAR from an optimal recovery order.  pretty lame, really.
  ceph_assert(!get_acting_recovery_backfill().empty());
  // choose replicas to recover, replica has the shortest missing list first
  // so we can bring it back to normal ASAP
  std::vector<std::pair<unsigned int, pg_shard_t>> replicas_by_num_missing,
    async_by_num_missing;
  replicas_by_num_missing.reserve(get_acting_recovery_backfill().size() - 1);
  for (auto &p: get_acting_recovery_backfill()) {
    if (p == get_primary()) {
      continue;
    }
    auto pm = recovery_state.get_peer_missing().find(p);
    ceph_assert(pm != recovery_state.get_peer_missing().end());
    auto nm = pm->second.num_missing();
    if (nm != 0) {
      if (is_async_recovery_target(p)) {
        async_by_num_missing.push_back(make_pair(nm, p));
      } else {
        replicas_by_num_missing.push_back(make_pair(nm, p));
      }
    }
  }
  // sort by number of missing objects, in ascending order.
  auto func = [](const std::pair<unsigned int, pg_shard_t> &lhs,
                 const std::pair<unsigned int, pg_shard_t> &rhs) {
    return lhs.first < rhs.first;
  };
  // acting goes first
  std::sort(replicas_by_num_missing.begin(), replicas_by_num_missing.end(), func);
  // then async_recovery_targets
  std::sort(async_by_num_missing.begin(), async_by_num_missing.end(), func);
  replicas_by_num_missing.insert(replicas_by_num_missing.end(),
    async_by_num_missing.begin(), async_by_num_missing.end());
  for (auto &replica: replicas_by_num_missing) {
    pg_shard_t &peer = replica.second;
    ceph_assert(peer != get_primary());
    auto pm = recovery_state.get_peer_missing().find(peer);
    ceph_assert(pm != recovery_state.get_peer_missing().end());
    size_t m_sz = pm->second.num_missing();

    dout(10) << " peer osd." << peer << " missing " << m_sz << " objects." << dendl;
    dout(20) << " peer osd." << peer << " missing " << pm->second.get_items() << dendl;

    // oldest first!
    const pg_missing_t &m(pm->second);
    for (map<version_t, hobject_t>::const_iterator p = m.get_rmissing().begin();
	 p != m.get_rmissing().end() && started < max;
	   ++p) {
      handle.reset_tp_timeout();
      const hobject_t soid(p->second);

      if (recovery_state.get_missing_loc().is_unfound(soid)) {
	dout(10) << __func__ << ": " << soid << " still unfound" << dendl;
	continue;
      }

      const pg_info_t &pi = recovery_state.get_peer_info(peer);
      if (soid > pi.last_backfill) {
	if (!recovering.count(soid)) {
          derr << __func__ << ": object " << soid << " last_backfill "
	       << pi.last_backfill << dendl;
	  derr << __func__ << ": object added to missing set for backfill, but "
	       << "is not in recovering, error!" << dendl;
	  ceph_abort();
	}
	continue;
      }

      if (recovering.count(soid)) {
	dout(10) << __func__ << ": already recovering " << soid << dendl;
	continue;
      }

      if (recovery_state.get_missing_loc().is_deleted(soid)) {
	dout(10) << __func__ << ": " << soid << " is a delete, removing" << dendl;
	map<hobject_t,pg_missing_item>::const_iterator r = m.get_items().find(soid);
	started += prep_object_replica_deletes(soid, r->second.need, h, work_started);
	continue;
      }

      if (soid.is_snap() &&
	  recovery_state.get_pg_log().get_missing().is_missing(
	    soid.get_head())) {
	dout(10) << __func__ << ": " << soid.get_head()
		 << " still missing on primary" << dendl;
	continue;
      }

      if (recovery_state.get_pg_log().get_missing().is_missing(soid)) {
	dout(10) << __func__ << ": " << soid << " still missing on primary" << dendl;
	continue;
      }

      dout(10) << __func__ << ": recover_object_replicas(" << soid << ")" << dendl;
      map<hobject_t,pg_missing_item>::const_iterator r = m.get_items().find(soid);
      started += prep_object_replica_pushes(soid, r->second.need, h, work_started);
    }
  }

  pgbackend->run_recovery_op(h, get_recovery_op_priority());
  return started;
}

hobject_t PrimaryLogPG::earliest_peer_backfill() const
{
  hobject_t e = hobject_t::get_max();
  for (const pg_shard_t& peer : get_backfill_targets()) {
    const auto iter = peer_backfill_info.find(peer);
    ceph_assert(iter != peer_backfill_info.end());
    e = std::min(e, iter->second.begin);
  }
  return e;
}

bool PrimaryLogPG::all_peer_done() const
{
  // Primary hasn't got any more objects
  ceph_assert(backfill_info.empty());

  for (const pg_shard_t& bt : get_backfill_targets()) {
    const auto piter = peer_backfill_info.find(bt);
    ceph_assert(piter != peer_backfill_info.end());
    const BackfillInterval& pbi = piter->second;
    // See if peer has more to process
    if (!pbi.extends_to_end() || !pbi.empty())
	return false;
  }
  return true;
}

/**
 * recover_backfill
 *
 * Invariants:
 *
 * backfilled: fully pushed to replica or present in replica's missing set (both
 * our copy and theirs).
 *
 * All objects on a backfill_target in
 * [MIN,peer_backfill_info[backfill_target].begin) are valid; logically-removed
 * objects have been actually deleted and all logically-valid objects are replicated.
 * There may be PG objects in this interval yet to be backfilled.
 *
 * All objects in PG in [MIN,backfill_info.begin) have been backfilled to all
 * backfill_targets.  There may be objects on backfill_target(s) yet to be deleted.
 *
 * For a backfill target, all objects < std::min(peer_backfill_info[target].begin,
 *     backfill_info.begin) in PG are backfilled.  No deleted objects in this
 * interval remain on the backfill target.
 *
 * For a backfill target, all objects <= peer_info[target].last_backfill
 * have been backfilled to target
 *
 * There *MAY* be missing/outdated objects between last_backfill_started and
 * std::min(peer_backfill_info[*].begin, backfill_info.begin) in the event that client
 * io created objects since the last scan.  For this reason, we call
 * update_range() again before continuing backfill.
 */
uint64_t PrimaryLogPG::recover_backfill(
  uint64_t max,
  ThreadPool::TPHandle &handle, bool *work_started)
{
  dout(10) << __func__ << " (" << max << ")"
           << " bft=" << get_backfill_targets()
	   << " last_backfill_started " << last_backfill_started
	   << (new_backfill ? " new_backfill":"")
	   << dendl;
  ceph_assert(!get_backfill_targets().empty());

  // Initialize from prior backfill state
  if (new_backfill) {
    // on_activate() was called prior to getting here
    ceph_assert(last_backfill_started == recovery_state.earliest_backfill());
    new_backfill = false;

    // initialize BackfillIntervals
    for (set<pg_shard_t>::const_iterator i = get_backfill_targets().begin();
	 i != get_backfill_targets().end();
	 ++i) {
      peer_backfill_info[*i].reset(
	recovery_state.get_peer_info(*i).last_backfill);
    }
    backfill_info.reset(last_backfill_started);

    backfills_in_flight.clear();
    pending_backfill_updates.clear();
  }

  for (set<pg_shard_t>::const_iterator i = get_backfill_targets().begin();
       i != get_backfill_targets().end();
       ++i) {
    dout(10) << "peer osd." << *i
	   << " info " << recovery_state.get_peer_info(*i)
	   << " interval " << peer_backfill_info[*i].begin
	   << "-" << peer_backfill_info[*i].end
	   << " " << peer_backfill_info[*i].objects.size() << " objects"
	   << dendl;
  }

  // update our local interval to cope with recent changes
  backfill_info.begin = last_backfill_started;
  update_range(&backfill_info, handle);

  unsigned ops = 0;
  vector<boost::tuple<hobject_t, eversion_t, pg_shard_t> > to_remove;
  set<hobject_t> add_to_stat;

  for (set<pg_shard_t>::const_iterator i = get_backfill_targets().begin();
       i != get_backfill_targets().end();
       ++i) {
    peer_backfill_info[*i].trim_to(
      std::max(
	recovery_state.get_peer_info(*i).last_backfill,
	last_backfill_started));
  }
  backfill_info.trim_to(last_backfill_started);

  PGBackend::RecoveryHandle *h = pgbackend->open_recovery_op();
  while (ops < max) {
    if (backfill_info.begin <= earliest_peer_backfill() &&
	!backfill_info.extends_to_end() && backfill_info.empty()) {
      hobject_t next = backfill_info.end;
      backfill_info.reset(next);
      backfill_info.end = hobject_t::get_max();
      update_range(&backfill_info, handle);
      backfill_info.trim();
    }

    dout(20) << "   my backfill interval " << backfill_info << dendl;

    bool sent_scan = false;
    for (set<pg_shard_t>::const_iterator i = get_backfill_targets().begin();
	 i != get_backfill_targets().end();
	 ++i) {
      pg_shard_t bt = *i;
      BackfillInterval& pbi = peer_backfill_info[bt];

      dout(20) << " peer shard " << bt << " backfill " << pbi << dendl;
      if (pbi.begin <= backfill_info.begin &&
	  !pbi.extends_to_end() && pbi.empty()) {
	dout(10) << " scanning peer osd." << bt << " from " << pbi.end << dendl;
	epoch_t e = get_osdmap_epoch();
	MOSDPGScan *m = new MOSDPGScan(
	  MOSDPGScan::OP_SCAN_GET_DIGEST, pg_whoami, e, get_last_peering_reset(),
	  spg_t(info.pgid.pgid, bt.shard),
	  pbi.end, hobject_t());
	osd->send_message_osd_cluster(bt.osd, m, get_osdmap_epoch());
	ceph_assert(waiting_on_backfill.find(bt) == waiting_on_backfill.end());
	waiting_on_backfill.insert(bt);
        sent_scan = true;
      }
    }

    // Count simultaneous scans as a single op and let those complete
    if (sent_scan) {
      ops++;
      start_recovery_op(hobject_t::get_max()); // XXX: was pbi.end
      break;
    }

    if (backfill_info.empty() && all_peer_done()) {
      dout(10) << " reached end for both local and all peers" << dendl;
      break;
    }

    // Get object within set of peers to operate on and
    // the set of targets for which that object applies.
    hobject_t check = earliest_peer_backfill();

    if (check < backfill_info.begin) {

      set<pg_shard_t> check_targets;
      for (set<pg_shard_t>::const_iterator i = get_backfill_targets().begin();
	   i != get_backfill_targets().end();
	   ++i) {
        pg_shard_t bt = *i;
        BackfillInterval& pbi = peer_backfill_info[bt];
        if (pbi.begin == check)
          check_targets.insert(bt);
      }
      ceph_assert(!check_targets.empty());

      dout(20) << " BACKFILL removing " << check
	       << " from peers " << check_targets << dendl;
      for (set<pg_shard_t>::iterator i = check_targets.begin();
	   i != check_targets.end();
	   ++i) {
        pg_shard_t bt = *i;
        BackfillInterval& pbi = peer_backfill_info[bt];
        ceph_assert(pbi.begin == check);

        to_remove.push_back(boost::make_tuple(check, pbi.objects.begin()->second, bt));
        pbi.pop_front();
      }

      last_backfill_started = check;

      // Don't increment ops here because deletions
      // are cheap and not replied to unlike real recovery_ops,
      // and we can't increment ops without requeueing ourself
      // for recovery.
    } else {
      eversion_t& obj_v = backfill_info.objects.begin()->second;

      vector<pg_shard_t> need_ver_targs, missing_targs, keep_ver_targs, skip_targs;
      for (set<pg_shard_t>::const_iterator i = get_backfill_targets().begin();
	   i != get_backfill_targets().end();
	   ++i) {
	pg_shard_t bt = *i;
	BackfillInterval& pbi = peer_backfill_info[bt];
        // Find all check peers that have the wrong version
	if (check == backfill_info.begin && check == pbi.begin) {
	  if (pbi.objects.begin()->second != obj_v) {
	    need_ver_targs.push_back(bt);
	  } else {
	    keep_ver_targs.push_back(bt);
	  }
        } else {
	  const pg_info_t& pinfo = recovery_state.get_peer_info(bt);

          // Only include peers that we've caught up to their backfill line
	  // otherwise, they only appear to be missing this object
	  // because their pbi.begin > backfill_info.begin.
          if (backfill_info.begin > pinfo.last_backfill)
	    missing_targs.push_back(bt);
	  else
	    skip_targs.push_back(bt);
	}
      }

      if (!keep_ver_targs.empty()) {
        // These peers have version obj_v
	dout(20) << " BACKFILL keeping " << check
		 << " with ver " << obj_v
		 << " on peers " << keep_ver_targs << dendl;
	//assert(!waiting_for_degraded_object.count(check));
      }
      if (!need_ver_targs.empty() || !missing_targs.empty()) {
	ObjectContextRef obc = get_object_context(backfill_info.begin, false);
	ceph_assert(obc);
	if (obc->get_recovery_read()) {
	  if (!need_ver_targs.empty()) {
	    dout(20) << " BACKFILL replacing " << check
		   << " with ver " << obj_v
		   << " to peers " << need_ver_targs << dendl;
	  }
	  if (!missing_targs.empty()) {
	    dout(20) << " BACKFILL pushing " << backfill_info.begin
	         << " with ver " << obj_v
	         << " to peers " << missing_targs << dendl;
	  }
	  vector<pg_shard_t> all_push = need_ver_targs;
	  all_push.insert(all_push.end(), missing_targs.begin(), missing_targs.end());

	  handle.reset_tp_timeout();
	  int r = prep_backfill_object_push(backfill_info.begin, obj_v, obc, all_push, h);
	  if (r < 0) {
	    *work_started = true;
	    dout(0) << __func__ << " Error " << r << " trying to backfill " << backfill_info.begin << dendl;
	    break;
	  }
	  ops++;
	} else {
	  *work_started = true;
	  dout(20) << "backfill blocking on " << backfill_info.begin
		   << "; could not get rw_manager lock" << dendl;
	  break;
	}
      }
      dout(20) << "need_ver_targs=" << need_ver_targs
	       << " keep_ver_targs=" << keep_ver_targs << dendl;
      dout(20) << "backfill_targets=" << get_backfill_targets()
	       << " missing_targs=" << missing_targs
	       << " skip_targs=" << skip_targs << dendl;

      last_backfill_started = backfill_info.begin;
      add_to_stat.insert(backfill_info.begin); // XXX: Only one for all pushes?
      backfill_info.pop_front();
      vector<pg_shard_t> check_targets = need_ver_targs;
      check_targets.insert(check_targets.end(), keep_ver_targs.begin(), keep_ver_targs.end());
      for (vector<pg_shard_t>::iterator i = check_targets.begin();
	   i != check_targets.end();
	   ++i) {
        pg_shard_t bt = *i;
        BackfillInterval& pbi = peer_backfill_info[bt];
        pbi.pop_front();
      }
    }
  }

  for (set<hobject_t>::iterator i = add_to_stat.begin();
       i != add_to_stat.end();
       ++i) {
    ObjectContextRef obc = get_object_context(*i, false);
    ceph_assert(obc);
    pg_stat_t stat;
    add_object_context_to_pg_stat(obc, &stat);
    pending_backfill_updates[*i] = stat;
  }
  map<pg_shard_t,MOSDPGBackfillRemove*> reqs;
  for (unsigned i = 0; i < to_remove.size(); ++i) {
    handle.reset_tp_timeout();
    const hobject_t& oid = to_remove[i].get<0>();
    eversion_t v = to_remove[i].get<1>();
    pg_shard_t peer = to_remove[i].get<2>();
    MOSDPGBackfillRemove *m;
    auto it = reqs.find(peer);
    if (it != reqs.end()) {
      m = it->second;
    } else {
      m = reqs[peer] = new MOSDPGBackfillRemove(
	spg_t(info.pgid.pgid, peer.shard),
	get_osdmap_epoch());
    }
    m->ls.push_back(make_pair(oid, v));

    if (oid <= last_backfill_started)
      pending_backfill_updates[oid]; // add empty stat!
  }
  for (auto p : reqs) {
    osd->send_message_osd_cluster(p.first.osd, p.second,
				  get_osdmap_epoch());
  }

  pgbackend->run_recovery_op(h, get_recovery_op_priority());

  hobject_t backfill_pos =
    std::min(backfill_info.begin, earliest_peer_backfill());
  dout(5) << "backfill_pos is " << backfill_pos << dendl;
  for (set<hobject_t>::iterator i = backfills_in_flight.begin();
       i != backfills_in_flight.end();
       ++i) {
    dout(20) << *i << " is still in flight" << dendl;
  }

  hobject_t next_backfill_to_complete = backfills_in_flight.empty() ?
    backfill_pos : *(backfills_in_flight.begin());
  hobject_t new_last_backfill = recovery_state.earliest_backfill();
  dout(10) << "starting new_last_backfill at " << new_last_backfill << dendl;
  for (map<hobject_t, pg_stat_t>::iterator i =
	 pending_backfill_updates.begin();
       i != pending_backfill_updates.end() &&
	 i->first < next_backfill_to_complete;
       pending_backfill_updates.erase(i++)) {
    dout(20) << " pending_backfill_update " << i->first << dendl;
    ceph_assert(i->first > new_last_backfill);
    // carried from a previous round – if we are here, then we had to
    // be requeued (by e.g. on_global_recover()) and those operations
    // are done.
    recovery_state.update_complete_backfill_object_stats(
      i->first,
      i->second);
    new_last_backfill = i->first;
  }
  dout(10) << "possible new_last_backfill at " << new_last_backfill << dendl;

  ceph_assert(!pending_backfill_updates.empty() ||
	 new_last_backfill == last_backfill_started);
  if (pending_backfill_updates.empty() &&
      backfill_pos.is_max()) {
    ceph_assert(backfills_in_flight.empty());
    new_last_backfill = backfill_pos;
    last_backfill_started = backfill_pos;
  }
  dout(10) << "final new_last_backfill at " << new_last_backfill << dendl;

  // If new_last_backfill == MAX, then we will send OP_BACKFILL_FINISH to
  // all the backfill targets.  Otherwise, we will move last_backfill up on
  // those targets need it and send OP_BACKFILL_PROGRESS to them.
  for (set<pg_shard_t>::const_iterator i = get_backfill_targets().begin();
       i != get_backfill_targets().end();
       ++i) {
    pg_shard_t bt = *i;
    const pg_info_t& pinfo = recovery_state.get_peer_info(bt);

    if (new_last_backfill > pinfo.last_backfill) {
      recovery_state.update_peer_last_backfill(bt, new_last_backfill);
      epoch_t e = get_osdmap_epoch();
      MOSDPGBackfill *m = NULL;
      if (pinfo.last_backfill.is_max()) {
        m = new MOSDPGBackfill(
	  MOSDPGBackfill::OP_BACKFILL_FINISH,
	  e,
	  get_last_peering_reset(),
	  spg_t(info.pgid.pgid, bt.shard));
        // Use default priority here, must match sub_op priority
        start_recovery_op(hobject_t::get_max());
      } else {
        m = new MOSDPGBackfill(
	  MOSDPGBackfill::OP_BACKFILL_PROGRESS,
	  e,
	  get_last_peering_reset(),
	  spg_t(info.pgid.pgid, bt.shard));
        // Use default priority here, must match sub_op priority
      }
      m->last_backfill = pinfo.last_backfill;
      m->stats = pinfo.stats;
      osd->send_message_osd_cluster(bt.osd, m, get_osdmap_epoch());
      dout(10) << " peer " << bt
	       << " num_objects now " << pinfo.stats.stats.sum.num_objects
	       << " / " << info.stats.stats.sum.num_objects << dendl;
    }
  }

  if (ops)
    *work_started = true;
  return ops;
}

int PrimaryLogPG::prep_backfill_object_push(
  hobject_t oid, eversion_t v,
  ObjectContextRef obc,
  vector<pg_shard_t> peers,
  PGBackend::RecoveryHandle *h)
{
  dout(10) << __func__ << " " << oid << " v " << v << " to peers " << peers << dendl;
  ceph_assert(!peers.empty());

  backfills_in_flight.insert(oid);
  recovery_state.prepare_backfill_for_missing(oid, v, peers);

  ceph_assert(!recovering.count(oid));

  start_recovery_op(oid);
  recovering.insert(make_pair(oid, obc));

  int r = pgbackend->recover_object(
    oid,
    v,
    ObjectContextRef(),
    obc,
    h);
  if (r < 0) {
    dout(0) << __func__ << " Error " << r << " on oid " << oid << dendl;
    on_failed_pull({ pg_whoami }, oid, v);
  }
  return r;
}

void PrimaryLogPG::update_range(
  BackfillInterval *bi,
  ThreadPool::TPHandle &handle)
{
  int local_min = cct->_conf->osd_backfill_scan_min;
  int local_max = cct->_conf->osd_backfill_scan_max;

  if (bi->version < info.log_tail) {
    dout(10) << __func__<< ": bi is old, rescanning local backfill_info"
	     << dendl;
    bi->version = info.last_update;
    scan_range(local_min, local_max, bi, handle);
  }

  if (bi->version >= projected_last_update) {
    dout(10) << __func__<< ": bi is current " << dendl;
    ceph_assert(bi->version == projected_last_update);
  } else if (bi->version >= info.log_tail) {
    if (recovery_state.get_pg_log().get_log().empty() && projected_log.empty()) {
      /* Because we don't move log_tail on split, the log might be
       * empty even if log_tail != last_update.  However, the only
       * way to get here with an empty log is if log_tail is actually
       * eversion_t(), because otherwise the entry which changed
       * last_update since the last scan would have to be present.
       */
      ceph_assert(bi->version == eversion_t());
      return;
    }

    dout(10) << __func__<< ": bi is old, (" << bi->version
	     << ") can be updated with log to projected_last_update "
	     << projected_last_update << dendl;

    auto func = [&](const pg_log_entry_t &e) {
      dout(10) << __func__ << ": updating from version " << e.version
               << dendl;
      const hobject_t &soid = e.soid;
      if (soid >= bi->begin &&
	  soid < bi->end) {
	if (e.is_update()) {
	  dout(10) << __func__ << ": " << e.soid << " updated to version "
		   << e.version << dendl;
	  bi->objects.erase(e.soid);
	  bi->objects.insert(
	    make_pair(
	      e.soid,
	      e.version));
	} else if (e.is_delete()) {
	  dout(10) << __func__ << ": " << e.soid << " removed" << dendl;
	  bi->objects.erase(e.soid);
	}
      }
    };
    dout(10) << "scanning pg log first" << dendl;
    recovery_state.get_pg_log().get_log().scan_log_after(bi->version, func);
    dout(10) << "scanning projected log" << dendl;
    projected_log.scan_log_after(bi->version, func);
    bi->version = projected_last_update;
  } else {
    ceph_abort_msg("scan_range should have raised bi->version past log_tail");
  }
}

void PrimaryLogPG::scan_range(
  int min, int max, BackfillInterval *bi,
  ThreadPool::TPHandle &handle)
{
  ceph_assert(is_locked());
  dout(10) << "scan_range from " << bi->begin << dendl;
  bi->clear_objects();

  vector<hobject_t> ls;
  ls.reserve(max);
  int r = pgbackend->objects_list_partial(bi->begin, min, max, &ls, &bi->end);
  ceph_assert(r >= 0);
  dout(10) << " got " << ls.size() << " items, next " << bi->end << dendl;
  dout(20) << ls << dendl;

  for (vector<hobject_t>::iterator p = ls.begin(); p != ls.end(); ++p) {
    handle.reset_tp_timeout();
    ObjectContextRef obc;
    if (is_primary())
      obc = object_contexts.lookup(*p);
    if (obc) {
      if (!obc->obs.exists) {
	/* If the object does not exist here, it must have been removed
	 * between the collection_list_partial and here.  This can happen
	 * for the first item in the range, which is usually last_backfill.
	 */
	continue;
      }
      bi->objects[*p] = obc->obs.oi.version;
      dout(20) << "  " << *p << " " << obc->obs.oi.version << dendl;
    } else {
      bufferlist bl;
      int r = pgbackend->objects_get_attr(*p, OI_ATTR, &bl);
      /* If the object does not exist here, it must have been removed
       * between the collection_list_partial and here.  This can happen
       * for the first item in the range, which is usually last_backfill.
       */
      if (r == -ENOENT)
	continue;

      ceph_assert(r >= 0);
      object_info_t oi(bl);
      bi->objects[*p] = oi.version;
      dout(20) << "  " << *p << " " << oi.version << dendl;
    }
  }
}


/** check_local
 *
 * verifies that stray objects have been deleted
 */
void PrimaryLogPG::check_local()
{
  dout(10) << __func__ << dendl;

  ceph_assert(
    info.last_update >=
    recovery_state.get_pg_log().get_tail());  // otherwise we need some help!

  if (!cct->_conf->osd_debug_verify_stray_on_activate)
    return;

  // just scan the log.
  set<hobject_t> did;
  for (list<pg_log_entry_t>::const_reverse_iterator p = recovery_state.get_pg_log().get_log().log.rbegin();
       p != recovery_state.get_pg_log().get_log().log.rend();
       ++p) {
    if (did.count(p->soid))
      continue;
    did.insert(p->soid);

    if (p->is_delete() && !is_missing_object(p->soid)) {
      dout(10) << " checking " << p->soid
	       << " at " << p->version << dendl;
      struct stat st;
      int r = osd->store->stat(
	ch,
	ghobject_t(p->soid, ghobject_t::NO_GEN, pg_whoami.shard),
	&st);
      if (r != -ENOENT) {
	derr << __func__ << " " << p->soid << " exists, but should have been "
	     << "deleted" << dendl;
	ceph_abort_msg("erroneously present object");
      }
    } else {
      // ignore old(+missing) objects
    }
  }
}



// ===========================
// hit sets

hobject_t PrimaryLogPG::get_hit_set_current_object(utime_t stamp)
{
  ostringstream ss;
  ss << "hit_set_" << info.pgid.pgid << "_current_" << stamp;
  hobject_t hoid(sobject_t(ss.str(), CEPH_NOSNAP), "",
		 info.pgid.ps(), info.pgid.pool(),
		 cct->_conf->osd_hit_set_namespace);
  dout(20) << __func__ << " " << hoid << dendl;
  return hoid;
}

hobject_t PrimaryLogPG::get_hit_set_archive_object(utime_t start,
						   utime_t end,
						   bool using_gmt)
{
  ostringstream ss;
  ss << "hit_set_" << info.pgid.pgid << "_archive_";
  if (using_gmt) {
    start.gmtime(ss, true /* legacy pre-octopus form */) << "_";
    end.gmtime(ss, true /* legacy pre-octopus form */);
  } else {
    start.localtime(ss, true /* legacy pre-octopus form */) << "_";
    end.localtime(ss, true /* legacy pre-octopus form */);
  }
  hobject_t hoid(sobject_t(ss.str(), CEPH_NOSNAP), "",
		 info.pgid.ps(), info.pgid.pool(),
		 cct->_conf->osd_hit_set_namespace);
  dout(20) << __func__ << " " << hoid << dendl;
  return hoid;
}

void PrimaryLogPG::hit_set_clear()
{
  dout(20) << __func__ << dendl;
  hit_set.reset();
  hit_set_start_stamp = utime_t();
}

void PrimaryLogPG::hit_set_setup()
{
  if (!is_active() ||
      !is_primary()) {
    hit_set_clear();
    return;
  }

  if (is_active() && is_primary() &&
      (!pool.info.hit_set_count ||
       !pool.info.hit_set_period ||
       pool.info.hit_set_params.get_type() == HitSet::TYPE_NONE)) {
    hit_set_clear();

    // only primary is allowed to remove all the hit set objects
    hit_set_remove_all();
    return;
  }

  // FIXME: discard any previous data for now
  hit_set_create();

  // include any writes we know about from the pg log.  this doesn't
  // capture reads, but it is better than nothing!
  hit_set_apply_log();
}

void PrimaryLogPG::hit_set_remove_all()
{
  // If any archives are degraded we skip this
  for (auto p = info.hit_set.history.begin();
       p != info.hit_set.history.end();
       ++p) {
    hobject_t aoid = get_hit_set_archive_object(p->begin, p->end, p->using_gmt);

    // Once we hit a degraded object just skip
    if (is_degraded_or_backfilling_object(aoid))
      return;
    if (m_scrubber->write_blocked_by_scrub(aoid))
      return;
  }

  if (!info.hit_set.history.empty()) {
    auto p = info.hit_set.history.rbegin();
    ceph_assert(p != info.hit_set.history.rend());
    hobject_t oid = get_hit_set_archive_object(p->begin, p->end, p->using_gmt);
    ceph_assert(!is_degraded_or_backfilling_object(oid));
    ObjectContextRef obc = get_object_context(oid, false);
    ceph_assert(obc);

    OpContextUPtr ctx = simple_opc_create(obc);
    ctx->at_version = get_next_version();
    ctx->updated_hset_history = info.hit_set;
    utime_t now = ceph_clock_now();
    ctx->mtime = now;
    hit_set_trim(ctx, 0);
    simple_opc_submit(std::move(ctx));
  }

  recovery_state.update_hset(pg_hit_set_history_t());
  if (agent_state) {
    agent_state->discard_hit_sets();
  }
}

void PrimaryLogPG::hit_set_create()
{
  utime_t now = ceph_clock_now();
  // make a copy of the params to modify
  HitSet::Params params(pool.info.hit_set_params);

  dout(20) << __func__ << " " << params << dendl;
  if (pool.info.hit_set_params.get_type() == HitSet::TYPE_BLOOM) {
    BloomHitSet::Params *p =
      static_cast<BloomHitSet::Params*>(params.impl.get());

    // convert false positive rate so it holds up across the full period
    p->set_fpp(p->get_fpp() / pool.info.hit_set_count);
    if (p->get_fpp() <= 0.0)
      p->set_fpp(.01);  // fpp cannot be zero!

    // if we don't have specified size, estimate target size based on the
    // previous bin!
    if (p->target_size == 0 && hit_set) {
      utime_t dur = now - hit_set_start_stamp;
      unsigned unique = hit_set->approx_unique_insert_count();
      dout(20) << __func__ << " previous set had approx " << unique
	       << " unique items over " << dur << " seconds" << dendl;
      p->target_size = (double)unique * (double)pool.info.hit_set_period
		     / (double)dur;
    }
    if (p->target_size <
	static_cast<uint64_t>(cct->_conf->osd_hit_set_min_size))
      p->target_size = cct->_conf->osd_hit_set_min_size;

    if (p->target_size
	> static_cast<uint64_t>(cct->_conf->osd_hit_set_max_size))
      p->target_size = cct->_conf->osd_hit_set_max_size;

    p->seed = now.sec();

    dout(10) << __func__ << " target_size " << p->target_size
	     << " fpp " << p->get_fpp() << dendl;
  }
  hit_set.reset(new HitSet(params));
  hit_set_start_stamp = now;
}

/**
 * apply log entries to set
 *
 * this would only happen after peering, to at least capture writes
 * during an interval that was potentially lost.
 */
bool PrimaryLogPG::hit_set_apply_log()
{
  if (!hit_set)
    return false;

  eversion_t to = info.last_update;
  eversion_t from = info.hit_set.current_last_update;
  if (to <= from) {
    dout(20) << __func__ << " no update" << dendl;
    return false;
  }

  dout(20) << __func__ << " " << to << " .. " << info.last_update << dendl;
  list<pg_log_entry_t>::const_reverse_iterator p =
    recovery_state.get_pg_log().get_log().log.rbegin();
  while (p != recovery_state.get_pg_log().get_log().log.rend() && p->version > to)
    ++p;
  while (p != recovery_state.get_pg_log().get_log().log.rend() && p->version > from) {
    hit_set->insert(p->soid);
    ++p;
  }

  return true;
}

void PrimaryLogPG::hit_set_persist()
{
  dout(10) << __func__  << dendl;
  bufferlist bl;
  unsigned max = pool.info.hit_set_count;

  utime_t now = ceph_clock_now();
  hobject_t oid;

  // If any archives are degraded we skip this persist request
  // account for the additional entry being added below
  for (auto p = info.hit_set.history.begin();
       p != info.hit_set.history.end();
       ++p) {
    hobject_t aoid = get_hit_set_archive_object(p->begin, p->end, p->using_gmt);

    // Once we hit a degraded object just skip further trim
    if (is_degraded_or_backfilling_object(aoid))
      return;
    if (m_scrubber->write_blocked_by_scrub(aoid))
      return;
  }

  // If backfill is in progress and we could possibly overlap with the
  // hit_set_* objects, back off.  Since these all have
  // hobject_t::hash set to pgid.ps(), and those sort first, we can
  // look just at that.  This is necessary because our transactions
  // may include a modify of the new hit_set *and* a delete of the
  // old one, and this may span the backfill boundary.
  for (set<pg_shard_t>::const_iterator p = get_backfill_targets().begin();
       p != get_backfill_targets().end();
       ++p) {
    const pg_info_t& pi = recovery_state.get_peer_info(*p);
    if (pi.last_backfill == hobject_t() ||
	pi.last_backfill.get_hash() == info.pgid.ps()) {
      dout(10) << __func__ << " backfill target osd." << *p
	       << " last_backfill has not progressed past pgid ps"
	       << dendl;
      return;
    }
  }


  pg_hit_set_info_t new_hset = pg_hit_set_info_t(pool.info.use_gmt_hitset);
  new_hset.begin = hit_set_start_stamp;
  new_hset.end = now;
  oid = get_hit_set_archive_object(
    new_hset.begin,
    new_hset.end,
    new_hset.using_gmt);

  // If the current object is degraded we skip this persist request
  if (m_scrubber->write_blocked_by_scrub(oid))
    return;

  hit_set->seal();
  encode(*hit_set, bl);
  dout(20) << __func__ << " archive " << oid << dendl;

  if (agent_state) {
    agent_state->add_hit_set(new_hset.begin, hit_set);
    uint32_t size = agent_state->hit_set_map.size();
    if (size >= pool.info.hit_set_count) {
      size = pool.info.hit_set_count > 0 ? pool.info.hit_set_count - 1: 0;
    }
    hit_set_in_memory_trim(size);
  }

  ObjectContextRef obc = get_object_context(oid, true);
  OpContextUPtr ctx = simple_opc_create(obc);

  ctx->at_version = get_next_version();
  ctx->updated_hset_history = info.hit_set;
  pg_hit_set_history_t &updated_hit_set_hist = *(ctx->updated_hset_history);

  updated_hit_set_hist.current_last_update = info.last_update;
  new_hset.version = ctx->at_version;

  updated_hit_set_hist.history.push_back(new_hset);
  hit_set_create();

  // fabricate an object_info_t and SnapSet
  obc->obs.oi.version = ctx->at_version;
  obc->obs.oi.mtime = now;
  obc->obs.oi.size = bl.length();
  obc->obs.exists = true;
  obc->obs.oi.set_data_digest(bl.crc32c(-1));

  ctx->new_obs = obc->obs;

  ctx->new_snapset = obc->ssc->snapset;

  ctx->delta_stats.num_objects++;
  ctx->delta_stats.num_objects_hit_set_archive++;

  ctx->delta_stats.num_bytes += bl.length();
  ctx->delta_stats.num_bytes_hit_set_archive += bl.length();

  bufferlist bss;
  encode(ctx->new_snapset, bss);
  bufferlist boi(sizeof(ctx->new_obs.oi));
  encode(ctx->new_obs.oi, boi,
	   get_osdmap()->get_features(CEPH_ENTITY_TYPE_OSD, nullptr));

  ctx->op_t->create(oid);
  if (bl.length()) {
    ctx->op_t->write(oid, 0, bl.length(), bl, 0);
    write_update_size_and_usage(ctx->delta_stats, obc->obs.oi, ctx->modified_ranges,
        0, bl.length());
    ctx->clean_regions.mark_data_region_dirty(0, bl.length());
  }
  map <string, bufferlist> attrs;
  attrs[OI_ATTR] = std::move(boi);
  attrs[SS_ATTR] = std::move(bss);
  setattrs_maybe_cache(ctx->obc, ctx->op_t.get(), attrs);
  ctx->log.push_back(
    pg_log_entry_t(
      pg_log_entry_t::MODIFY,
      oid,
      ctx->at_version,
      eversion_t(),
      0,
      osd_reqid_t(),
      ctx->mtime,
      0)
    );
  ctx->log.back().clean_regions = ctx->clean_regions;

  hit_set_trim(ctx, max);

  simple_opc_submit(std::move(ctx));
}

void PrimaryLogPG::hit_set_trim(OpContextUPtr &ctx, unsigned max)
{
  ceph_assert(ctx->updated_hset_history);
  pg_hit_set_history_t &updated_hit_set_hist =
    *(ctx->updated_hset_history);
  for (unsigned num = updated_hit_set_hist.history.size(); num > max; --num) {
    list<pg_hit_set_info_t>::iterator p = updated_hit_set_hist.history.begin();
    ceph_assert(p != updated_hit_set_hist.history.end());
    hobject_t oid = get_hit_set_archive_object(p->begin, p->end, p->using_gmt);

    ceph_assert(!is_degraded_or_backfilling_object(oid));

    dout(20) << __func__ << " removing " << oid << dendl;
    ++ctx->at_version.version;
    ctx->log.push_back(
        pg_log_entry_t(pg_log_entry_t::DELETE,
		       oid,
		       ctx->at_version,
		       p->version,
		       0,
		       osd_reqid_t(),
		       ctx->mtime,
		       0));

    ctx->op_t->remove(oid);
    updated_hit_set_hist.history.pop_front();

    ObjectContextRef obc = get_object_context(oid, false);
    ceph_assert(obc);
    --ctx->delta_stats.num_objects;
    --ctx->delta_stats.num_objects_hit_set_archive;
    ctx->delta_stats.num_bytes -= obc->obs.oi.size;
    ctx->delta_stats.num_bytes_hit_set_archive -= obc->obs.oi.size;
  }
}

void PrimaryLogPG::hit_set_in_memory_trim(uint32_t max_in_memory)
{
  while (agent_state->hit_set_map.size() > max_in_memory) {
    agent_state->remove_oldest_hit_set();
  }
}


// =======================================
// cache agent

void PrimaryLogPG::agent_setup()
{
  ceph_assert(is_locked());
  if (!is_active() ||
      !is_primary() ||
      state_test(PG_STATE_PREMERGE) ||
      pool.info.cache_mode == pg_pool_t::CACHEMODE_NONE ||
      pool.info.tier_of < 0 ||
      !get_osdmap()->have_pg_pool(pool.info.tier_of)) {
    agent_clear();
    return;
  }
  if (!agent_state) {
    agent_state.reset(new TierAgentState);

    // choose random starting position
    agent_state->position = hobject_t();
    agent_state->position.pool = info.pgid.pool();
    agent_state->position.set_hash(pool.info.get_random_pg_position(
      info.pgid.pgid,
      rand()));
    agent_state->start = agent_state->position;

    dout(10) << __func__ << " allocated new state, position "
	     << agent_state->position << dendl;
  } else {
    dout(10) << __func__ << " keeping existing state" << dendl;
  }

  if (info.stats.stats_invalid) {
    osd->clog->warn() << "pg " << info.pgid << " has invalid (post-split) stats; must scrub before tier agent can activate";
  }

  agent_choose_mode();
}

void PrimaryLogPG::agent_clear()
{
  agent_stop();
  agent_state.reset(NULL);
}

// Return false if no objects operated on since start of object hash space
bool PrimaryLogPG::agent_work(int start_max, int agent_flush_quota)
{
  std::scoped_lock locker{*this};
  if (!agent_state) {
    dout(10) << __func__ << " no agent state, stopping" << dendl;
    return true;
  }

  ceph_assert(!recovery_state.is_deleting());

  if (agent_state->is_idle()) {
    dout(10) << __func__ << " idle, stopping" << dendl;
    return true;
  }

  osd->logger->inc(l_osd_agent_wake);

  dout(10) << __func__
	   << " max " << start_max
	   << ", flush " << agent_state->get_flush_mode_name()
	   << ", evict " << agent_state->get_evict_mode_name()
	   << ", pos " << agent_state->position
	   << dendl;
  ceph_assert(is_primary());
  ceph_assert(is_active());

  agent_load_hit_sets();

  const pg_pool_t *base_pool = get_osdmap()->get_pg_pool(pool.info.tier_of);
  ceph_assert(base_pool);

  int ls_min = 1;
  int ls_max = cct->_conf->osd_pool_default_cache_max_evict_check_size;

  // list some objects.  this conveniently lists clones (oldest to
  // newest) before heads... the same order we want to flush in.
  //
  // NOTE: do not flush the Sequencer.  we will assume that the
  // listing we get back is imprecise.
  vector<hobject_t> ls;
  hobject_t next;
  int r = pgbackend->objects_list_partial(agent_state->position, ls_min, ls_max,
					  &ls, &next);
  ceph_assert(r >= 0);
  dout(20) << __func__ << " got " << ls.size() << " objects" << dendl;
  int started = 0;
  for (vector<hobject_t>::iterator p = ls.begin();
       p != ls.end();
       ++p) {
    if (p->nspace == cct->_conf->osd_hit_set_namespace) {
      dout(20) << __func__ << " skip (hit set) " << *p << dendl;
      osd->logger->inc(l_osd_agent_skip);
      continue;
    }
    if (is_degraded_or_backfilling_object(*p)) {
      dout(20) << __func__ << " skip (degraded) " << *p << dendl;
      osd->logger->inc(l_osd_agent_skip);
      continue;
    }
    if (is_missing_object(p->get_head())) {
      dout(20) << __func__ << " skip (missing head) " << *p << dendl;
      osd->logger->inc(l_osd_agent_skip);
      continue;
    }
    ObjectContextRef obc = get_object_context(*p, false, NULL);
    if (!obc) {
      // we didn't flush; we may miss something here.
      dout(20) << __func__ << " skip (no obc) " << *p << dendl;
      osd->logger->inc(l_osd_agent_skip);
      continue;
    }
    if (!obc->obs.exists) {
      dout(20) << __func__ << " skip (dne) " << obc->obs.oi.soid << dendl;
      osd->logger->inc(l_osd_agent_skip);
      continue;
    }
    if (m_scrubber->range_intersects_scrub(obc->obs.oi.soid,
			       obc->obs.oi.soid.get_head())) {
      dout(20) << __func__ << " skip (scrubbing) " << obc->obs.oi << dendl;
      osd->logger->inc(l_osd_agent_skip);
      continue;
    }
    if (obc->is_blocked()) {
      dout(20) << __func__ << " skip (blocked) " << obc->obs.oi << dendl;
      osd->logger->inc(l_osd_agent_skip);
      continue;
    }
    if (obc->is_request_pending()) {
      dout(20) << __func__ << " skip (request pending) " << obc->obs.oi << dendl;
      osd->logger->inc(l_osd_agent_skip);
      continue;
    }

    // be careful flushing omap to an EC pool.
    if (!base_pool->supports_omap() &&
	obc->obs.oi.is_omap()) {
      dout(20) << __func__ << " skip (omap to EC) " << obc->obs.oi << dendl;
      osd->logger->inc(l_osd_agent_skip);
      continue;
    }

    if (agent_state->evict_mode != TierAgentState::EVICT_MODE_IDLE &&
	agent_maybe_evict(obc, false))
      ++started;
    else if (agent_state->flush_mode != TierAgentState::FLUSH_MODE_IDLE &&
             agent_flush_quota > 0 && agent_maybe_flush(obc)) {
      ++started;
      --agent_flush_quota;
    }
    if (started >= start_max) {
      // If finishing early, set "next" to the next object
      if (++p != ls.end())
	next = *p;
      break;
    }
  }

  if (++agent_state->hist_age > cct->_conf->osd_agent_hist_halflife) {
    dout(20) << __func__ << " resetting atime and temp histograms" << dendl;
    agent_state->hist_age = 0;
    agent_state->temp_hist.decay();
  }

  // Total objects operated on so far
  int total_started = agent_state->started + started;
  bool need_delay = false;

  dout(20) << __func__ << " start pos " << agent_state->position
    << " next start pos " << next
    << " started " << total_started << dendl;

  // See if we've made a full pass over the object hash space
  // This might check at most ls_max objects a second time to notice that
  // we've checked every objects at least once.
  if (agent_state->position < agent_state->start &&
      next >= agent_state->start) {
    dout(20) << __func__ << " wrap around " << agent_state->start << dendl;
    if (total_started == 0)
      need_delay = true;
    else
      total_started = 0;
    agent_state->start = next;
  }
  agent_state->started = total_started;

  // See if we are starting from beginning
  if (next.is_max())
    agent_state->position = hobject_t();
  else
    agent_state->position = next;

  // Discard old in memory HitSets
  hit_set_in_memory_trim(pool.info.hit_set_count);

  if (need_delay) {
    ceph_assert(agent_state->delaying == false);
    agent_delay();
    return false;
  }
  agent_choose_mode();
  return true;
}

void PrimaryLogPG::agent_load_hit_sets()
{
  if (agent_state->evict_mode == TierAgentState::EVICT_MODE_IDLE) {
    return;
  }

  if (agent_state->hit_set_map.size() < info.hit_set.history.size()) {
    dout(10) << __func__ << dendl;
    for (auto p = info.hit_set.history.begin();
	 p != info.hit_set.history.end(); ++p) {
      if (agent_state->hit_set_map.count(p->begin.sec()) == 0) {
	dout(10) << __func__ << " loading " << p->begin << "-"
		 << p->end << dendl;
	if (!pool.info.is_replicated()) {
	  // FIXME: EC not supported here yet
	  derr << __func__ << " on non-replicated pool" << dendl;
	  break;
	}

	hobject_t oid = get_hit_set_archive_object(p->begin, p->end, p->using_gmt);
	if (is_unreadable_object(oid)) {
	  dout(10) << __func__ << " unreadable " << oid << ", waiting" << dendl;
	  break;
	}

	ObjectContextRef obc = get_object_context(oid, false);
	if (!obc) {
	  derr << __func__ << ": could not load hitset " << oid << dendl;
	  break;
	}

	bufferlist bl;
	{
	  int r = osd->store->read(ch, ghobject_t(oid), 0, 0, bl);
	  ceph_assert(r >= 0);
	}
	HitSetRef hs(new HitSet);
	bufferlist::const_iterator pbl = bl.begin();
	decode(*hs, pbl);
	agent_state->add_hit_set(p->begin.sec(), hs);
      }
    }
  }
}

bool PrimaryLogPG::agent_maybe_flush(ObjectContextRef& obc)
{
  if (!obc->obs.oi.is_dirty()) {
    dout(20) << __func__ << " skip (clean) " << obc->obs.oi << dendl;
    osd->logger->inc(l_osd_agent_skip);
    return false;
  }
  if (obc->obs.oi.is_cache_pinned()) {
    dout(20) << __func__ << " skip (cache_pinned) " << obc->obs.oi << dendl;
    osd->logger->inc(l_osd_agent_skip);
    return false;
  }

  utime_t now = ceph_clock_now();
  utime_t ob_local_mtime;
  if (obc->obs.oi.local_mtime != utime_t()) {
    ob_local_mtime = obc->obs.oi.local_mtime;
  } else {
    ob_local_mtime = obc->obs.oi.mtime;
  }
  bool evict_mode_full =
    (agent_state->evict_mode == TierAgentState::EVICT_MODE_FULL);
  if (!evict_mode_full &&
      obc->obs.oi.soid.snap == CEPH_NOSNAP &&  // snaps immutable; don't delay
      (ob_local_mtime + utime_t(pool.info.cache_min_flush_age, 0) > now)) {
    dout(20) << __func__ << " skip (too young) " << obc->obs.oi << dendl;
    osd->logger->inc(l_osd_agent_skip);
    return false;
  }

  if (osd->agent_is_active_oid(obc->obs.oi.soid)) {
    dout(20) << __func__ << " skip (flushing) " << obc->obs.oi << dendl;
    osd->logger->inc(l_osd_agent_skip);
    return false;
  }

  dout(10) << __func__ << " flushing " << obc->obs.oi << dendl;

  // FIXME: flush anything dirty, regardless of what distribution of
  // ages we expect.

  hobject_t oid = obc->obs.oi.soid;
  osd->agent_start_op(oid);
  // no need to capture a pg ref, can't outlive fop or ctx
  std::function<void()> on_flush = [this, oid]() {
    osd->agent_finish_op(oid);
  };

  int result = start_flush(
    OpRequestRef(), obc, false, NULL,
    on_flush);
  if (result != -EINPROGRESS) {
    on_flush();
    dout(10) << __func__ << " start_flush() failed " << obc->obs.oi
      << " with " << result << dendl;
    osd->logger->inc(l_osd_agent_skip);
    return false;
  }

  osd->logger->inc(l_osd_agent_flush);
  return true;
}

bool PrimaryLogPG::agent_maybe_evict(ObjectContextRef& obc, bool after_flush)
{
  const hobject_t& soid = obc->obs.oi.soid;
  if (!after_flush && obc->obs.oi.is_dirty()) {
    dout(20) << __func__ << " skip (dirty) " << obc->obs.oi << dendl;
    return false;
  }
  // This is already checked by agent_work() which passes after_flush = false
  if (after_flush && m_scrubber->range_intersects_scrub(soid, soid.get_head())) {
      dout(20) << __func__ << " skip (scrubbing) " << obc->obs.oi << dendl;
      return false;
  }
  if (!obc->obs.oi.watchers.empty()) {
    dout(20) << __func__ << " skip (watchers) " << obc->obs.oi << dendl;
    return false;
  }
  if (obc->is_blocked()) {
    dout(20) << __func__ << " skip (blocked) " << obc->obs.oi << dendl;
    return false;
  }
  if (obc->obs.oi.is_cache_pinned()) {
    dout(20) << __func__ << " skip (cache_pinned) " << obc->obs.oi << dendl;
    return false;
  }

  if (soid.snap == CEPH_NOSNAP) {
    int result = _verify_no_head_clones(soid, obc->ssc->snapset);
    if (result < 0) {
      dout(20) << __func__ << " skip (clones) " << obc->obs.oi << dendl;
      return false;
    }
  }

  if (agent_state->evict_mode != TierAgentState::EVICT_MODE_FULL) {
    // is this object old than cache_min_evict_age?
    utime_t now = ceph_clock_now();
    utime_t ob_local_mtime;
    if (obc->obs.oi.local_mtime != utime_t()) {
      ob_local_mtime = obc->obs.oi.local_mtime;
    } else {
      ob_local_mtime = obc->obs.oi.mtime;
    }
    if (ob_local_mtime + utime_t(pool.info.cache_min_evict_age, 0) > now) {
      dout(20) << __func__ << " skip (too young) " << obc->obs.oi << dendl;
      osd->logger->inc(l_osd_agent_skip);
      return false;
    }
    // is this object old and/or cold enough?
    int temp = 0;
    uint64_t temp_upper = 0, temp_lower = 0;
    if (hit_set)
      agent_estimate_temp(soid, &temp);
    agent_state->temp_hist.add(temp);
    agent_state->temp_hist.get_position_micro(temp, &temp_lower, &temp_upper);

    dout(20) << __func__
	     << " temp " << temp
	     << " pos " << temp_lower << "-" << temp_upper
	     << ", evict_effort " << agent_state->evict_effort
	     << dendl;
    dout(30) << "agent_state:\n";
    Formatter *f = Formatter::create("");
    f->open_object_section("agent_state");
    agent_state->dump(f);
    f->close_section();
    f->flush(*_dout);
    delete f;
    *_dout << dendl;

    if (1000000 - temp_upper >= agent_state->evict_effort)
      return false;
  }

  dout(10) << __func__ << " evicting " << obc->obs.oi << dendl;
  OpContextUPtr ctx = simple_opc_create(obc);

  auto null_op_req = OpRequestRef();
  if (!ctx->lock_manager.get_lock_type(
	RWState::RWWRITE,
	obc->obs.oi.soid,
	obc,
	null_op_req)) {
    close_op_ctx(ctx.release());
    dout(20) << __func__ << " skip (cannot get lock) " << obc->obs.oi << dendl;
    return false;
  }

  osd->agent_start_evict_op();
  ctx->register_on_finish(
    [this]() {
      osd->agent_finish_evict_op();
    });

  ctx->at_version = get_next_version();
  ceph_assert(ctx->new_obs.exists);
  int r = _delete_oid(ctx.get(), true, false);
  if (obc->obs.oi.is_omap())
    ctx->delta_stats.num_objects_omap--;
  ctx->delta_stats.num_evict++;
  ctx->delta_stats.num_evict_kb += shift_round_up(obc->obs.oi.size, 10);
  if (obc->obs.oi.is_dirty())
    --ctx->delta_stats.num_objects_dirty;
  ceph_assert(r == 0);
  finish_ctx(ctx.get(), pg_log_entry_t::DELETE);
  simple_opc_submit(std::move(ctx));
  osd->logger->inc(l_osd_tier_evict);
  osd->logger->inc(l_osd_agent_evict);
  return true;
}

void PrimaryLogPG::agent_stop()
{
  dout(20) << __func__ << dendl;
  if (agent_state && !agent_state->is_idle()) {
    agent_state->evict_mode = TierAgentState::EVICT_MODE_IDLE;
    agent_state->flush_mode = TierAgentState::FLUSH_MODE_IDLE;
    osd->agent_disable_pg(this, agent_state->evict_effort);
  }
}

void PrimaryLogPG::agent_delay()
{
  dout(20) << __func__ << dendl;
  if (agent_state && !agent_state->is_idle()) {
    ceph_assert(agent_state->delaying == false);
    agent_state->delaying = true;
    osd->agent_disable_pg(this, agent_state->evict_effort);
  }
}

void PrimaryLogPG::agent_choose_mode_restart()
{
  dout(20) << __func__ << dendl;
  std::scoped_lock locker{*this};
  if (agent_state && agent_state->delaying) {
    agent_state->delaying = false;
    agent_choose_mode(true);
  }
}

bool PrimaryLogPG::agent_choose_mode(bool restart, OpRequestRef op)
{
  bool requeued = false;
  // Let delay play out
  if (agent_state->delaying) {
    dout(20) << __func__ << " " << this << " delaying, ignored" << dendl;
    return requeued;
  }

  TierAgentState::flush_mode_t flush_mode = TierAgentState::FLUSH_MODE_IDLE;
  TierAgentState::evict_mode_t evict_mode = TierAgentState::EVICT_MODE_IDLE;
  unsigned evict_effort = 0;

  if (info.stats.stats_invalid) {
    // idle; stats can't be trusted until we scrub.
    dout(20) << __func__ << " stats invalid (post-split), idle" << dendl;
    goto skip_calc;
  }

  {
  uint64_t divisor = pool.info.get_pg_num_divisor(info.pgid.pgid);
  ceph_assert(divisor > 0);

  // adjust (effective) user objects down based on the number
  // of HitSet objects, which should not count toward our total since
  // they cannot be flushed.
  uint64_t unflushable = info.stats.stats.sum.num_objects_hit_set_archive;

  // also exclude omap objects if ec backing pool
  const pg_pool_t *base_pool = get_osdmap()->get_pg_pool(pool.info.tier_of);
  ceph_assert(base_pool);
  if (!base_pool->supports_omap())
    unflushable += info.stats.stats.sum.num_objects_omap;

  uint64_t num_user_objects = info.stats.stats.sum.num_objects;
  if (num_user_objects > unflushable)
    num_user_objects -= unflushable;
  else
    num_user_objects = 0;

  uint64_t num_user_bytes = info.stats.stats.sum.num_bytes;
  uint64_t unflushable_bytes = info.stats.stats.sum.num_bytes_hit_set_archive;
  num_user_bytes -= unflushable_bytes;
  uint64_t num_overhead_bytes = osd->store->estimate_objects_overhead(num_user_objects);
  num_user_bytes += num_overhead_bytes;

  // also reduce the num_dirty by num_objects_omap
  int64_t num_dirty = info.stats.stats.sum.num_objects_dirty;
  if (!base_pool->supports_omap()) {
    if (num_dirty > info.stats.stats.sum.num_objects_omap)
      num_dirty -= info.stats.stats.sum.num_objects_omap;
    else
      num_dirty = 0;
  }

  dout(10) << __func__
	   << " flush_mode: "
	   << TierAgentState::get_flush_mode_name(agent_state->flush_mode)
	   << " evict_mode: "
	   << TierAgentState::get_evict_mode_name(agent_state->evict_mode)
	   << " num_objects: " << info.stats.stats.sum.num_objects
	   << " num_bytes: " << info.stats.stats.sum.num_bytes
	   << " num_objects_dirty: " << info.stats.stats.sum.num_objects_dirty
	   << " num_objects_omap: " << info.stats.stats.sum.num_objects_omap
	   << " num_dirty: " << num_dirty
	   << " num_user_objects: " << num_user_objects
	   << " num_user_bytes: " << num_user_bytes
	   << " num_overhead_bytes: " << num_overhead_bytes
	   << " pool.info.target_max_bytes: " << pool.info.target_max_bytes
	   << " pool.info.target_max_objects: " << pool.info.target_max_objects
	   << dendl;

  // get dirty, full ratios
  uint64_t dirty_micro = 0;
  uint64_t full_micro = 0;
  if (pool.info.target_max_bytes && num_user_objects > 0) {
    uint64_t avg_size = num_user_bytes / num_user_objects;
    dirty_micro =
      num_dirty * avg_size * 1000000 /
      std::max<uint64_t>(pool.info.target_max_bytes / divisor, 1);
    full_micro =
      num_user_objects * avg_size * 1000000 /
      std::max<uint64_t>(pool.info.target_max_bytes / divisor, 1);
  }
  if (pool.info.target_max_objects > 0) {
    uint64_t dirty_objects_micro =
      num_dirty * 1000000 /
      std::max<uint64_t>(pool.info.target_max_objects / divisor, 1);
    if (dirty_objects_micro > dirty_micro)
      dirty_micro = dirty_objects_micro;
    uint64_t full_objects_micro =
      num_user_objects * 1000000 /
      std::max<uint64_t>(pool.info.target_max_objects / divisor, 1);
    if (full_objects_micro > full_micro)
      full_micro = full_objects_micro;
  }
  dout(20) << __func__ << " dirty " << ((float)dirty_micro / 1000000.0)
	   << " full " << ((float)full_micro / 1000000.0)
	   << dendl;

  // flush mode
  uint64_t flush_target = pool.info.cache_target_dirty_ratio_micro;
  uint64_t flush_high_target = pool.info.cache_target_dirty_high_ratio_micro;
  uint64_t flush_slop = (float)flush_target * cct->_conf->osd_agent_slop;
  if (restart || agent_state->flush_mode == TierAgentState::FLUSH_MODE_IDLE) {
    flush_target += flush_slop;
    flush_high_target += flush_slop;
  } else {
    flush_target -= std::min(flush_target, flush_slop);
    flush_high_target -= std::min(flush_high_target, flush_slop);
  }

  if (dirty_micro > flush_high_target) {
    flush_mode = TierAgentState::FLUSH_MODE_HIGH;
  } else if (dirty_micro > flush_target || (!flush_target && num_dirty > 0)) {
    flush_mode = TierAgentState::FLUSH_MODE_LOW;
  }

  // evict mode
  uint64_t evict_target = pool.info.cache_target_full_ratio_micro;
  uint64_t evict_slop = (float)evict_target * cct->_conf->osd_agent_slop;
  if (restart || agent_state->evict_mode == TierAgentState::EVICT_MODE_IDLE)
    evict_target += evict_slop;
  else
    evict_target -= std::min(evict_target, evict_slop);

  if (full_micro > 1000000) {
    // evict anything clean
    evict_mode = TierAgentState::EVICT_MODE_FULL;
    evict_effort = 1000000;
  } else if (full_micro > evict_target) {
    // set effort in [0..1] range based on where we are between
    evict_mode = TierAgentState::EVICT_MODE_SOME;
    uint64_t over = full_micro - evict_target;
    uint64_t span  = 1000000 - evict_target;
    evict_effort = std::max(over * 1000000 / span,
			    uint64_t(1000000.0 *
				     cct->_conf->osd_agent_min_evict_effort));

    // quantize effort to avoid too much reordering in the agent_queue.
    uint64_t inc = cct->_conf->osd_agent_quantize_effort * 1000000;
    ceph_assert(inc > 0);
    uint64_t was = evict_effort;
    evict_effort -= evict_effort % inc;
    if (evict_effort < inc)
      evict_effort = inc;
    ceph_assert(evict_effort >= inc && evict_effort <= 1000000);
    dout(30) << __func__ << " evict_effort " << was << " quantized by " << inc << " to " << evict_effort << dendl;
  }
  }

  skip_calc:
  bool old_idle = agent_state->is_idle();
  if (flush_mode != agent_state->flush_mode) {
    dout(5) << __func__ << " flush_mode "
	    << TierAgentState::get_flush_mode_name(agent_state->flush_mode)
	    << " -> "
	    << TierAgentState::get_flush_mode_name(flush_mode)
	    << dendl;
    recovery_state.update_stats(
      [=](auto &history, auto &stats) {
	if (flush_mode == TierAgentState::FLUSH_MODE_HIGH) {
	  osd->agent_inc_high_count();
	  stats.stats.sum.num_flush_mode_high = 1;
	} else if (flush_mode == TierAgentState::FLUSH_MODE_LOW) {
	  stats.stats.sum.num_flush_mode_low = 1;
	}
	if (agent_state->flush_mode == TierAgentState::FLUSH_MODE_HIGH) {
	  osd->agent_dec_high_count();
	  stats.stats.sum.num_flush_mode_high = 0;
	} else if (agent_state->flush_mode == TierAgentState::FLUSH_MODE_LOW) {
	  stats.stats.sum.num_flush_mode_low = 0;
	}
	return false;
      });
    agent_state->flush_mode = flush_mode;
  }
  if (evict_mode != agent_state->evict_mode) {
    dout(5) << __func__ << " evict_mode "
	    << TierAgentState::get_evict_mode_name(agent_state->evict_mode)
	    << " -> "
	    << TierAgentState::get_evict_mode_name(evict_mode)
	    << dendl;
    if (agent_state->evict_mode == TierAgentState::EVICT_MODE_FULL &&
	is_active()) {
      if (op)
	requeue_op(op);
      requeue_ops(waiting_for_flush);
      requeue_ops(waiting_for_active);
      requeue_ops(waiting_for_readable);
      requeue_ops(waiting_for_scrub);
      requeue_ops(waiting_for_cache_not_full);
      objects_blocked_on_cache_full.clear();
      requeued = true;
    }
    recovery_state.update_stats(
      [=](auto &history, auto &stats) {
	if (evict_mode == TierAgentState::EVICT_MODE_SOME) {
	  stats.stats.sum.num_evict_mode_some = 1;
	} else if (evict_mode == TierAgentState::EVICT_MODE_FULL) {
	  stats.stats.sum.num_evict_mode_full = 1;
	}
	if (agent_state->evict_mode == TierAgentState::EVICT_MODE_SOME) {
	  stats.stats.sum.num_evict_mode_some = 0;
	} else if (agent_state->evict_mode == TierAgentState::EVICT_MODE_FULL) {
	  stats.stats.sum.num_evict_mode_full = 0;
	}
	return false;
      });
    agent_state->evict_mode = evict_mode;
  }
  uint64_t old_effort = agent_state->evict_effort;
  if (evict_effort != agent_state->evict_effort) {
    dout(5) << __func__ << " evict_effort "
	    << ((float)agent_state->evict_effort / 1000000.0)
	    << " -> "
	    << ((float)evict_effort / 1000000.0)
	    << dendl;
    agent_state->evict_effort = evict_effort;
  }

  // NOTE: we are using evict_effort as a proxy for *all* agent effort
  // (including flush).  This is probably fine (they should be
  // correlated) but it is not precisely correct.
  if (agent_state->is_idle()) {
    if (!restart && !old_idle) {
      osd->agent_disable_pg(this, old_effort);
    }
  } else {
    if (restart || old_idle) {
      osd->agent_enable_pg(this, agent_state->evict_effort);
    } else if (old_effort != agent_state->evict_effort) {
      osd->agent_adjust_pg(this, old_effort, agent_state->evict_effort);
    }
  }
  return requeued;
}

void PrimaryLogPG::agent_estimate_temp(const hobject_t& oid, int *temp)
{
  ceph_assert(hit_set);
  ceph_assert(temp);
  *temp = 0;
  if (hit_set->contains(oid))
    *temp = 1000000;
  unsigned i = 0;
  int last_n = pool.info.hit_set_search_last_n;
  for (map<time_t,HitSetRef>::reverse_iterator p =
       agent_state->hit_set_map.rbegin(); last_n > 0 &&
       p != agent_state->hit_set_map.rend(); ++p, ++i) {
    if (p->second->contains(oid)) {
      *temp += pool.info.get_grade(i);
      --last_n;
    }
  }
}

// Dup op detection

bool PrimaryLogPG::already_complete(eversion_t v)
{
  dout(20) << __func__ << ": " << v << dendl;
  for (xlist<RepGather*>::iterator i = repop_queue.begin();
       !i.end();
       ++i) {
    dout(20) << __func__ << ": " << **i << dendl;
    // skip copy from temp object ops
    if ((*i)->v == eversion_t()) {
      dout(20) << __func__ << ": " << **i
	       << " version is empty" << dendl;
      continue;
    }
    if ((*i)->v > v) {
      dout(20) << __func__ << ": " << **i
	       << " (*i)->v past v" << dendl;
      break;
    }
    if (!(*i)->all_committed) {
      dout(20) << __func__ << ": " << **i
	       << " not committed, returning false"
	       << dendl;
      return false;
    }
  }
  dout(20) << __func__ << ": returning true" << dendl;
  return true;
}


// ==========================================================================================
// SCRUB

void PrimaryLogPG::do_replica_scrub_map(OpRequestRef op)
{
  dout(15) << __func__ << " is scrub active? " << m_scrubber->is_scrub_active() << dendl;
  op->mark_started();

  if (!m_scrubber->is_scrub_active()) {
    dout(10) << __func__ << " scrub isn't active" << dendl;
    return;
  }
  m_scrubber->map_from_replica(op);
}

bool PrimaryLogPG::_range_available_for_scrub(const hobject_t& begin,
					      const hobject_t& end)
{
  pair<hobject_t, ObjectContextRef> next;
  next.second = object_contexts.lookup(begin);
  next.first = begin;
  bool more = true;
  while (more && next.first < end) {
    if (next.second && next.second->is_blocked()) {
      next.second->requeue_scrub_on_unblock = true;
      dout(10) << __func__ << ": scrub delayed, "
	       << next.first << " is blocked"
	       << dendl;
      return false;
    }
    more = object_contexts.get_next(next.first, &next);
  }
  return true;
}


int PrimaryLogPG::rep_repair_primary_object(const hobject_t& soid, OpContext *ctx)
{
  OpRequestRef op = ctx->op;
  // Only supports replicated pools
  ceph_assert(!pool.info.is_erasure());
  ceph_assert(is_primary());

  dout(10) << __func__ << " " << soid
	   << " peers osd.{" << get_acting_recovery_backfill() << "}" << dendl;

  if (!is_clean()) {
    block_for_clean(soid, op);
    return -EAGAIN;
  }

  ceph_assert(!recovery_state.get_pg_log().get_missing().is_missing(soid));
  auto& oi = ctx->new_obs.oi;
  eversion_t v = oi.version;

  if (primary_error(soid, v)) {
    dout(0) << __func__ << " No other replicas available for " << soid << dendl;
    // XXX: If we knew that there is no down osd which could include this
    // object, it would be nice if we could return EIO here.
    // If a "never fail" flag was available, that could be used
    // for rbd to NOT return EIO until object marked lost.

    // Drop through to save this op in case an osd comes up with the object.
  }

  // Restart the op after object becomes readable again
  waiting_for_unreadable_object[soid].push_back(op);
  op->mark_delayed("waiting for missing object");

  ceph_assert(is_clean());
  state_set(PG_STATE_REPAIR);
  state_clear(PG_STATE_CLEAN);
  queue_peering_event(
      PGPeeringEventRef(
	std::make_shared<PGPeeringEvent>(
	get_osdmap_epoch(),
	get_osdmap_epoch(),
	PeeringState::DoRecovery())));

  return -EAGAIN;
}

/*---SnapTrimmer Logging---*/
#undef dout_prefix
#define dout_prefix pg->gen_prefix(*_dout)

void PrimaryLogPG::SnapTrimmer::log_enter(const char *state_name)
{
  ldout(pg->cct, 20) << "enter " << state_name << dendl;
}

void PrimaryLogPG::SnapTrimmer::log_exit(const char *state_name, utime_t enter_time)
{
  ldout(pg->cct, 20) << "exit " << state_name << dendl;
}

bool PrimaryLogPG::SnapTrimmer::permit_trim() {
  return
    pg->is_clean() &&
    !pg->m_scrubber->is_scrub_active() &&
    !pg->snap_trimq.empty();
}

/*---SnapTrimmer states---*/
#undef dout_prefix
#define dout_prefix (context< SnapTrimmer >().pg->gen_prefix(*_dout) \
		     << "SnapTrimmer state<" << get_state_name() << ">: ")

/* NotTrimming */
PrimaryLogPG::NotTrimming::NotTrimming(my_context ctx)
  : my_base(ctx),
    NamedState(nullptr, "NotTrimming")
{
  context< SnapTrimmer >().log_enter(state_name);
}

void PrimaryLogPG::NotTrimming::exit()
{
  context< SnapTrimmer >().log_exit(state_name, enter_time);
}

boost::statechart::result PrimaryLogPG::NotTrimming::react(const KickTrim&)
{
  PrimaryLogPG *pg = context< SnapTrimmer >().pg;
  ldout(pg->cct, 10) << "NotTrimming react KickTrim" << dendl;

  if (!(pg->is_primary() && pg->is_active())) {
    ldout(pg->cct, 10) << "NotTrimming not primary or active" << dendl;
    return discard_event();
  }
  if (!pg->is_clean() ||
      pg->snap_trimq.empty()) {
    ldout(pg->cct, 10) << "NotTrimming not clean or nothing to trim" << dendl;
    return discard_event();
  }
  if (pg->m_scrubber->is_scrub_active()) {
    ldout(pg->cct, 10) << " scrubbing, will requeue snap_trimmer after" << dendl;
    return transit< WaitScrub >();
  } else {
    return transit< Trimming >();
  }
}

boost::statechart::result PrimaryLogPG::WaitReservation::react(const SnapTrimReserved&)
{
  PrimaryLogPG *pg = context< SnapTrimmer >().pg;
  ldout(pg->cct, 10) << "WaitReservation react SnapTrimReserved" << dendl;

  pending = nullptr;
  if (!context< SnapTrimmer >().can_trim()) {
    post_event(KickTrim());
    return transit< NotTrimming >();
  }

  context<Trimming>().snap_to_trim = pg->snap_trimq.range_start();
  ldout(pg->cct, 10) << "NotTrimming: trimming "
		     << pg->snap_trimq.range_start()
		     << dendl;
  return transit< AwaitAsyncWork >();
}

/* AwaitAsyncWork */
PrimaryLogPG::AwaitAsyncWork::AwaitAsyncWork(my_context ctx)
  : my_base(ctx),
    NamedState(nullptr, "Trimming/AwaitAsyncWork")
{
  auto *pg = context< SnapTrimmer >().pg;
  context< SnapTrimmer >().log_enter(state_name);
  context< SnapTrimmer >().pg->osd->queue_for_snap_trim(pg);
  pg->state_set(PG_STATE_SNAPTRIM);
  pg->state_clear(PG_STATE_SNAPTRIM_ERROR);
  pg->publish_stats_to_osd();
}

boost::statechart::result PrimaryLogPG::AwaitAsyncWork::react(const DoSnapWork&)
{
  PrimaryLogPGRef pg = context< SnapTrimmer >().pg;
  snapid_t snap_to_trim = context<Trimming>().snap_to_trim;
  auto &in_flight = context<Trimming>().in_flight;
  ceph_assert(in_flight.empty());

  ceph_assert(pg->is_primary() && pg->is_active());
  if (!context< SnapTrimmer >().can_trim()) {
    ldout(pg->cct, 10) << "something changed, reverting to NotTrimming" << dendl;
    post_event(KickTrim());
    return transit< NotTrimming >();
  }

  ldout(pg->cct, 10) << "AwaitAsyncWork: trimming snap " << snap_to_trim << dendl;

  vector<hobject_t> to_trim;
  unsigned max = pg->cct->_conf->osd_pg_max_concurrent_snap_trims;
  to_trim.reserve(max);
  int r = pg->snap_mapper.get_next_objects_to_trim(
    snap_to_trim,
    max,
    &to_trim);
  if (r != 0 && r != -ENOENT) {
    lderr(pg->cct) << "get_next_objects_to_trim returned "
		   << cpp_strerror(r) << dendl;
    ceph_abort_msg("get_next_objects_to_trim returned an invalid code");
  } else if (r == -ENOENT) {
    // Done!
    ldout(pg->cct, 10) << "got ENOENT" << dendl;

    pg->snap_trimq.erase(snap_to_trim);

    if (pg->snap_trimq_repeat.count(snap_to_trim)) {
      ldout(pg->cct, 10) << " removing from snap_trimq_repeat" << dendl;
      pg->snap_trimq_repeat.erase(snap_to_trim);
    } else {
      ldout(pg->cct, 10) << "adding snap " << snap_to_trim
			 << " to purged_snaps"
			 << dendl;
      ObjectStore::Transaction t;
      pg->recovery_state.adjust_purged_snaps(
	[snap_to_trim](auto &purged_snaps) {
	  purged_snaps.insert(snap_to_trim);
	});
      pg->write_if_dirty(t);

      ldout(pg->cct, 10) << "purged_snaps now "
			 << pg->info.purged_snaps << ", snap_trimq now "
			 << pg->snap_trimq << dendl;

      int tr = pg->osd->store->queue_transaction(pg->ch, std::move(t), NULL);
      ceph_assert(tr == 0);

      pg->recovery_state.share_pg_info();
    }
    post_event(KickTrim());
    return transit< NotTrimming >();
  }
  ceph_assert(!to_trim.empty());

  for (auto &&object: to_trim) {
    // Get next
    ldout(pg->cct, 10) << "AwaitAsyncWork react trimming " << object << dendl;
    OpContextUPtr ctx;
    int error = pg->trim_object(in_flight.empty(), object, snap_to_trim, &ctx);
    if (error) {
      if (error == -ENOLCK) {
	ldout(pg->cct, 10) << "could not get write lock on obj "
			   << object << dendl;
      } else {
	pg->state_set(PG_STATE_SNAPTRIM_ERROR);
	ldout(pg->cct, 10) << "Snaptrim error=" << error << dendl;
      }
      if (!in_flight.empty()) {
	ldout(pg->cct, 10) << "letting the ones we already started finish" << dendl;
	return transit< WaitRepops >();
      }
      if (error == -ENOLCK) {
	ldout(pg->cct, 10) << "waiting for it to clear"
			   << dendl;
	return transit< WaitRWLock >();
      } else {
        return transit< NotTrimming >();
      }
    }

    in_flight.insert(object);
    ctx->register_on_success(
      [pg, object, &in_flight]() {
	ceph_assert(in_flight.find(object) != in_flight.end());
	in_flight.erase(object);
	if (in_flight.empty()) {
	  if (pg->state_test(PG_STATE_SNAPTRIM_ERROR)) {
	    pg->snap_trimmer_machine.process_event(Reset());
	  } else {
	    pg->snap_trimmer_machine.process_event(RepopsComplete());
	  }
	}
      });

    pg->simple_opc_submit(std::move(ctx));
  }

  return transit< WaitRepops >();
}

void PrimaryLogPG::setattr_maybe_cache(
  ObjectContextRef obc,
  PGTransaction *t,
  const string &key,
  bufferlist &val)
{
  t->setattr(obc->obs.oi.soid, key, val);
}

void PrimaryLogPG::setattrs_maybe_cache(
  ObjectContextRef obc,
  PGTransaction *t,
  map<string, bufferlist> &attrs)
{
  t->setattrs(obc->obs.oi.soid, attrs);
}

void PrimaryLogPG::rmattr_maybe_cache(
  ObjectContextRef obc,
  PGTransaction *t,
  const string &key)
{
  t->rmattr(obc->obs.oi.soid, key);
}

int PrimaryLogPG::getattr_maybe_cache(
  ObjectContextRef obc,
  const string &key,
  bufferlist *val)
{
  if (pool.info.is_erasure()) {
    map<string, bufferlist>::iterator i = obc->attr_cache.find(key);
    if (i != obc->attr_cache.end()) {
      if (val)
	*val = i->second;
      return 0;
    } else {
      return -ENODATA;
    }
  }
  return pgbackend->objects_get_attr(obc->obs.oi.soid, key, val);
}

int PrimaryLogPG::getattrs_maybe_cache(
  ObjectContextRef obc,
  map<string, bufferlist> *out)
{
  int r = 0;
  ceph_assert(out);
  if (pool.info.is_erasure()) {
    *out = obc->attr_cache;
  } else {
    r = pgbackend->objects_get_attrs(obc->obs.oi.soid, out);
  }
  map<string, bufferlist> tmp;
  for (map<string, bufferlist>::iterator i = out->begin();
       i != out->end();
       ++i) {
    if (i->first.size() > 1 && i->first[0] == '_')
      tmp[i->first.substr(1, i->first.size())] = std::move(i->second);
  }
  tmp.swap(*out);
  return r;
}

bool PrimaryLogPG::check_failsafe_full() {
    return osd->check_failsafe_full(get_dpp());
}

bool PrimaryLogPG::maybe_preempt_replica_scrub(const hobject_t& oid)
{
  return m_scrubber->write_blocked_by_scrub(oid);
}

void intrusive_ptr_add_ref(PrimaryLogPG *pg) { pg->get("intptr"); }
void intrusive_ptr_release(PrimaryLogPG *pg) { pg->put("intptr"); }

#ifdef PG_DEBUG_REFS
uint64_t get_with_id(PrimaryLogPG *pg) { return pg->get_with_id(); }
void put_with_id(PrimaryLogPG *pg, uint64_t id) { return pg->put_with_id(id); }
#endif

void intrusive_ptr_add_ref(PrimaryLogPG::RepGather *repop) { repop->get(); }
void intrusive_ptr_release(PrimaryLogPG::RepGather *repop) { repop->put(); }<|MERGE_RESOLUTION|>--- conflicted
+++ resolved
@@ -3343,26 +3343,16 @@
     ceph_assert(dec_ref_count < 0);
     while (dec_ref_count < 0) {
       dout(10) << __func__ << ": decrement reference on offset oid: " << p->first << dendl;
-<<<<<<< HEAD
-      refcount_manifest(soid, p->first,
-			refcount_t::DECREMENT_REF, NULL);
-=======
       refcount_manifest(soid, p->first, 
 			refcount_t::DECREMENT_REF, NULL, std::nullopt);
->>>>>>> 33440ee9
       dec_ref_count++;
     }
   }
 }
 
 
-<<<<<<< HEAD
-void PrimaryLogPG::get_adjacent_clones(const object_info_t& oi, OpContext* ctx,
-				       ObjectContextRef& _l, ObjectContextRef& _g)
-=======
 void PrimaryLogPG::get_adjacent_clones(ObjectContextRef src_obc, 
 				       ObjectContextRef& _l, ObjectContextRef& _g) 
->>>>>>> 33440ee9
 {
   const SnapSet& snapset = src_obc->ssc->snapset;
   const object_info_t& oi = src_obc->obs.oi;
@@ -3490,38 +3480,21 @@
 	     oi.test_flag(object_info_t::FLAG_REDIRECT_HAS_REFERENCE)) {
     ctx->register_on_commit(
       [oi, this](){
-<<<<<<< HEAD
-	refcount_manifest(oi.soid, oi.manifest.redirect_target,
-			  refcount_t::DECREMENT_REF, NULL);
-=======
 	refcount_manifest(oi.soid, oi.manifest.redirect_target, 
 			  refcount_t::DECREMENT_REF, NULL, std::nullopt);
->>>>>>> 33440ee9
       });
   }
 }
 
-<<<<<<< HEAD
-void PrimaryLogPG::refcount_manifest(hobject_t src_soid, hobject_t tgt_soid, refcount_t type,
-				     RefCountCallback* cb)
+ceph_tid_t PrimaryLogPG::refcount_manifest(hobject_t src_soid, hobject_t tgt_soid, refcount_t type,
+                                     Context *cb, std::optional<bufferlist> chunk)
 {
   unsigned flags = CEPH_OSD_FLAG_IGNORE_CACHE | CEPH_OSD_FLAG_IGNORE_OVERLAY |
                    CEPH_OSD_FLAG_RWORDERED;
 
   dout(10) << __func__ << " Start refcount from " << src_soid
-	   << " to " << tgt_soid << dendl;
-
-=======
-ceph_tid_t PrimaryLogPG::refcount_manifest(hobject_t src_soid, hobject_t tgt_soid, refcount_t type,
-                                     Context *cb, std::optional<bufferlist> chunk)
-{
-  unsigned flags = CEPH_OSD_FLAG_IGNORE_CACHE | CEPH_OSD_FLAG_IGNORE_OVERLAY |
-                   CEPH_OSD_FLAG_RWORDERED;
-
-  dout(10) << __func__ << " Start refcount from " << src_soid
            << " to " << tgt_soid << dendl;
 
->>>>>>> 33440ee9
   ObjectOperation obj_op;
   bufferlist in;
   if (type == refcount_t::INCREMENT_REF) {
@@ -3534,8 +3507,6 @@
     call.source = src_soid.get_head();
     ::encode(call, in);
     obj_op.call("cas", "chunk_put_ref", in);
-<<<<<<< HEAD
-=======
   } else if (type == refcount_t::CREATE_OR_GET_REF) {
     cls_cas_chunk_create_or_get_ref_op get_call;
     get_call.source = src_soid.get_head();
@@ -3545,7 +3516,6 @@
     obj_op.call("cas", "chunk_create_or_get_ref", in);
   } else {
     ceph_assert(0 == "unrecognized type");
->>>>>>> 33440ee9
   }
 
   Context *c = nullptr;
@@ -3560,14 +3530,8 @@
     tgt_soid.oid, oloc, obj_op, SnapContext(),
     ceph::real_clock::from_ceph_timespec(src_obc->obs.oi.mtime),
     flags, c);
-<<<<<<< HEAD
-  if (cb) {
-    manifest_ops[src_soid] = std::make_shared<ManifestOp>(cb, tid);
-    src_obc->start_block();
-  }
-=======
+
   return tid;
->>>>>>> 33440ee9
 }
 
 void PrimaryLogPG::do_proxy_chunked_read(OpRequestRef op, ObjectContextRef obc, int op_index,
@@ -6907,11 +6871,6 @@
 	  // start
 	  ctx->op_finishers[ctx->current_osd_subop_num].reset(
 	    new SetManifestFinisher(osd_op));
-<<<<<<< HEAD
-	  RefCountCallback *fin = new RefCountCallback(ctx, osd_op);
-	  refcount_manifest(ctx->obc->obs.oi.soid, target,
-			    refcount_t::INCREMENT_REF, fin);
-=======
 	  C_SetManifestRefCountDone* fin = new C_SetManifestRefCountDone(
 			      new RefCountCallback(ctx, osd_op), 
 			      soid);
@@ -6919,7 +6878,6 @@
 			    refcount_t::INCREMENT_REF, fin, std::nullopt);
 	  manifest_ops[soid] = std::make_shared<ManifestOp>(fin->cb, tid);
 	  ctx->obc->start_block();
->>>>>>> 33440ee9
 	  result = -EINPROGRESS;
 	} else {
 	  // finish
