--- conflicted
+++ resolved
@@ -137,18 +137,16 @@
 from cephadmlib.daemon_identity import DaemonIdentity, DaemonSubIdentity
 from cephadmlib.packagers import create_packager, Packager
 from cephadmlib.logging import cephadm_init_logging, Highlight, LogDestination
-<<<<<<< HEAD
 from cephadmlib.systemd import check_unit, check_units
 from cephadmlib.container_types import (
     CephContainer,
     InitContainer,
     is_container_running,
-=======
+)
 from cephadmlib.decorators import (
     deprecated_command,
     executes_early,
     require_image
->>>>>>> bba32f24
 )
 
 FuncT = TypeVar('FuncT', bound=Callable)
