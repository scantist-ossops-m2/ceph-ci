#!/usr/bin/python3

import argparse
import datetime
import ipaddress
import io
import json
import logging
import os
import platform
import pwd
import random
import shlex
import shutil
import socket
import string
import subprocess
import sys
import tempfile
import time
import errno
import ssl
from enum import Enum
from typing import Dict, List, Tuple, Optional, Union, Any, Callable, IO, Sequence, TypeVar, cast, Set, Iterable, TextIO

import re
import uuid

from configparser import ConfigParser
from contextlib import redirect_stdout
from functools import wraps
from glob import glob
from io import StringIO
from threading import Thread, Event
from urllib.error import HTTPError, URLError
from urllib.request import urlopen, Request
from pathlib import Path

from cephadmlib.constants import (
    # default images
    DEFAULT_ALERT_MANAGER_IMAGE,
    DEFAULT_ELASTICSEARCH_IMAGE,
    DEFAULT_GRAFANA_IMAGE,
    DEFAULT_HAPROXY_IMAGE,
    DEFAULT_IMAGE,
    DEFAULT_IMAGE_IS_MAIN,
    DEFAULT_IMAGE_RELEASE,
    DEFAULT_JAEGER_AGENT_IMAGE,
    DEFAULT_JAEGER_COLLECTOR_IMAGE,
    DEFAULT_JAEGER_QUERY_IMAGE,
    DEFAULT_KEEPALIVED_IMAGE,
    DEFAULT_LOKI_IMAGE,
    DEFAULT_NODE_EXPORTER_IMAGE,
    DEFAULT_NVMEOF_IMAGE,
    DEFAULT_PROMETHEUS_IMAGE,
    DEFAULT_PROMTAIL_IMAGE,
    DEFAULT_REGISTRY,
    DEFAULT_SNMP_GATEWAY_IMAGE,
    # other constant values
    CEPH_CONF,
    CEPH_CONF_DIR,
    CEPH_DEFAULT_CONF,
    CEPH_DEFAULT_KEYRING,
    CEPH_DEFAULT_PUBKEY,
    CEPH_KEYRING,
    CEPH_PUBKEY,
    CGROUPS_SPLIT_PODMAN_VERSION,
    CONTAINER_INIT,
    CUSTOM_PS1,
    DATA_DIR,
    DATA_DIR_MODE,
    DATEFMT,
    DEFAULT_MODE,
    DEFAULT_RETRY,
    DEFAULT_TIMEOUT,
    LATEST_STABLE_RELEASE,
    LOGROTATE_DIR,
    LOG_DIR,
    LOG_DIR_MODE,
    PIDS_LIMIT_UNLIMITED_PODMAN_VERSION,
    SYSCTL_DIR,
    UNIT_DIR,
)
from cephadmlib.context import CephadmContext
from cephadmlib.exceptions import (
    ClusterAlreadyExists,
    Error,
    UnauthorizedRegistryError,
)
from cephadmlib.exe_utils import find_executable, find_program
from cephadmlib.call_wrappers import (
    CallVerbosity,
    async_run,
    call,
    call_throws,
    call_timeout,
    concurrent_tasks,
)
from cephadmlib.container_engines import (
    Docker,
    Podman,
    check_container_engine,
    find_container_engine,
)
from cephadmlib.data_utils import (
    bytes_to_human,
    dict_get,
    dict_get_join,
    with_units_to_int,
)
from cephadmlib.file_utils import (
    makedirs,
    populate_files,
    read_file,
    recursive_chown,
    touch,
    write_new,
    write_tmp,
)
from cephadmlib.net_utils import (
    EndPoint,
    check_ip_port,
    check_subnet,
    get_fqdn,
    get_hostname,
    get_ip_addresses,
    get_ipv4_address,
    get_ipv6_address,
    get_short_hostname,
    ip_in_subnets,
    is_ipv6,
    port_in_use,
    unwrap_ipv6,
    wrap_ipv6,
)
from cephadmlib.locking import FileLock
from cephadmlib.daemon_identity import DaemonIdentity, DaemonSubIdentity
from cephadmlib.packagers import create_packager, Packager
<<<<<<< HEAD
from cephadmlib.logging import cephadm_init_logging, Highlight, LogDestination
=======
from cephadmlib.logging import cephadm_init_logging
from cephadmlib.decorators import (
    deprecated_command,
    executes_early,
    require_image
)
>>>>>>> 453c2f06

FuncT = TypeVar('FuncT', bound=Callable)


logger = logging.getLogger()

"""
You can invoke cephadm in two ways:

1. The normal way, at the command line.

2. By piping the script to the python3 binary.  In this latter case, you should
   prepend one or more lines to the beginning of the script.

   For arguments,

       injected_argv = [...]

   e.g.,

       injected_argv = ['ls']

   For reading stdin from the '--config-json -' argument,

       injected_stdin = '...'
"""
cached_stdin = None


##################################


class ContainerInfo:
    def __init__(self, container_id: str,
                 image_name: str,
                 image_id: str,
                 start: str,
                 version: str) -> None:
        self.container_id = container_id
        self.image_name = image_name
        self.image_id = image_id
        self.start = start
        self.version = version

    def __eq__(self, other: Any) -> bool:
        if not isinstance(other, ContainerInfo):
            return NotImplemented
        return (self.container_id == other.container_id
                and self.image_name == other.image_name
                and self.image_id == other.image_id
                and self.start == other.start
                and self.version == other.version)


class DeploymentType(Enum):
    # Fresh deployment of a daemon.
    DEFAULT = 'Deploy'
    # Redeploying a daemon. Works the same as fresh
    # deployment minus port checking.
    REDEPLOY = 'Redeploy'
    # Reconfiguring a daemon. Rewrites config
    # files and potentially restarts daemon.
    RECONFIG = 'Reconfig'

##################################


class Ceph(object):
    daemons = ('mon', 'mgr', 'osd', 'mds', 'rgw', 'rbd-mirror',
               'crash', 'cephfs-mirror', 'ceph-exporter')
    gateways = ('iscsi', 'nfs', 'nvmeof')

##################################


class OSD(object):
    @staticmethod
    def get_sysctl_settings() -> List[str]:
        return [
            '# allow a large number of OSDs',
            'fs.aio-max-nr = 1048576',
            'kernel.pid_max = 4194304',
        ]


##################################


class SNMPGateway:
    """Defines an SNMP gateway between Prometheus and SNMP monitoring Frameworks"""
    daemon_type = 'snmp-gateway'
    SUPPORTED_VERSIONS = ['V2c', 'V3']
    default_image = DEFAULT_SNMP_GATEWAY_IMAGE
    DEFAULT_PORT = 9464
    env_filename = 'snmp-gateway.conf'

    def __init__(self,
                 ctx: CephadmContext,
                 fsid: str,
                 daemon_id: Union[int, str],
                 config_json: Dict[str, Any],
                 image: Optional[str] = None) -> None:
        self.ctx = ctx
        self.fsid = fsid
        self.daemon_id = daemon_id
        self.image = image or SNMPGateway.default_image

        self.uid = config_json.get('uid', 0)
        self.gid = config_json.get('gid', 0)

        self.destination = config_json.get('destination', '')
        self.snmp_version = config_json.get('snmp_version', 'V2c')
        self.snmp_community = config_json.get('snmp_community', 'public')
        self.log_level = config_json.get('log_level', 'info')
        self.snmp_v3_auth_username = config_json.get('snmp_v3_auth_username', '')
        self.snmp_v3_auth_password = config_json.get('snmp_v3_auth_password', '')
        self.snmp_v3_auth_protocol = config_json.get('snmp_v3_auth_protocol', '')
        self.snmp_v3_priv_protocol = config_json.get('snmp_v3_priv_protocol', '')
        self.snmp_v3_priv_password = config_json.get('snmp_v3_priv_password', '')
        self.snmp_v3_engine_id = config_json.get('snmp_v3_engine_id', '')

        self.validate()

    @classmethod
    def init(cls, ctx: CephadmContext, fsid: str,
             daemon_id: Union[int, str]) -> 'SNMPGateway':
        cfgs = fetch_configs(ctx)
        assert cfgs  # assert some config data was found
        return cls(ctx, fsid, daemon_id, cfgs, ctx.image)

    @staticmethod
    def get_version(ctx: CephadmContext, fsid: str, daemon_id: str) -> Optional[str]:
        """Return the version of the notifier from it's http endpoint"""
        path = os.path.join(ctx.data_dir, fsid, f'snmp-gateway.{daemon_id}', 'unit.meta')
        try:
            with open(path, 'r') as env:
                metadata = json.loads(env.read())
        except (OSError, json.JSONDecodeError):
            return None

        ports = metadata.get('ports', [])
        if not ports:
            return None

        try:
            with urlopen(f'http://127.0.0.1:{ports[0]}/') as r:
                html = r.read().decode('utf-8').split('\n')
        except (HTTPError, URLError):
            return None

        for h in html:
            stripped = h.strip()
            if stripped.startswith(('<pre>', '<PRE>')) and \
               stripped.endswith(('</pre>', '</PRE>')):
                # <pre>(version=1.2.1, branch=HEAD, revision=7...
                return stripped.split(',')[0].split('version=')[1]

        return None

    @property
    def port(self) -> int:
        endpoints = fetch_tcp_ports(self.ctx)
        if not endpoints:
            return self.DEFAULT_PORT
        return endpoints[0].port

    def get_daemon_args(self) -> List[str]:
        v3_args = []
        base_args = [
            f'--web.listen-address=:{self.port}',
            f'--snmp.destination={self.destination}',
            f'--snmp.version={self.snmp_version}',
            f'--log.level={self.log_level}',
            '--snmp.trap-description-template=/etc/snmp_notifier/description-template.tpl'
        ]

        if self.snmp_version == 'V3':
            # common auth settings
            v3_args.extend([
                '--snmp.authentication-enabled',
                f'--snmp.authentication-protocol={self.snmp_v3_auth_protocol}',
                f'--snmp.security-engine-id={self.snmp_v3_engine_id}'
            ])
            # authPriv setting is applied if we have a privacy protocol setting
            if self.snmp_v3_priv_protocol:
                v3_args.extend([
                    '--snmp.private-enabled',
                    f'--snmp.private-protocol={self.snmp_v3_priv_protocol}'
                ])

        return base_args + v3_args

    @property
    def data_dir(self) -> str:
        return os.path.join(self.ctx.data_dir, self.ctx.fsid, f'{self.daemon_type}.{self.daemon_id}')

    @property
    def conf_file_path(self) -> str:
        return os.path.join(self.data_dir, self.env_filename)

    def create_daemon_conf(self) -> None:
        """Creates the environment file holding 'secrets' passed to the snmp-notifier daemon"""
        with write_new(self.conf_file_path) as f:
            if self.snmp_version == 'V2c':
                f.write(f'SNMP_NOTIFIER_COMMUNITY={self.snmp_community}\n')
            else:
                f.write(f'SNMP_NOTIFIER_AUTH_USERNAME={self.snmp_v3_auth_username}\n')
                f.write(f'SNMP_NOTIFIER_AUTH_PASSWORD={self.snmp_v3_auth_password}\n')
                if self.snmp_v3_priv_password:
                    f.write(f'SNMP_NOTIFIER_PRIV_PASSWORD={self.snmp_v3_priv_password}\n')

    def validate(self) -> None:
        """Validate the settings

        Raises:
            Error: if the fsid doesn't look like an fsid
            Error: if the snmp version is not supported
            Error: destination IP and port address missing
        """
        if not is_fsid(self.fsid):
            raise Error(f'not a valid fsid: {self.fsid}')

        if self.snmp_version not in SNMPGateway.SUPPORTED_VERSIONS:
            raise Error(f'not a valid snmp version: {self.snmp_version}')

        if not self.destination:
            raise Error('config is missing destination attribute(<ip>:<port>) of the target SNMP listener')


##################################
class Monitoring(object):
    """Define the configs for the monitoring containers"""

    port_map = {
        'prometheus': [9095],  # Avoid default 9090, due to conflict with cockpit UI
        'node-exporter': [9100],
        'grafana': [3000],
        'alertmanager': [9093, 9094],
        'loki': [3100],
        'promtail': [9080]
    }

    components = {
        'prometheus': {
            'image': DEFAULT_PROMETHEUS_IMAGE,
            'cpus': '2',
            'memory': '4GB',
            'args': [
                '--config.file=/etc/prometheus/prometheus.yml',
                '--storage.tsdb.path=/prometheus',
            ],
            'config-json-files': [
                'prometheus.yml',
            ],
        },
        'loki': {
            'image': DEFAULT_LOKI_IMAGE,
            'cpus': '1',
            'memory': '1GB',
            'args': [
                '--config.file=/etc/loki/loki.yml',
            ],
            'config-json-files': [
                'loki.yml'
            ],
        },
        'promtail': {
            'image': DEFAULT_PROMTAIL_IMAGE,
            'cpus': '1',
            'memory': '1GB',
            'args': [
                '--config.file=/etc/promtail/promtail.yml',
            ],
            'config-json-files': [
                'promtail.yml',
            ],
        },
        'node-exporter': {
            'image': DEFAULT_NODE_EXPORTER_IMAGE,
            'cpus': '1',
            'memory': '1GB',
            'args': [
                '--no-collector.timex'
            ],
        },
        'grafana': {
            'image': DEFAULT_GRAFANA_IMAGE,
            'cpus': '2',
            'memory': '4GB',
            'args': [],
            'config-json-files': [
                'grafana.ini',
                'provisioning/datasources/ceph-dashboard.yml',
                'certs/cert_file',
                'certs/cert_key',
            ],
        },
        'alertmanager': {
            'image': DEFAULT_ALERT_MANAGER_IMAGE,
            'cpus': '2',
            'memory': '2GB',
            'args': [
                '--cluster.listen-address=:{}'.format(port_map['alertmanager'][1]),
            ],
            'config-json-files': [
                'alertmanager.yml',
            ],
            'config-json-args': [
                'peers',
            ],
        },
    }  # type: ignore

    @staticmethod
    def get_version(ctx, container_id, daemon_type):
        # type: (CephadmContext, str, str) -> str
        """
        :param: daemon_type Either "prometheus", "alertmanager", "loki", "promtail" or "node-exporter"
        """
        assert daemon_type in ('prometheus', 'alertmanager', 'node-exporter', 'loki', 'promtail')
        cmd = daemon_type.replace('-', '_')
        code = -1
        err = ''
        out = ''
        version = ''
        if daemon_type == 'alertmanager':
            for cmd in ['alertmanager', 'prometheus-alertmanager']:
                out, err, code = call(ctx, [
                    ctx.container_engine.path, 'exec', container_id, cmd,
                    '--version'
                ], verbosity=CallVerbosity.QUIET)
                if code == 0:
                    break
            cmd = 'alertmanager'  # reset cmd for version extraction
        else:
            out, err, code = call(ctx, [
                ctx.container_engine.path, 'exec', container_id, cmd, '--version'
            ], verbosity=CallVerbosity.QUIET)
        if code == 0:
            if err.startswith('%s, version ' % cmd):
                version = err.split(' ')[2]
            elif out.startswith('%s, version ' % cmd):
                version = out.split(' ')[2]
        return version

##################################


class NFSGanesha(object):
    """Defines a NFS-Ganesha container"""

    daemon_type = 'nfs'
    entrypoint = '/usr/bin/ganesha.nfsd'
    daemon_args = ['-F', '-L', 'STDERR']

    required_files = ['ganesha.conf']

    port_map = {
        'nfs': 2049,
    }

    def __init__(self,
                 ctx,
                 fsid,
                 daemon_id,
                 config_json,
                 image=DEFAULT_IMAGE):
        # type: (CephadmContext, str, Union[int, str], Dict, str) -> None
        self.ctx = ctx
        self.fsid = fsid
        self.daemon_id = daemon_id
        self.image = image

        # config-json options
        self.pool = dict_get(config_json, 'pool', require=True)
        self.namespace = dict_get(config_json, 'namespace')
        self.userid = dict_get(config_json, 'userid')
        self.extra_args = dict_get(config_json, 'extra_args', [])
        self.files = dict_get(config_json, 'files', {})
        self.rgw = dict_get(config_json, 'rgw', {})

        # validate the supplied args
        self.validate()

    @classmethod
    def init(cls, ctx, fsid, daemon_id):
        # type: (CephadmContext, str, Union[int, str]) -> NFSGanesha
        return cls(ctx, fsid, daemon_id, fetch_configs(ctx), ctx.image)

    def get_container_mounts(self, data_dir):
        # type: (str) -> Dict[str, str]
        mounts = dict()
        mounts[os.path.join(data_dir, 'config')] = '/etc/ceph/ceph.conf:z'
        mounts[os.path.join(data_dir, 'keyring')] = '/etc/ceph/keyring:z'
        mounts[os.path.join(data_dir, 'etc/ganesha')] = '/etc/ganesha:z'
        if self.rgw:
            cluster = self.rgw.get('cluster', 'ceph')
            rgw_user = self.rgw.get('user', 'admin')
            mounts[os.path.join(data_dir, 'keyring.rgw')] = \
                '/var/lib/ceph/radosgw/%s-%s/keyring:z' % (cluster, rgw_user)
        return mounts

    @staticmethod
    def get_container_envs():
        # type: () -> List[str]
        envs = [
            'CEPH_CONF=%s' % (CEPH_DEFAULT_CONF)
        ]
        return envs

    @staticmethod
    def get_version(ctx, container_id):
        # type: (CephadmContext, str) -> Optional[str]
        version = None
        out, err, code = call(ctx,
                              [ctx.container_engine.path, 'exec', container_id,
                               NFSGanesha.entrypoint, '-v'],
                              verbosity=CallVerbosity.QUIET)
        if code == 0:
            match = re.search(r'NFS-Ganesha Release\s*=\s*[V]*([\d.]+)', out)
            if match:
                version = match.group(1)
        return version

    def validate(self):
        # type: () -> None
        if not is_fsid(self.fsid):
            raise Error('not an fsid: %s' % self.fsid)
        if not self.daemon_id:
            raise Error('invalid daemon_id: %s' % self.daemon_id)
        if not self.image:
            raise Error('invalid image: %s' % self.image)

        # check for the required files
        if self.required_files:
            for fname in self.required_files:
                if fname not in self.files:
                    raise Error('required file missing from config-json: %s' % fname)

        # check for an RGW config
        if self.rgw:
            if not self.rgw.get('keyring'):
                raise Error('RGW keyring is missing')
            if not self.rgw.get('user'):
                raise Error('RGW user is missing')

    def get_daemon_name(self):
        # type: () -> str
        return '%s.%s' % (self.daemon_type, self.daemon_id)

    def get_container_name(self, desc=None):
        # type: (Optional[str]) -> str
        cname = 'ceph-%s-%s' % (self.fsid, self.get_daemon_name())
        if desc:
            cname = '%s-%s' % (cname, desc)
        return cname

    def get_daemon_args(self):
        # type: () -> List[str]
        return self.daemon_args + self.extra_args

    def create_daemon_dirs(self, data_dir, uid, gid):
        # type: (str, int, int) -> None
        """Create files under the container data dir"""
        if not os.path.isdir(data_dir):
            raise OSError('data_dir is not a directory: %s' % (data_dir))

        logger.info('Creating ganesha config...')

        # create the ganesha conf dir
        config_dir = os.path.join(data_dir, 'etc/ganesha')
        makedirs(config_dir, uid, gid, 0o755)

        # populate files from the config-json
        populate_files(config_dir, self.files, uid, gid)

        # write the RGW keyring
        if self.rgw:
            keyring_path = os.path.join(data_dir, 'keyring.rgw')
            with write_new(keyring_path, owner=(uid, gid)) as f:
                f.write(self.rgw.get('keyring', ''))

##################################


class CephIscsi(object):
    """Defines a Ceph-Iscsi container"""

    daemon_type = 'iscsi'
    entrypoint = '/usr/bin/rbd-target-api'

    required_files = ['iscsi-gateway.cfg']

    def __init__(self,
                 ctx,
                 fsid,
                 daemon_id,
                 config_json,
                 image=DEFAULT_IMAGE):
        # type: (CephadmContext, str, Union[int, str], Dict, str) -> None
        self.ctx = ctx
        self.fsid = fsid
        self.daemon_id = daemon_id
        self.image = image

        # config-json options
        self.files = dict_get(config_json, 'files', {})

        # validate the supplied args
        self.validate()

    @classmethod
    def init(cls, ctx, fsid, daemon_id):
        # type: (CephadmContext, str, Union[int, str]) -> CephIscsi
        return cls(ctx, fsid, daemon_id,
                   fetch_configs(ctx), ctx.image)

    @staticmethod
    def get_container_mounts(data_dir, log_dir):
        # type: (str, str) -> Dict[str, str]
        mounts = dict()
        mounts[os.path.join(data_dir, 'config')] = '/etc/ceph/ceph.conf:z'
        mounts[os.path.join(data_dir, 'keyring')] = '/etc/ceph/keyring:z'
        mounts[os.path.join(data_dir, 'iscsi-gateway.cfg')] = '/etc/ceph/iscsi-gateway.cfg:z'
        mounts[os.path.join(data_dir, 'configfs')] = '/sys/kernel/config'
        mounts[os.path.join(data_dir, 'tcmu-runner-entrypoint.sh')] = '/usr/local/scripts/tcmu-runner-entrypoint.sh'
        mounts[log_dir] = '/var/log:z'
        mounts['/dev'] = '/dev'
        return mounts

    @staticmethod
    def get_container_binds():
        # type: () -> List[List[str]]
        binds = []
        lib_modules = ['type=bind',
                       'source=/lib/modules',
                       'destination=/lib/modules',
                       'ro=true']
        binds.append(lib_modules)
        return binds

    @staticmethod
    def get_version(ctx, container_id):
        # type: (CephadmContext, str) -> Optional[str]
        version = None
        out, err, code = call(ctx,
                              [ctx.container_engine.path, 'exec', container_id,
                               '/usr/bin/python3', '-c',
                               "import pkg_resources; print(pkg_resources.require('ceph_iscsi')[0].version)"],
                              verbosity=CallVerbosity.QUIET)
        if code == 0:
            version = out.strip()
        return version

    def validate(self):
        # type: () -> None
        if not is_fsid(self.fsid):
            raise Error('not an fsid: %s' % self.fsid)
        if not self.daemon_id:
            raise Error('invalid daemon_id: %s' % self.daemon_id)
        if not self.image:
            raise Error('invalid image: %s' % self.image)

        # check for the required files
        if self.required_files:
            for fname in self.required_files:
                if fname not in self.files:
                    raise Error('required file missing from config-json: %s' % fname)

    def get_daemon_name(self):
        # type: () -> str
        return '%s.%s' % (self.daemon_type, self.daemon_id)

    def get_container_name(self, desc=None):
        # type: (Optional[str]) -> str
        cname = 'ceph-%s-%s' % (self.fsid, self.get_daemon_name())
        if desc:
            cname = '%s-%s' % (cname, desc)
        return cname

    def create_daemon_dirs(self, data_dir, uid, gid):
        # type: (str, int, int) -> None
        """Create files under the container data dir"""
        if not os.path.isdir(data_dir):
            raise OSError('data_dir is not a directory: %s' % (data_dir))

        logger.info('Creating ceph-iscsi config...')
        configfs_dir = os.path.join(data_dir, 'configfs')
        makedirs(configfs_dir, uid, gid, 0o755)

        # set up the tcmu-runner entrypoint script
        # to be mounted into the container. For more info
        # on why we need this script, see the
        # tcmu_runner_entrypoint_script function
        self.files['tcmu-runner-entrypoint.sh'] = self.tcmu_runner_entrypoint_script()

        # populate files from the config-json
        populate_files(data_dir, self.files, uid, gid)

        # we want the tcmu runner entrypoint script to be executable
        # populate_files will give it 0o600 by default
        os.chmod(os.path.join(data_dir, 'tcmu-runner-entrypoint.sh'), 0o700)

    @staticmethod
    def configfs_mount_umount(data_dir, mount=True):
        # type: (str, bool) -> List[str]
        mount_path = os.path.join(data_dir, 'configfs')
        if mount:
            cmd = 'if ! grep -qs {0} /proc/mounts; then ' \
                  'mount -t configfs none {0}; fi'.format(mount_path)
        else:
            cmd = 'if grep -qs {0} /proc/mounts; then ' \
                  'umount {0}; fi'.format(mount_path)
        return cmd.split()

    @staticmethod
    def tcmu_runner_entrypoint_script() -> str:
        # since we are having tcmu-runner be a background
        # process in its systemd unit (rbd-target-api being
        # the main process) systemd will not restart it when
        # it fails. in order to try and get around that for now
        # we can have a script mounted in the container that
        # that attempts to do the restarting for us. This script
        # can then become the entrypoint for the tcmu-runner
        # container

        # This is intended to be dropped for a better solution
        # for at least the squid release onward
        return """#!/bin/bash
RUN_DIR=/var/run/tcmu-runner

if [ ! -d "${RUN_DIR}" ] ; then
    mkdir -p "${RUN_DIR}"
fi

rm -rf "${RUN_DIR}"/*

while true
do
    touch "${RUN_DIR}"/start-up-$(date -Ins)
    /usr/bin/tcmu-runner

    # If we got around 3 kills/segfaults in the last minute,
    # don't start anymore
    if [ $(find "${RUN_DIR}" -type f -cmin -1 | wc -l) -ge 3 ] ; then
        exit 0
    fi

    sleep 1
done
"""

    def get_tcmu_runner_container(self):
        # type: () -> CephContainer
        # daemon_id, is used to generated the cid and pid files used by podman but as both tcmu-runner
        # and rbd-target-api have the same daemon_id, it conflits and prevent the second container from
        # starting. .tcmu runner is appended to the daemon_id to fix that.
        subident = DaemonSubIdentity(
            self.fsid, self.daemon_type, self.daemon_id, 'tcmu'
        )
        tcmu_container = get_deployment_container(self.ctx, subident)
        # TODO: Eventually we don't want to run tcmu-runner through this script.
        # This is intended to be a workaround backported to older releases
        # and should eventually be removed in at least squid onward
        tcmu_container.entrypoint = '/usr/local/scripts/tcmu-runner-entrypoint.sh'
        tcmu_container.cname = self.get_container_name(desc='tcmu')
        return tcmu_container


##################################


class CephNvmeof(object):
    """Defines a Ceph-Nvmeof container"""

    daemon_type = 'nvmeof'
    required_files = ['ceph-nvmeof.conf']
    default_image = DEFAULT_NVMEOF_IMAGE

    def __init__(self,
                 ctx,
                 fsid,
                 daemon_id,
                 config_json,
                 image=DEFAULT_NVMEOF_IMAGE):
        # type: (CephadmContext, str, Union[int, str], Dict, str) -> None
        self.ctx = ctx
        self.fsid = fsid
        self.daemon_id = daemon_id
        self.image = image

        # config-json options
        self.files = dict_get(config_json, 'files', {})

        # validate the supplied args
        self.validate()

    @classmethod
    def init(cls, ctx, fsid, daemon_id):
        # type: (CephadmContext, str, Union[int, str]) -> CephNvmeof
        return cls(ctx, fsid, daemon_id,
                   fetch_configs(ctx), ctx.image)

    @staticmethod
    def get_container_mounts(data_dir: str) -> Dict[str, str]:
        mounts = dict()
        mounts[os.path.join(data_dir, 'config')] = '/etc/ceph/ceph.conf:z'
        mounts[os.path.join(data_dir, 'keyring')] = '/etc/ceph/keyring:z'
        mounts[os.path.join(data_dir, 'ceph-nvmeof.conf')] = '/src/ceph-nvmeof.conf:z'
        mounts[os.path.join(data_dir, 'configfs')] = '/sys/kernel/config'
        mounts['/dev/hugepages'] = '/dev/hugepages'
        mounts['/dev/vfio/vfio'] = '/dev/vfio/vfio'
        return mounts

    @staticmethod
    def get_container_binds():
        # type: () -> List[List[str]]
        binds = []
        lib_modules = ['type=bind',
                       'source=/lib/modules',
                       'destination=/lib/modules',
                       'ro=true']
        binds.append(lib_modules)
        return binds

    @staticmethod
    def get_version(ctx: CephadmContext, container_id: str) -> Optional[str]:
        out, err, ret = call(ctx,
                             [ctx.container_engine.path, 'inspect',
                              '--format', '{{index .Config.Labels "io.ceph.version"}}',
                              ctx.image])
        version = None
        if ret == 0:
            version = out.strip()
        return version

    def validate(self):
        # type: () -> None
        if not is_fsid(self.fsid):
            raise Error('not an fsid: %s' % self.fsid)
        if not self.daemon_id:
            raise Error('invalid daemon_id: %s' % self.daemon_id)
        if not self.image:
            raise Error('invalid image: %s' % self.image)

        # check for the required files
        if self.required_files:
            for fname in self.required_files:
                if fname not in self.files:
                    raise Error('required file missing from config-json: %s' % fname)

    def get_daemon_name(self):
        # type: () -> str
        return '%s.%s' % (self.daemon_type, self.daemon_id)

    def get_container_name(self, desc=None):
        # type: (Optional[str]) -> str
        cname = '%s-%s' % (self.fsid, self.get_daemon_name())
        if desc:
            cname = '%s-%s' % (cname, desc)
        return cname

    def create_daemon_dirs(self, data_dir, uid, gid):
        # type: (str, int, int) -> None
        """Create files under the container data dir"""
        if not os.path.isdir(data_dir):
            raise OSError('data_dir is not a directory: %s' % (data_dir))

        logger.info('Creating ceph-nvmeof config...')
        configfs_dir = os.path.join(data_dir, 'configfs')
        makedirs(configfs_dir, uid, gid, 0o755)

        # populate files from the config-json
        populate_files(data_dir, self.files, uid, gid)

    @staticmethod
    def configfs_mount_umount(data_dir, mount=True):
        # type: (str, bool) -> List[str]
        mount_path = os.path.join(data_dir, 'configfs')
        if mount:
            cmd = 'if ! grep -qs {0} /proc/mounts; then ' \
                  'mount -t configfs none {0}; fi'.format(mount_path)
        else:
            cmd = 'if grep -qs {0} /proc/mounts; then ' \
                  'umount {0}; fi'.format(mount_path)
        return cmd.split()

    @staticmethod
    def get_sysctl_settings() -> List[str]:
        return [
            'vm.nr_hugepages = 4096',
        ]


##################################


class CephExporter(object):
    """Defines a Ceph exporter container"""

    daemon_type = 'ceph-exporter'
    entrypoint = '/usr/bin/ceph-exporter'
    DEFAULT_PORT = 9926
    port_map = {
        'ceph-exporter': DEFAULT_PORT,
    }

    def __init__(self,
                 ctx: CephadmContext,
                 fsid: str, daemon_id: Union[int, str],
                 config_json: Dict[str, Any],
                 image: str = DEFAULT_IMAGE) -> None:
        self.ctx = ctx
        self.fsid = fsid
        self.daemon_id = daemon_id
        self.image = image

        self.sock_dir = config_json.get('sock-dir', '/var/run/ceph/')
        ipv4_addrs, _ = get_ip_addresses(get_hostname())
        addrs = '0.0.0.0' if ipv4_addrs else '::'
        self.addrs = config_json.get('addrs', addrs)
        self.port = config_json.get('port', self.DEFAULT_PORT)
        self.prio_limit = config_json.get('prio-limit', 5)
        self.stats_period = config_json.get('stats-period', 5)

        self.validate()

    @classmethod
    def init(cls, ctx: CephadmContext, fsid: str,
             daemon_id: Union[int, str]) -> 'CephExporter':
        return cls(ctx, fsid, daemon_id,
                   fetch_configs(ctx), ctx.image)

    @staticmethod
    def get_container_mounts() -> Dict[str, str]:
        mounts = dict()
        mounts['/var/run/ceph'] = '/var/run/ceph:z'
        return mounts

    def get_daemon_args(self) -> List[str]:
        args = [
            f'--sock-dir={self.sock_dir}',
            f'--addrs={self.addrs}',
            f'--port={self.port}',
            f'--prio-limit={self.prio_limit}',
            f'--stats-period={self.stats_period}',
        ]
        return args

    def validate(self) -> None:
        if not os.path.isdir(self.sock_dir):
            raise Error(f'Directory does not exist. Got: {self.sock_dir}')


##################################


class HAproxy(object):
    """Defines an HAproxy container"""
    daemon_type = 'haproxy'
    required_files = ['haproxy.cfg']
    default_image = DEFAULT_HAPROXY_IMAGE

    def __init__(self,
                 ctx: CephadmContext,
                 fsid: str, daemon_id: Union[int, str],
                 config_json: Dict, image: str) -> None:
        self.ctx = ctx
        self.fsid = fsid
        self.daemon_id = daemon_id
        self.image = image

        # config-json options
        self.files = dict_get(config_json, 'files', {})

        self.validate()

    @classmethod
    def init(cls, ctx: CephadmContext,
             fsid: str, daemon_id: Union[int, str]) -> 'HAproxy':
        return cls(ctx, fsid, daemon_id, fetch_configs(ctx),
                   ctx.image)

    def create_daemon_dirs(self, data_dir: str, uid: int, gid: int) -> None:
        """Create files under the container data dir"""
        if not os.path.isdir(data_dir):
            raise OSError('data_dir is not a directory: %s' % (data_dir))

        # create additional directories in data dir for HAproxy to use
        if not os.path.isdir(os.path.join(data_dir, 'haproxy')):
            makedirs(os.path.join(data_dir, 'haproxy'), uid, gid, DATA_DIR_MODE)

        data_dir = os.path.join(data_dir, 'haproxy')
        populate_files(data_dir, self.files, uid, gid)

    def get_daemon_args(self) -> List[str]:
        return ['haproxy', '-f', '/var/lib/haproxy/haproxy.cfg']

    def validate(self):
        # type: () -> None
        if not is_fsid(self.fsid):
            raise Error('not an fsid: %s' % self.fsid)
        if not self.daemon_id:
            raise Error('invalid daemon_id: %s' % self.daemon_id)
        if not self.image:
            raise Error('invalid image: %s' % self.image)

        # check for the required files
        if self.required_files:
            for fname in self.required_files:
                if fname not in self.files:
                    raise Error('required file missing from config-json: %s' % fname)

    def get_daemon_name(self):
        # type: () -> str
        return '%s.%s' % (self.daemon_type, self.daemon_id)

    def get_container_name(self, desc=None):
        # type: (Optional[str]) -> str
        cname = 'ceph-%s-%s' % (self.fsid, self.get_daemon_name())
        if desc:
            cname = '%s-%s' % (cname, desc)
        return cname

    def extract_uid_gid_haproxy(self) -> Tuple[int, int]:
        # better directory for this?
        return extract_uid_gid(self.ctx, file_path='/var/lib')

    @staticmethod
    def get_container_mounts(data_dir: str) -> Dict[str, str]:
        mounts = dict()
        mounts[os.path.join(data_dir, 'haproxy')] = '/var/lib/haproxy'
        return mounts

    @staticmethod
    def get_sysctl_settings() -> List[str]:
        return [
            '# IP forwarding and non-local bind',
            'net.ipv4.ip_forward = 1',
            'net.ipv4.ip_nonlocal_bind = 1',
        ]

##################################


class Keepalived(object):
    """Defines an Keepalived container"""
    daemon_type = 'keepalived'
    required_files = ['keepalived.conf']
    default_image = DEFAULT_KEEPALIVED_IMAGE

    def __init__(self,
                 ctx: CephadmContext,
                 fsid: str, daemon_id: Union[int, str],
                 config_json: Dict, image: str) -> None:
        self.ctx = ctx
        self.fsid = fsid
        self.daemon_id = daemon_id
        self.image = image

        # config-json options
        self.files = dict_get(config_json, 'files', {})

        self.validate()

    @classmethod
    def init(cls, ctx: CephadmContext, fsid: str,
             daemon_id: Union[int, str]) -> 'Keepalived':
        return cls(ctx, fsid, daemon_id,
                   fetch_configs(ctx), ctx.image)

    def create_daemon_dirs(self, data_dir: str, uid: int, gid: int) -> None:
        """Create files under the container data dir"""
        if not os.path.isdir(data_dir):
            raise OSError('data_dir is not a directory: %s' % (data_dir))

        # create additional directories in data dir for keepalived to use
        if not os.path.isdir(os.path.join(data_dir, 'keepalived')):
            makedirs(os.path.join(data_dir, 'keepalived'), uid, gid, DATA_DIR_MODE)

        # populate files from the config-json
        populate_files(data_dir, self.files, uid, gid)

    def validate(self):
        # type: () -> None
        if not is_fsid(self.fsid):
            raise Error('not an fsid: %s' % self.fsid)
        if not self.daemon_id:
            raise Error('invalid daemon_id: %s' % self.daemon_id)
        if not self.image:
            raise Error('invalid image: %s' % self.image)

        # check for the required files
        if self.required_files:
            for fname in self.required_files:
                if fname not in self.files:
                    raise Error('required file missing from config-json: %s' % fname)

    def get_daemon_name(self):
        # type: () -> str
        return '%s.%s' % (self.daemon_type, self.daemon_id)

    def get_container_name(self, desc=None):
        # type: (Optional[str]) -> str
        cname = 'ceph-%s-%s' % (self.fsid, self.get_daemon_name())
        if desc:
            cname = '%s-%s' % (cname, desc)
        return cname

    @staticmethod
    def get_container_envs():
        # type: () -> List[str]
        envs = [
            'KEEPALIVED_AUTOCONF=false',
            'KEEPALIVED_CONF=/etc/keepalived/keepalived.conf',
            'KEEPALIVED_CMD=/usr/sbin/keepalived -n -l -f /etc/keepalived/keepalived.conf',
            'KEEPALIVED_DEBUG=false'
        ]
        return envs

    @staticmethod
    def get_sysctl_settings() -> List[str]:
        return [
            '# IP forwarding and non-local bind',
            'net.ipv4.ip_forward = 1',
            'net.ipv4.ip_nonlocal_bind = 1',
        ]

    def extract_uid_gid_keepalived(self) -> Tuple[int, int]:
        # better directory for this?
        return extract_uid_gid(self.ctx, file_path='/var/lib')

    @staticmethod
    def get_container_mounts(data_dir: str) -> Dict[str, str]:
        mounts = dict()
        mounts[os.path.join(data_dir, 'keepalived.conf')] = '/etc/keepalived/keepalived.conf'
        return mounts

##################################


class Tracing(object):
    """Define the configs for the jaeger tracing containers"""

    components: Dict[str, Dict[str, Any]] = {
        'elasticsearch': {
            'image': DEFAULT_ELASTICSEARCH_IMAGE,
            'envs': ['discovery.type=single-node']
        },
        'jaeger-agent': {
            'image': DEFAULT_JAEGER_AGENT_IMAGE,
        },
        'jaeger-collector': {
            'image': DEFAULT_JAEGER_COLLECTOR_IMAGE,
        },
        'jaeger-query': {
            'image': DEFAULT_JAEGER_QUERY_IMAGE,
        },
    }  # type: ignore

    @staticmethod
    def set_configuration(config: Dict[str, str], daemon_type: str) -> None:
        if daemon_type in ['jaeger-collector', 'jaeger-query']:
            assert 'elasticsearch_nodes' in config
            Tracing.components[daemon_type]['envs'] = [
                'SPAN_STORAGE_TYPE=elasticsearch',
                f'ES_SERVER_URLS={config["elasticsearch_nodes"]}']
        if daemon_type == 'jaeger-agent':
            assert 'collector_nodes' in config
            Tracing.components[daemon_type]['daemon_args'] = [
                f'--reporter.grpc.host-port={config["collector_nodes"]}',
                '--processor.jaeger-compact.server-host-port=6799'
            ]

##################################


class CustomContainer(object):
    """Defines a custom container"""
    daemon_type = 'container'

    def __init__(self,
                 fsid: str, daemon_id: Union[int, str],
                 config_json: Dict, image: str) -> None:
        self.fsid = fsid
        self.daemon_id = daemon_id
        self.image = image

        # config-json options
        self.entrypoint = dict_get(config_json, 'entrypoint')
        self.uid = dict_get(config_json, 'uid', 65534)  # nobody
        self.gid = dict_get(config_json, 'gid', 65534)  # nobody
        self.volume_mounts = dict_get(config_json, 'volume_mounts', {})
        self.args = dict_get(config_json, 'args', [])
        self.envs = dict_get(config_json, 'envs', [])
        self.privileged = dict_get(config_json, 'privileged', False)
        self.bind_mounts = dict_get(config_json, 'bind_mounts', [])
        self.ports = dict_get(config_json, 'ports', [])
        self.dirs = dict_get(config_json, 'dirs', [])
        self.files = dict_get(config_json, 'files', {})

    @classmethod
    def init(cls, ctx: CephadmContext,
             fsid: str, daemon_id: Union[int, str]) -> 'CustomContainer':
        return cls(fsid, daemon_id,
                   fetch_configs(ctx), ctx.image)

    def create_daemon_dirs(self, data_dir: str, uid: int, gid: int) -> None:
        """
        Create dirs/files below the container data directory.
        """
        logger.info('Creating custom container configuration '
                    'dirs/files in {} ...'.format(data_dir))

        if not os.path.isdir(data_dir):
            raise OSError('data_dir is not a directory: %s' % data_dir)

        for dir_path in self.dirs:
            logger.info('Creating directory: {}'.format(dir_path))
            dir_path = os.path.join(data_dir, dir_path.strip('/'))
            makedirs(dir_path, uid, gid, 0o755)

        for file_path in self.files:
            logger.info('Creating file: {}'.format(file_path))
            content = dict_get_join(self.files, file_path)
            file_path = os.path.join(data_dir, file_path.strip('/'))
            with write_new(file_path, owner=(uid, gid), encoding='utf-8') as f:
                f.write(content)

    def get_daemon_args(self) -> List[str]:
        return []

    def get_container_args(self) -> List[str]:
        return self.args

    def get_container_envs(self) -> List[str]:
        return self.envs

    def get_container_mounts(self, data_dir: str) -> Dict[str, str]:
        """
        Get the volume mounts. Relative source paths will be located below
        `/var/lib/ceph/<cluster-fsid>/<daemon-name>`.

        Example:
        {
            /foo/conf: /conf
            foo/conf: /conf
        }
        becomes
        {
            /foo/conf: /conf
            /var/lib/ceph/<cluster-fsid>/<daemon-name>/foo/conf: /conf
        }
        """
        mounts = {}
        for source, destination in self.volume_mounts.items():
            source = os.path.join(data_dir, source)
            mounts[source] = destination
        return mounts

    def get_container_binds(self, data_dir: str) -> List[List[str]]:
        """
        Get the bind mounts. Relative `source=...` paths will be located below
        `/var/lib/ceph/<cluster-fsid>/<daemon-name>`.

        Example:
        [
            'type=bind',
            'source=lib/modules',
            'destination=/lib/modules',
            'ro=true'
        ]
        becomes
        [
            ...
            'source=/var/lib/ceph/<cluster-fsid>/<daemon-name>/lib/modules',
            ...
        ]
        """
        binds = self.bind_mounts.copy()
        for bind in binds:
            for index, value in enumerate(bind):
                match = re.match(r'^source=(.+)$', value)
                if match:
                    bind[index] = 'source={}'.format(os.path.join(
                        data_dir, match.group(1)))
        return binds


##################################


def get_supported_daemons():
    # type: () -> List[str]
    supported_daemons = list(Ceph.daemons)
    supported_daemons.extend(Monitoring.components)
    supported_daemons.append(NFSGanesha.daemon_type)
    supported_daemons.append(CephIscsi.daemon_type)
    supported_daemons.append(CephNvmeof.daemon_type)
    supported_daemons.append(CustomContainer.daemon_type)
    supported_daemons.append(HAproxy.daemon_type)
    supported_daemons.append(Keepalived.daemon_type)
    supported_daemons.append(CephadmAgent.daemon_type)
    supported_daemons.append(SNMPGateway.daemon_type)
    supported_daemons.extend(Tracing.components)
    assert len(supported_daemons) == len(set(supported_daemons))
    return supported_daemons

##################################


##################################


def json_loads_retry(cli_func: Callable[[], str]) -> Any:
    for sleep_secs in [1, 4, 4]:
        try:
            return json.loads(cli_func())
        except json.JSONDecodeError:
            logger.debug('Invalid JSON. Retrying in %s seconds...' % sleep_secs)
            time.sleep(sleep_secs)
    return json.loads(cli_func())


def is_available(ctx, what, func):
    # type: (CephadmContext, str, Callable[[], bool]) -> None
    """
    Wait for a service to become available

    :param what: the name of the service
    :param func: the callable object that determines availability
    """
    retry = ctx.retry
    logger.info('Waiting for %s...' % what)
    num = 1
    while True:
        if func():
            logger.info('%s is available'
                        % what)
            break
        elif num > retry:
            raise Error('%s not available after %s tries'
                        % (what, retry))

        logger.info('%s not available, waiting (%s/%s)...'
                    % (what, num, retry))

        num += 1
        time.sleep(2)


def read_config(fn):
    # type: (Optional[str]) -> ConfigParser
    cp = ConfigParser()
    if fn:
        cp.read(fn)
    return cp


def pathify(p):
    # type: (str) -> str
    p = os.path.expanduser(p)
    return os.path.abspath(p)


def get_file_timestamp(fn):
    # type: (str) -> Optional[str]
    try:
        mt = os.path.getmtime(fn)
        return datetime.datetime.fromtimestamp(
            mt, tz=datetime.timezone.utc
        ).strftime(DATEFMT)
    except Exception:
        return None


def try_convert_datetime(s):
    # type: (str) -> Optional[str]
    # This is super irritating because
    #  1) podman and docker use different formats
    #  2) python's strptime can't parse either one
    #
    # I've seen:
    #  docker 18.09.7:  2020-03-03T09:21:43.636153304Z
    #  podman 1.7.0:    2020-03-03T15:52:30.136257504-06:00
    #                   2020-03-03 15:52:30.136257504 -0600 CST
    # (In the podman case, there is a different string format for
    # 'inspect' and 'inspect --format {{.Created}}'!!)

    # In *all* cases, the 9 digit second precision is too much for
    # python's strptime.  Shorten it to 6 digits.
    p = re.compile(r'(\.[\d]{6})[\d]*')
    s = p.sub(r'\1', s)

    # replace trailing Z with -0000, since (on python 3.6.8) it won't parse
    if s and s[-1] == 'Z':
        s = s[:-1] + '-0000'

    # cut off the redundant 'CST' part that strptime can't parse, if
    # present.
    v = s.split(' ')
    s = ' '.join(v[0:3])

    # try parsing with several format strings
    fmts = [
        '%Y-%m-%dT%H:%M:%S.%f%z',
        '%Y-%m-%d %H:%M:%S.%f %z',
    ]
    for f in fmts:
        try:
            # return timestamp normalized to UTC, rendered as DATEFMT.
            return datetime.datetime.strptime(s, f).astimezone(tz=datetime.timezone.utc).strftime(DATEFMT)
        except ValueError:
            pass
    return None


def generate_service_id():
    # type: () -> str
    return get_short_hostname() + '.' + ''.join(random.choice(string.ascii_lowercase)
                                                for _ in range(6))


def generate_password():
    # type: () -> str
    return ''.join(random.choice(string.ascii_lowercase + string.digits)
                   for i in range(10))


def normalize_container_id(i):
    # type: (str) -> str
    # docker adds the sha256: prefix, but AFAICS both
    # docker (18.09.7 in bionic at least) and podman
    # both always use sha256, so leave off the prefix
    # for consistency.
    prefix = 'sha256:'
    if i.startswith(prefix):
        i = i[len(prefix):]
    return i


def make_fsid():
    # type: () -> str
    return str(uuid.uuid1())


def is_fsid(s):
    # type: (str) -> bool
    try:
        uuid.UUID(s)
    except ValueError:
        return False
    return True


def validate_fsid(func: FuncT) -> FuncT:
    @wraps(func)
    def _validate_fsid(ctx: CephadmContext) -> Any:
        if 'fsid' in ctx and ctx.fsid:
            if not is_fsid(ctx.fsid):
                raise Error('not an fsid: %s' % ctx.fsid)
        return func(ctx)
    return cast(FuncT, _validate_fsid)


def infer_fsid(func: FuncT) -> FuncT:
    """
    If we only find a single fsid in /var/lib/ceph/*, use that
    """
    @infer_config
    @wraps(func)
    def _infer_fsid(ctx: CephadmContext) -> Any:
        if 'fsid' in ctx and ctx.fsid:
            logger.debug('Using specified fsid: %s' % ctx.fsid)
            return func(ctx)

        fsids = set()

        cp = read_config(ctx.config)
        if cp.has_option('global', 'fsid'):
            fsids.add(cp.get('global', 'fsid'))

        daemon_list = list_daemons(ctx, detail=False)
        for daemon in daemon_list:
            if not is_fsid(daemon['fsid']):
                # 'unknown' fsid
                continue
            elif 'name' not in ctx or not ctx.name:
                # ctx.name not specified
                fsids.add(daemon['fsid'])
            elif daemon['name'] == ctx.name:
                # ctx.name is a match
                fsids.add(daemon['fsid'])
        fsids = sorted(fsids)

        if not fsids:
            # some commands do not always require an fsid
            pass
        elif len(fsids) == 1:
            logger.info('Inferring fsid %s' % fsids[0])
            ctx.fsid = fsids[0]
        else:
            raise Error('Cannot infer an fsid, one must be specified (using --fsid): %s' % fsids)
        return func(ctx)

    return cast(FuncT, _infer_fsid)


def infer_config(func: FuncT) -> FuncT:
    """
    Infer the cluster configuration using the following priority order:
     1- if the user has provided custom conf file (-c option) use it
     2- otherwise if daemon --name has been provided use daemon conf
     3- otherwise find the mon daemon conf file and use it (if v1)
     4- otherwise if {ctx.data_dir}/{fsid}/{CEPH_CONF_DIR} dir exists use it
     5- finally: fallback to the default file /etc/ceph/ceph.conf
    """
    @wraps(func)
    def _infer_config(ctx: CephadmContext) -> Any:

        def config_path(daemon_type: str, daemon_name: str) -> str:
            ident = DaemonIdentity(ctx.fsid, daemon_type, daemon_name)
            data_dir = ident.data_dir(ctx.data_dir)
            return os.path.join(data_dir, 'config')

        def get_mon_daemon_name(fsid: str) -> Optional[str]:
            daemon_list = list_daemons(ctx, detail=False)
            for daemon in daemon_list:
                if (
                    daemon.get('name', '').startswith('mon.')
                    and daemon.get('fsid', '') == fsid
                    and daemon.get('style', '') == 'cephadm:v1'
                    and os.path.exists(config_path('mon', daemon['name'].split('.', 1)[1]))
                ):
                    return daemon['name']
            return None

        ctx.config = ctx.config if 'config' in ctx else None
        #  check if user has provided conf by using -c option
        if ctx.config and (ctx.config != CEPH_DEFAULT_CONF):
            logger.debug(f'Using specified config: {ctx.config}')
            return func(ctx)

        if 'fsid' in ctx and ctx.fsid:
            name = ctx.name if ('name' in ctx and ctx.name) else get_mon_daemon_name(ctx.fsid)
            if name is not None:
                # daemon name has been specified (or inferred from mon), let's use its conf
                ctx.config = config_path(name.split('.', 1)[0], name.split('.', 1)[1])
            else:
                # no daemon, in case the cluster has a config dir then use it
                ceph_conf = f'{ctx.data_dir}/{ctx.fsid}/{CEPH_CONF_DIR}/{CEPH_CONF}'
                if os.path.exists(ceph_conf):
                    ctx.config = ceph_conf

        if ctx.config:
            logger.info(f'Inferring config {ctx.config}')
        elif os.path.exists(CEPH_DEFAULT_CONF):
            logger.debug(f'Using default config {CEPH_DEFAULT_CONF}')
            ctx.config = CEPH_DEFAULT_CONF
        return func(ctx)

    return cast(FuncT, _infer_config)


def _get_default_image(ctx: CephadmContext) -> str:
    if DEFAULT_IMAGE_IS_MAIN:
        warn = """This is a development version of cephadm.
For information regarding the latest stable release:
    https://docs.ceph.com/docs/{}/cephadm/install
""".format(LATEST_STABLE_RELEASE)
        for line in warn.splitlines():
            logger.warning(line, extra=Highlight.WARNING.extra())
    return DEFAULT_IMAGE


def infer_image(func: FuncT) -> FuncT:
    """
    Use the most recent ceph image
    """
    @wraps(func)
    def _infer_image(ctx: CephadmContext) -> Any:
        if not ctx.image:
            ctx.image = os.environ.get('CEPHADM_IMAGE')
        if not ctx.image:
            ctx.image = infer_local_ceph_image(ctx, ctx.container_engine.path)
        if not ctx.image:
            ctx.image = _get_default_image(ctx)
        return func(ctx)

    return cast(FuncT, _infer_image)


def default_image(func: FuncT) -> FuncT:
    @wraps(func)
    def _default_image(ctx: CephadmContext) -> Any:
        update_default_image(ctx)
        return func(ctx)

    return cast(FuncT, _default_image)


def update_default_image(ctx: CephadmContext) -> None:
    if getattr(ctx, 'image', None):
        return
    ctx.image = None  # ensure ctx.image exists to avoid repeated `getattr`s
    name = getattr(ctx, 'name', None)
    if name:
        type_ = name.split('.', 1)[0]
        if type_ in Monitoring.components:
            ctx.image = Monitoring.components[type_]['image']
        if type_ == 'haproxy':
            ctx.image = HAproxy.default_image
        if type_ == 'keepalived':
            ctx.image = Keepalived.default_image
        if type_ == SNMPGateway.daemon_type:
            ctx.image = SNMPGateway.default_image
        if type_ == CephNvmeof.daemon_type:
            ctx.image = CephNvmeof.default_image
        if type_ in Tracing.components:
            ctx.image = Tracing.components[type_]['image']
    if not ctx.image:
        ctx.image = os.environ.get('CEPHADM_IMAGE')
    if not ctx.image:
        ctx.image = _get_default_image(ctx)


def get_container_info(ctx: CephadmContext, daemon_filter: str, by_name: bool) -> Optional[ContainerInfo]:
    """
    :param ctx: Cephadm context
    :param daemon_filter: daemon name or type
    :param by_name: must be set to True if daemon name is provided
    :return: Container information or None
    """
    def daemon_name_or_type(daemon: Dict[str, str]) -> str:
        return daemon['name'] if by_name else daemon['name'].split('.', 1)[0]

    if by_name and '.' not in daemon_filter:
        logger.warning(f'Trying to get container info using invalid daemon name {daemon_filter}')
        return None
    daemons = list_daemons(ctx, detail=False)
    matching_daemons = [d for d in daemons if daemon_name_or_type(d) == daemon_filter and d['fsid'] == ctx.fsid]
    if matching_daemons:
        d_type, d_id = matching_daemons[0]['name'].split('.', 1)
        out, _, code = get_container_stats(ctx, ctx.container_engine.path, ctx.fsid, d_type, d_id)
        if not code:
            (container_id, image_name, image_id, start, version) = out.strip().split(',')
            return ContainerInfo(container_id, image_name, image_id, start, version)
    return None


def infer_local_ceph_image(ctx: CephadmContext, container_path: str) -> Optional[str]:
    """
     Infer the local ceph image based on the following priority criteria:
       1- the image specified by --image arg (if provided).
       2- the same image as the daemon container specified by --name arg (if provided).
       3- image used by any ceph container running on the host. In this case we use daemon types.
       4- if no container is found then we use the most ceph recent image on the host.

     Note: any selected container must have the same fsid inferred previously.

    :return: The most recent local ceph image (already pulled)
    """
    # '|' special character is used to separate the output fields into:
    #  - Repository@digest
    #  - Image Id
    #  - Image Tag
    #  - Image creation date
    out, _, _ = call_throws(ctx,
                            [container_path, 'images',
                             '--filter', 'label=ceph=True',
                             '--filter', 'dangling=false',
                             '--format', '{{.Repository}}@{{.Digest}}|{{.ID}}|{{.Tag}}|{{.CreatedAt}}'])

    container_info = None
    daemon_name = ctx.name if ('name' in ctx and ctx.name and '.' in ctx.name) else None
    daemons_ls = [daemon_name] if daemon_name is not None else Ceph.daemons  # daemon types: 'mon', 'mgr', etc
    for daemon in daemons_ls:
        container_info = get_container_info(ctx, daemon, daemon_name is not None)
        if container_info is not None:
            logger.debug(f"Using container info for daemon '{daemon}'")
            break

    for image in out.splitlines():
        if image and not image.isspace():
            (digest, image_id, tag, created_date) = image.lstrip().split('|')
            if container_info is not None and image_id not in container_info.image_id:
                continue
            if digest and not digest.endswith('@'):
                logger.info(f"Using ceph image with id '{image_id}' and tag '{tag}' created on {created_date}\n{digest}")
                return digest
    return None


def get_log_dir(fsid, log_dir):
    # type: (str, str) -> str
    return os.path.join(log_dir, fsid)


def make_data_dir_base(fsid, data_dir, uid, gid):
    # type: (str, str, int, int) -> str
    data_dir_base = os.path.join(data_dir, fsid)
    makedirs(data_dir_base, uid, gid, DATA_DIR_MODE)
    makedirs(os.path.join(data_dir_base, 'crash'), uid, gid, DATA_DIR_MODE)
    makedirs(os.path.join(data_dir_base, 'crash', 'posted'), uid, gid,
             DATA_DIR_MODE)
    return data_dir_base


def make_data_dir(
    ctx: CephadmContext,
    ident: 'DaemonIdentity',
    uid: Optional[int] = None,
    gid: Optional[int] = None,
) -> str:
    if uid is None or gid is None:
        uid, gid = extract_uid_gid(ctx)
    make_data_dir_base(ident.fsid, ctx.data_dir, uid, gid)
    data_dir = ident.data_dir(ctx.data_dir)
    makedirs(data_dir, uid, gid, DATA_DIR_MODE)
    return data_dir


def make_log_dir(ctx, fsid, uid=None, gid=None):
    # type: (CephadmContext, str, Optional[int], Optional[int]) -> str
    if uid is None or gid is None:
        uid, gid = extract_uid_gid(ctx)
    log_dir = get_log_dir(fsid, ctx.log_dir)
    makedirs(log_dir, uid, gid, LOG_DIR_MODE)
    return log_dir


def make_var_run(ctx, fsid, uid, gid):
    # type: (CephadmContext, str, int, int) -> None
    call_throws(ctx, ['install', '-d', '-m0770', '-o', str(uid), '-g', str(gid),
                      '/var/run/ceph/%s' % fsid])


def copy_tree(ctx, src, dst, uid=None, gid=None):
    # type: (CephadmContext, List[str], str, Optional[int], Optional[int]) -> None
    """
    Copy a directory tree from src to dst
    """
    if uid is None or gid is None:
        (uid, gid) = extract_uid_gid(ctx)

    for src_dir in src:
        dst_dir = dst
        if os.path.isdir(dst):
            dst_dir = os.path.join(dst, os.path.basename(src_dir))

        logger.debug('copy directory `%s` -> `%s`' % (src_dir, dst_dir))
        shutil.rmtree(dst_dir, ignore_errors=True)
        shutil.copytree(src_dir, dst_dir)  # dirs_exist_ok needs python 3.8

        for dirpath, dirnames, filenames in os.walk(dst_dir):
            logger.debug('chown %s:%s `%s`' % (uid, gid, dirpath))
            os.chown(dirpath, uid, gid)
            for filename in filenames:
                logger.debug('chown %s:%s `%s`' % (uid, gid, filename))
                os.chown(os.path.join(dirpath, filename), uid, gid)


def copy_files(ctx, src, dst, uid=None, gid=None):
    # type: (CephadmContext, List[str], str, Optional[int], Optional[int]) -> None
    """
    Copy a files from src to dst
    """
    if uid is None or gid is None:
        (uid, gid) = extract_uid_gid(ctx)

    for src_file in src:
        dst_file = dst
        if os.path.isdir(dst):
            dst_file = os.path.join(dst, os.path.basename(src_file))

        logger.debug('copy file `%s` -> `%s`' % (src_file, dst_file))
        shutil.copyfile(src_file, dst_file)

        logger.debug('chown %s:%s `%s`' % (uid, gid, dst_file))
        os.chown(dst_file, uid, gid)


def move_files(ctx, src, dst, uid=None, gid=None):
    # type: (CephadmContext, List[str], str, Optional[int], Optional[int]) -> None
    """
    Move files from src to dst
    """
    if uid is None or gid is None:
        (uid, gid) = extract_uid_gid(ctx)

    for src_file in src:
        dst_file = dst
        if os.path.isdir(dst):
            dst_file = os.path.join(dst, os.path.basename(src_file))

        if os.path.islink(src_file):
            # shutil.move() in py2 does not handle symlinks correctly
            src_rl = os.readlink(src_file)
            logger.debug("symlink '%s' -> '%s'" % (dst_file, src_rl))
            os.symlink(src_rl, dst_file)
            os.unlink(src_file)
        else:
            logger.debug("move file '%s' -> '%s'" % (src_file, dst_file))
            shutil.move(src_file, dst_file)
            logger.debug('chown %s:%s `%s`' % (uid, gid, dst_file))
            os.chown(dst_file, uid, gid)


def get_unit_name(
    fsid: str, daemon_type: str, daemon_id: Union[str, int]
) -> str:
    """Return the name of the systemd unit given an fsid, a daemon_type,
    and the daemon_id.
    """
    # TODO: fully replace get_unit_name with DaemonIdentity instances
    return DaemonIdentity(fsid, daemon_type, daemon_id).unit_name


def get_unit_name_by_instance(fsid: str, instance: str) -> str:
    """Return the name of the systemd unit given an fsid and the name
    of the instance (the stuff after the @-sign and before the file extension).
    """
    return 'ceph-%s@%s' % (fsid, instance)


def get_unit_name_by_daemon_name(ctx: CephadmContext, fsid: str, name: str) -> str:
    daemon = get_daemon_description(ctx, fsid, name)
    try:
        return daemon['systemd_unit']
    except KeyError:
        raise Error('Failed to get unit name for {}'.format(daemon))


def check_unit(ctx, unit_name):
    # type: (CephadmContext, str) -> Tuple[bool, str, bool]
    # NOTE: we ignore the exit code here because systemctl outputs
    # various exit codes based on the state of the service, but the
    # string result is more explicit (and sufficient).
    enabled = False
    installed = False
    try:
        out, err, code = call(ctx, ['systemctl', 'is-enabled', unit_name],
                              verbosity=CallVerbosity.QUIET)
        if code == 0:
            enabled = True
            installed = True
        elif 'disabled' in out:
            installed = True
    except Exception as e:
        logger.warning('unable to run systemctl: %s' % e)
        enabled = False
        installed = False

    state = 'unknown'
    try:
        out, err, code = call(ctx, ['systemctl', 'is-active', unit_name],
                              verbosity=CallVerbosity.QUIET)
        out = out.strip()
        if out in ['active']:
            state = 'running'
        elif out in ['inactive']:
            state = 'stopped'
        elif out in ['failed', 'auto-restart']:
            state = 'error'
        else:
            state = 'unknown'
    except Exception as e:
        logger.warning('unable to run systemctl: %s' % e)
        state = 'unknown'
    return (enabled, state, installed)


def check_units(ctx, units, enabler=None):
    # type: (CephadmContext, List[str], Optional[Packager]) -> bool
    for u in units:
        (enabled, state, installed) = check_unit(ctx, u)
        if enabled and state == 'running':
            logger.info('Unit %s is enabled and running' % u)
            return True
        if enabler is not None:
            if installed:
                logger.info('Enabling unit %s' % u)
                enabler.enable_service(u)
    return False


def is_container_running(ctx: CephadmContext, c: 'CephContainer') -> bool:
    if ctx.name.split('.', 1)[0] in ['agent', 'cephadm-exporter']:
        # these are non-containerized daemon types
        return False
    return bool(get_running_container_name(ctx, c))


def get_running_container_name(ctx: CephadmContext, c: 'CephContainer') -> Optional[str]:
    for name in [c.cname, c.old_cname]:
        out, err, ret = call(ctx, [
            ctx.container_engine.path, 'container', 'inspect',
            '--format', '{{.State.Status}}', name
        ])
        if out.strip() == 'running':
            return name
    return None


def get_legacy_config_fsid(cluster, legacy_dir=None):
    # type: (str, Optional[str]) -> Optional[str]
    config_file = '/etc/ceph/%s.conf' % cluster
    if legacy_dir is not None:
        config_file = os.path.abspath(legacy_dir + config_file)

    if os.path.exists(config_file):
        config = read_config(config_file)
        if config.has_section('global') and config.has_option('global', 'fsid'):
            return config.get('global', 'fsid')
    return None


def get_legacy_daemon_fsid(ctx, cluster,
                           daemon_type, daemon_id, legacy_dir=None):
    # type: (CephadmContext, str, str, Union[int, str], Optional[str]) -> Optional[str]
    fsid = None
    if daemon_type == 'osd':
        try:
            fsid_file = os.path.join(ctx.data_dir,
                                     daemon_type,
                                     'ceph-%s' % daemon_id,
                                     'ceph_fsid')
            if legacy_dir is not None:
                fsid_file = os.path.abspath(legacy_dir + fsid_file)
            with open(fsid_file, 'r') as f:
                fsid = f.read().strip()
        except IOError:
            pass
    if not fsid:
        fsid = get_legacy_config_fsid(cluster, legacy_dir=legacy_dir)
    return fsid


def should_log_to_journald(ctx: CephadmContext) -> bool:
    if ctx.log_to_journald is not None:
        return ctx.log_to_journald
    return isinstance(ctx.container_engine, Podman) and \
        ctx.container_engine.version >= CGROUPS_SPLIT_PODMAN_VERSION


def get_daemon_args(ctx: CephadmContext, ident: 'DaemonIdentity') -> List[str]:
    r = list()  # type: List[str]

    daemon_type = ident.daemon_type
    if daemon_type in Ceph.daemons and daemon_type not in ['crash', 'ceph-exporter']:
        r += [
            '--setuser', 'ceph',
            '--setgroup', 'ceph',
            '--default-log-to-file=false',
        ]
        log_to_journald = should_log_to_journald(ctx)
        if log_to_journald:
            r += [
                '--default-log-to-journald=true',
                '--default-log-to-stderr=false',
            ]
        else:
            r += [
                '--default-log-to-stderr=true',
                '--default-log-stderr-prefix=debug ',
            ]
        if daemon_type == 'mon':
            r += [
                '--default-mon-cluster-log-to-file=false',
            ]
            if log_to_journald:
                r += [
                    '--default-mon-cluster-log-to-journald=true',
                    '--default-mon-cluster-log-to-stderr=false',
                ]
            else:
                r += ['--default-mon-cluster-log-to-stderr=true']
    elif daemon_type in Monitoring.components:
        metadata = Monitoring.components[daemon_type]
        r += metadata.get('args', list())
        # set ip and port to bind to for nodeexporter,alertmanager,prometheus
        if daemon_type not in ['grafana', 'loki', 'promtail']:
            ip = ''
            port = Monitoring.port_map[daemon_type][0]
            meta = fetch_meta(ctx)
            if meta:
                if 'ip' in meta and meta['ip']:
                    ip = meta['ip']
                if 'ports' in meta and meta['ports']:
                    port = meta['ports'][0]
            r += [f'--web.listen-address={ip}:{port}']
            if daemon_type == 'prometheus':
                config = fetch_configs(ctx)
                retention_time = config.get('retention_time', '15d')
                retention_size = config.get('retention_size', '0')  # default to disabled
                r += [f'--storage.tsdb.retention.time={retention_time}']
                r += [f'--storage.tsdb.retention.size={retention_size}']
                scheme = 'http'
                host = get_fqdn()
                # in case host is not an fqdn then we use the IP to
                # avoid producing a broken web.external-url link
                if '.' not in host:
                    ipv4_addrs, ipv6_addrs = get_ip_addresses(get_hostname())
                    # use the first ipv4 (if any) otherwise use the first ipv6
                    addr = next(iter(ipv4_addrs or ipv6_addrs), None)
                    host = wrap_ipv6(addr) if addr else host
                r += [f'--web.external-url={scheme}://{host}:{port}']
        if daemon_type == 'alertmanager':
            config = fetch_configs(ctx)
            peers = config.get('peers', list())  # type: ignore
            for peer in peers:
                r += ['--cluster.peer={}'.format(peer)]
            try:
                r += [f'--web.config.file={config["web_config"]}']
            except KeyError:
                pass
            # some alertmanager, by default, look elsewhere for a config
            r += ['--config.file=/etc/alertmanager/alertmanager.yml']
        if daemon_type == 'promtail':
            r += ['--config.expand-env']
        if daemon_type == 'prometheus':
            config = fetch_configs(ctx)
            try:
                r += [f'--web.config.file={config["web_config"]}']
            except KeyError:
                pass
        if daemon_type == 'node-exporter':
            config = fetch_configs(ctx)
            try:
                r += [f'--web.config.file={config["web_config"]}']
            except KeyError:
                pass
            r += ['--path.procfs=/host/proc',
                  '--path.sysfs=/host/sys',
                  '--path.rootfs=/rootfs']
    elif daemon_type == 'jaeger-agent':
        r.extend(Tracing.components[daemon_type]['daemon_args'])
    elif daemon_type == NFSGanesha.daemon_type:
        nfs_ganesha = NFSGanesha.init(ctx, ident.fsid, ident.daemon_id)
        r += nfs_ganesha.get_daemon_args()
    elif daemon_type == CephExporter.daemon_type:
        ceph_exporter = CephExporter.init(ctx, ident.fsid, ident.daemon_id)
        r.extend(ceph_exporter.get_daemon_args())
    elif daemon_type == HAproxy.daemon_type:
        haproxy = HAproxy.init(ctx, ident.fsid, ident.daemon_id)
        r += haproxy.get_daemon_args()
    elif daemon_type == CustomContainer.daemon_type:
        cc = CustomContainer.init(ctx, ident.fsid, ident.daemon_id)
        r.extend(cc.get_daemon_args())
    elif daemon_type == SNMPGateway.daemon_type:
        sc = SNMPGateway.init(ctx, ident.fsid, ident.daemon_id)
        r.extend(sc.get_daemon_args())

    return r


def create_daemon_dirs(
    ctx: CephadmContext,
    ident: 'DaemonIdentity',
    uid: int,
    gid: int,
    config: Optional[str] = None,
    keyring: Optional[str] = None,
) -> None:
    # unpack fsid and daemon_type from ident because they're used very frequently
    fsid, daemon_type = ident.fsid, ident.daemon_type
    data_dir = make_data_dir(ctx, ident, uid=uid, gid=gid)

    if daemon_type in Ceph.daemons:
        make_log_dir(ctx, fsid, uid=uid, gid=gid)

    if config:
        config_path = os.path.join(data_dir, 'config')
        with write_new(config_path, owner=(uid, gid)) as f:
            f.write(config)

    if keyring:
        keyring_path = os.path.join(data_dir, 'keyring')
        with write_new(keyring_path, owner=(uid, gid)) as f:
            f.write(keyring)

    if daemon_type in Monitoring.components.keys():
        config_json = fetch_configs(ctx)

        # Set up directories specific to the monitoring component
        config_dir = ''
        data_dir_root = ''
        if daemon_type == 'prometheus':
            data_dir_root = ident.data_dir(ctx.data_dir)
            config_dir = 'etc/prometheus'
            makedirs(os.path.join(data_dir_root, config_dir), uid, gid, 0o755)
            makedirs(os.path.join(data_dir_root, config_dir, 'alerting'), uid, gid, 0o755)
            makedirs(os.path.join(data_dir_root, 'data'), uid, gid, 0o755)
            recursive_chown(os.path.join(data_dir_root, 'etc'), uid, gid)
            recursive_chown(os.path.join(data_dir_root, 'data'), uid, gid)
        elif daemon_type == 'grafana':
            data_dir_root = ident.data_dir(ctx.data_dir)
            config_dir = 'etc/grafana'
            makedirs(os.path.join(data_dir_root, config_dir), uid, gid, 0o755)
            makedirs(os.path.join(data_dir_root, config_dir, 'certs'), uid, gid, 0o755)
            makedirs(os.path.join(data_dir_root, config_dir, 'provisioning/datasources'), uid, gid, 0o755)
            makedirs(os.path.join(data_dir_root, 'data'), uid, gid, 0o755)
            touch(os.path.join(data_dir_root, 'data', 'grafana.db'), uid, gid)
        elif daemon_type == 'alertmanager':
            data_dir_root = ident.data_dir(ctx.data_dir)
            config_dir = 'etc/alertmanager'
            makedirs(os.path.join(data_dir_root, config_dir), uid, gid, 0o755)
            makedirs(os.path.join(data_dir_root, config_dir, 'data'), uid, gid, 0o755)
        elif daemon_type == 'promtail':
            data_dir_root = ident.data_dir(ctx.data_dir)
            config_dir = 'etc/promtail'
            makedirs(os.path.join(data_dir_root, config_dir), uid, gid, 0o755)
            makedirs(os.path.join(data_dir_root, 'data'), uid, gid, 0o755)
        elif daemon_type == 'loki':
            data_dir_root = ident.data_dir(ctx.data_dir)
            config_dir = 'etc/loki'
            makedirs(os.path.join(data_dir_root, config_dir), uid, gid, 0o755)
            makedirs(os.path.join(data_dir_root, 'data'), uid, gid, 0o755)
        elif daemon_type == 'node-exporter':
            data_dir_root = ident.data_dir(ctx.data_dir)
            config_dir = 'etc/node-exporter'
            makedirs(os.path.join(data_dir_root, config_dir), uid, gid, 0o755)
            recursive_chown(os.path.join(data_dir_root, 'etc'), uid, gid)

        # populate the config directory for the component from the config-json
        if 'files' in config_json:
            for fname in config_json['files']:
                # work around mypy wierdness where it thinks `str`s aren't Anys
                # when used for dictionary values! feels like possibly a mypy bug?!
                cfg = cast(Dict[str, Any], config_json['files'])
                content = dict_get_join(cfg, fname)
                if os.path.isabs(fname):
                    fpath = os.path.join(data_dir_root, fname.lstrip(os.path.sep))
                else:
                    fpath = os.path.join(data_dir_root, config_dir, fname)
                with write_new(fpath, owner=(uid, gid), encoding='utf-8') as f:
                    f.write(content)

    elif daemon_type == NFSGanesha.daemon_type:
        nfs_ganesha = NFSGanesha.init(ctx, fsid, ident.daemon_id)
        nfs_ganesha.create_daemon_dirs(data_dir, uid, gid)

    elif daemon_type == CephIscsi.daemon_type:
        ceph_iscsi = CephIscsi.init(ctx, fsid, ident.daemon_id)
        ceph_iscsi.create_daemon_dirs(data_dir, uid, gid)

    elif daemon_type == CephNvmeof.daemon_type:
        ceph_nvmeof = CephNvmeof.init(ctx, fsid, ident.daemon_id)
        ceph_nvmeof.create_daemon_dirs(data_dir, uid, gid)

    elif daemon_type == HAproxy.daemon_type:
        haproxy = HAproxy.init(ctx, fsid, ident.daemon_id)
        haproxy.create_daemon_dirs(data_dir, uid, gid)

    elif daemon_type == Keepalived.daemon_type:
        keepalived = Keepalived.init(ctx, fsid, ident.daemon_id)
        keepalived.create_daemon_dirs(data_dir, uid, gid)

    elif daemon_type == CustomContainer.daemon_type:
        cc = CustomContainer.init(ctx, fsid, ident.daemon_id)
        cc.create_daemon_dirs(data_dir, uid, gid)

    elif daemon_type == SNMPGateway.daemon_type:
        sg = SNMPGateway.init(ctx, fsid, ident.daemon_id)
        sg.create_daemon_conf()

    _write_custom_conf_files(ctx, ident, uid, gid)


def _write_custom_conf_files(
    ctx: CephadmContext, ident: 'DaemonIdentity', uid: int, gid: int
) -> None:
    # mostly making this its own function to make unit testing easier
    ccfiles = fetch_custom_config_files(ctx)
    if not ccfiles:
        return
    custom_config_dir = os.path.join(
        ctx.data_dir,
        ident.fsid,
        'custom_config_files',
        f'{ident.daemon_type}.{ident.daemon_id}',
    )
    if not os.path.exists(custom_config_dir):
        makedirs(custom_config_dir, uid, gid, 0o755)
    mandatory_keys = ['mount_path', 'content']
    for ccf in ccfiles:
        if all(k in ccf for k in mandatory_keys):
            file_path = os.path.join(custom_config_dir, os.path.basename(ccf['mount_path']))
            with write_new(file_path, owner=(uid, gid), encoding='utf-8') as f:
                f.write(ccf['content'])
            # temporary workaround to make custom config files work for tcmu-runner
            # container we deploy with iscsi until iscsi is refactored
            if ident.daemon_type == 'iscsi':
                tcmu_config_dir = custom_config_dir + '.tcmu'
                if not os.path.exists(tcmu_config_dir):
                    makedirs(tcmu_config_dir, uid, gid, 0o755)
                tcmu_file_path = os.path.join(tcmu_config_dir, os.path.basename(ccf['mount_path']))
                with write_new(tcmu_file_path, owner=(uid, gid), encoding='utf-8') as f:
                    f.write(ccf['content'])


def get_parm(option: str) -> Dict[str, str]:
    js = _get_config_json(option)
    # custom_config_files is a special field that may be in the config
    # dict. It is used for mounting custom config files into daemon's containers
    # and should be accessed through the "fetch_custom_config_files" function.
    # For get_parm we need to discard it.
    js.pop('custom_config_files', None)
    return js


def _get_config_json(option: str) -> Dict[str, Any]:
    if not option:
        return dict()

    global cached_stdin
    if option == '-':
        if cached_stdin is not None:
            j = cached_stdin
        else:
            j = sys.stdin.read()
            cached_stdin = j
    else:
        # inline json string
        if option[0] == '{' and option[-1] == '}':
            j = option
        # json file
        elif os.path.exists(option):
            with open(option, 'r') as f:
                j = f.read()
        else:
            raise Error('Config file {} not found'.format(option))

    try:
        js = json.loads(j)
    except ValueError as e:
        raise Error('Invalid JSON in {}: {}'.format(option, e))
    else:
        return js


def fetch_meta(ctx: CephadmContext) -> Dict[str, Any]:
    """Return a dict containing metadata about a deployment.
    """
    meta = getattr(ctx, 'meta_properties', None)
    if meta is not None:
        return meta
    mjson = getattr(ctx, 'meta_json', None)
    if mjson is not None:
        meta = json.loads(mjson) or {}
        ctx.meta_properties = meta
        return meta
    return {}


def fetch_configs(ctx: CephadmContext) -> Dict[str, str]:
    """Return a dict containing arbitrary configuration parameters.
    This function filters out the key 'custom_config_files' which
    must not be part of a deployment's configuration key-value pairs.
    To access custom configuration file data, use `fetch_custom_config_files`.
    """
    # ctx.config_blobs is *always* a dict. it is created once when
    # a command is parsed/processed and stored "forever"
    cfg_blobs = getattr(ctx, 'config_blobs', None)
    if cfg_blobs:
        cfg_blobs = dict(cfg_blobs)
        cfg_blobs.pop('custom_config_files', None)
        return cfg_blobs
    # ctx.config_json is the legacy equivalent of config_blobs. it is a
    # string that either contains json or refers to a file name where
    # the file contains json.
    cfg_json = getattr(ctx, 'config_json', None)
    if cfg_json:
        jdata = _get_config_json(cfg_json) or {}
        jdata.pop('custom_config_files', None)
        return jdata
    return {}


def fetch_custom_config_files(ctx: CephadmContext) -> List[Dict[str, Any]]:
    """Return a list containing dicts that can be used to populate
    custom configuration files for containers.
    """
    # NOTE: this function works like the opposite of fetch_configs.
    # instead of filtering out custom_config_files, it returns only
    # the content in that key.
    cfg_blobs = getattr(ctx, 'config_blobs', None)
    if cfg_blobs:
        return cfg_blobs.get('custom_config_files', [])
    cfg_json = getattr(ctx, 'config_json', None)
    if cfg_json:
        jdata = _get_config_json(cfg_json)
        return jdata.get('custom_config_files', [])
    return []


def fetch_tcp_ports(ctx: CephadmContext) -> List[EndPoint]:
    """Return a list of Endpoints, which have a port and ip attribute
    """
    ports = getattr(ctx, 'tcp_ports', None)
    if ports is None:
        ports = []
    if isinstance(ports, str):
        ports = list(map(int, ports.split()))
    port_ips: Dict[str, str] = {}
    port_ips_attr: Union[str, Dict[str, str], None] = getattr(ctx, 'port_ips', None)
    if isinstance(port_ips_attr, str):
        port_ips = json.loads(port_ips_attr)
    elif port_ips_attr is not None:
        # if it's not None or a str, assume it's already the dict we want
        port_ips = port_ips_attr

    endpoints: List[EndPoint] = []
    for port in ports:
        if str(port) in port_ips:
            endpoints.append(EndPoint(port_ips[str(port)], port))
        else:
            endpoints.append(EndPoint('0.0.0.0', port))

    return endpoints


def get_config_and_keyring(ctx):
    # type: (CephadmContext) -> Tuple[Optional[str], Optional[str]]
    config = None
    keyring = None

    d = fetch_configs(ctx)
    if d:
        config = d.get('config')
        keyring = d.get('keyring')
        if config and keyring:
            return config, keyring

    if 'config' in ctx and ctx.config:
        try:
            with open(ctx.config, 'r') as f:
                config = f.read()
        except FileNotFoundError as e:
            raise Error(e)

    if 'key' in ctx and ctx.key:
        keyring = '[%s]\n\tkey = %s\n' % (ctx.name, ctx.key)
    elif 'keyring' in ctx and ctx.keyring:
        try:
            with open(ctx.keyring, 'r') as f:
                keyring = f.read()
        except FileNotFoundError as e:
            raise Error(e)

    return config, keyring


def get_container_binds(
    ctx: CephadmContext, ident: 'DaemonIdentity'
) -> List[List[str]]:
    binds = list()

    if ident.daemon_type == CephIscsi.daemon_type:
        binds.extend(CephIscsi.get_container_binds())
    if ident.daemon_type == CephNvmeof.daemon_type:
        binds.extend(CephNvmeof.get_container_binds())
    elif ident.daemon_type == CustomContainer.daemon_type:
        cc = CustomContainer.init(ctx, ident.fsid, ident.daemon_id)
        data_dir = ident.data_dir(ctx.data_dir)
        binds.extend(cc.get_container_binds(data_dir))

    return binds


def get_container_mounts_for_type(
    ctx: CephadmContext, fsid: str, daemon_type: str
) -> Dict[str, str]:
    """Return a dictionary mapping container-external paths to container-internal
    paths given an fsid and daemon_type.
    """
    mounts = _get_container_mounts_for_type(ctx, fsid, daemon_type)
    _update_podman_mounts(ctx, mounts)
    return mounts


def _get_container_mounts_for_type(
    ctx: CephadmContext, fsid: str, daemon_type: str
) -> Dict[str, str]:
    """The main implementation of get_container_mounts_for_type minus the call
    to _update_podman_mounts so that this can be called from
    get_container_mounts.
    """
    mounts = dict()

    if daemon_type in Ceph.daemons:
        if fsid:
            run_path = os.path.join('/var/run/ceph', fsid)
            if os.path.exists(run_path):
                mounts[run_path] = '/var/run/ceph:z'
            log_dir = get_log_dir(fsid, ctx.log_dir)
            mounts[log_dir] = '/var/log/ceph:z'
            crash_dir = '/var/lib/ceph/%s/crash' % fsid
            if os.path.exists(crash_dir):
                mounts[crash_dir] = '/var/lib/ceph/crash:z'
            if daemon_type != 'crash' and should_log_to_journald(ctx):
                journald_sock_dir = '/run/systemd/journal'
                mounts[journald_sock_dir] = journald_sock_dir

    if daemon_type in ['mon', 'osd', 'clusterless-ceph-volume']:
        mounts['/dev'] = '/dev'  # FIXME: narrow this down?
        mounts['/run/udev'] = '/run/udev'
    if daemon_type in ['osd', 'clusterless-ceph-volume']:
        mounts['/sys'] = '/sys'  # for numa.cc, pick_address, cgroups, ...
        mounts['/run/lvm'] = '/run/lvm'
        mounts['/run/lock/lvm'] = '/run/lock/lvm'
    if daemon_type == 'osd':
        # selinux-policy in the container may not match the host.
        if HostFacts(ctx).selinux_enabled:
            cluster_dir = f'{ctx.data_dir}/{fsid}'
            selinux_folder = f'{cluster_dir}/selinux'
            if os.path.exists(cluster_dir):
                if not os.path.exists(selinux_folder):
                    os.makedirs(selinux_folder, mode=0o755)
                mounts[selinux_folder] = '/sys/fs/selinux:ro'
            else:
                logger.error(f'Cluster direcotry {cluster_dir} does not exist.')
        mounts['/'] = '/rootfs'

    try:
        if ctx.shared_ceph_folder:  # make easy manager modules/ceph-volume development
            ceph_folder = pathify(ctx.shared_ceph_folder)
            if os.path.exists(ceph_folder):
                cephadm_binary = ceph_folder + '/src/cephadm/cephadm'
                if not os.path.exists(pathify(cephadm_binary)):
                    raise Error("cephadm binary does not exist. Please run './build.sh cephadm' from ceph/src/cephadm/ directory.")
                mounts[cephadm_binary] = '/usr/sbin/cephadm'
                mounts[ceph_folder + '/src/ceph-volume/ceph_volume'] = '/usr/lib/python3.6/site-packages/ceph_volume'
                mounts[ceph_folder + '/src/pybind/mgr'] = '/usr/share/ceph/mgr'
                mounts[ceph_folder + '/src/python-common/ceph'] = '/usr/lib/python3.6/site-packages/ceph'
                mounts[ceph_folder + '/monitoring/ceph-mixin/dashboards_out'] = '/etc/grafana/dashboards/ceph-dashboard'
                mounts[ceph_folder + '/monitoring/ceph-mixin/prometheus_alerts.yml'] = '/etc/prometheus/ceph/ceph_default_alerts.yml'
            else:
                logger.error(
                    'Ceph shared source folder does not exist.',
                    extra=Highlight.FAILURE.extra())
    except AttributeError:
        pass
    return mounts


def get_container_mounts(
    ctx: CephadmContext, ident: 'DaemonIdentity', no_config: bool = False
) -> Dict[str, str]:
    """Return a dictionary mapping container-external paths to container-internal
    paths given a daemon identity.
    Setting `no_config` will skip mapping a daemon specific ceph.conf file.
    """
    # unpack fsid and daemon_type from ident because they're used very frequently
    fsid, daemon_type = ident.fsid, ident.daemon_type
    mounts = get_container_mounts_for_type(ctx, fsid, daemon_type)

    assert ident.fsid
    assert ident.daemon_id
    if daemon_type in Ceph.daemons:
        data_dir = ident.data_dir(ctx.data_dir)
        if daemon_type == 'rgw':
            cdata_dir = '/var/lib/ceph/radosgw/ceph-rgw.%s' % (ident.daemon_id)
        else:
            cdata_dir = '/var/lib/ceph/%s/ceph-%s' % (daemon_type, ident.daemon_id)
        if daemon_type != 'crash':
            mounts[data_dir] = cdata_dir + ':z'
        if not no_config:
            mounts[data_dir + '/config'] = '/etc/ceph/ceph.conf:z'
        if daemon_type in ['rbd-mirror', 'cephfs-mirror', 'crash', 'ceph-exporter']:
            # these do not search for their keyrings in a data directory
            mounts[data_dir + '/keyring'] = '/etc/ceph/ceph.client.%s.%s.keyring' % (daemon_type, ident.daemon_id)

    if daemon_type in Monitoring.components:
        data_dir = ident.data_dir(ctx.data_dir)
        log_dir = get_log_dir(fsid, ctx.log_dir)
        if daemon_type == 'prometheus':
            mounts[os.path.join(data_dir, 'etc/prometheus')] = '/etc/prometheus:Z'
            mounts[os.path.join(data_dir, 'data')] = '/prometheus:Z'
        elif daemon_type == 'loki':
            mounts[os.path.join(data_dir, 'etc/loki')] = '/etc/loki:Z'
            mounts[os.path.join(data_dir, 'data')] = '/loki:Z'
        elif daemon_type == 'promtail':
            mounts[os.path.join(data_dir, 'etc/promtail')] = '/etc/promtail:Z'
            mounts[log_dir] = '/var/log/ceph:z'
            mounts[os.path.join(data_dir, 'data')] = '/promtail:Z'
        elif daemon_type == 'node-exporter':
            mounts[os.path.join(data_dir, 'etc/node-exporter')] = '/etc/node-exporter:Z'
            mounts['/proc'] = '/host/proc:ro'
            mounts['/sys'] = '/host/sys:ro'
            mounts['/'] = '/rootfs:ro'
        elif daemon_type == 'grafana':
            mounts[os.path.join(data_dir, 'etc/grafana/grafana.ini')] = '/etc/grafana/grafana.ini:Z'
            mounts[os.path.join(data_dir, 'etc/grafana/provisioning/datasources')] = '/etc/grafana/provisioning/datasources:Z'
            mounts[os.path.join(data_dir, 'etc/grafana/certs')] = '/etc/grafana/certs:Z'
            mounts[os.path.join(data_dir, 'data/grafana.db')] = '/var/lib/grafana/grafana.db:Z'
        elif daemon_type == 'alertmanager':
            mounts[os.path.join(data_dir, 'etc/alertmanager')] = '/etc/alertmanager:Z'

    if daemon_type == NFSGanesha.daemon_type:
        data_dir = ident.data_dir(ctx.data_dir)
        nfs_ganesha = NFSGanesha.init(ctx, fsid, ident.daemon_id)
        mounts.update(nfs_ganesha.get_container_mounts(data_dir))

    if daemon_type == HAproxy.daemon_type:
        data_dir = ident.data_dir(ctx.data_dir)
        mounts.update(HAproxy.get_container_mounts(data_dir))

    if daemon_type == CephNvmeof.daemon_type:
        data_dir = ident.data_dir(ctx.data_dir)
        mounts.update(CephNvmeof.get_container_mounts(data_dir))

    if daemon_type == CephIscsi.daemon_type:
        data_dir = ident.data_dir(ctx.data_dir)
        # Removes ending ".tcmu" from data_dir a tcmu-runner uses the same data_dir
        # as rbd-runner-api
        if data_dir.endswith('.tcmu'):
            data_dir = re.sub(r'\.tcmu$', '', data_dir)
        log_dir = get_log_dir(fsid, ctx.log_dir)
        mounts.update(CephIscsi.get_container_mounts(data_dir, log_dir))

    if daemon_type == Keepalived.daemon_type:
        data_dir = ident.data_dir(ctx.data_dir)
        mounts.update(Keepalived.get_container_mounts(data_dir))

    if daemon_type == CustomContainer.daemon_type:
        cc = CustomContainer.init(ctx, fsid, ident.daemon_id)
        data_dir = ident.data_dir(ctx.data_dir)
        mounts.update(cc.get_container_mounts(data_dir))

    _update_podman_mounts(ctx, mounts)
    return mounts


def _update_podman_mounts(ctx: CephadmContext, mounts: Dict[str, str]) -> None:
    """Update the given mounts dict with mounts specific to podman."""
    # Modifications podman makes to /etc/hosts causes issues with
    # certain daemons (specifically referencing "host.containers.internal" entry
    # being added to /etc/hosts in this case). To avoid that, but still
    # allow users to use /etc/hosts for hostname resolution, we can
    # mount the host's /etc/hosts file.
    # https://tracker.ceph.com/issues/58532
    # https://tracker.ceph.com/issues/57018
    if isinstance(ctx.container_engine, Podman):
        if os.path.exists('/etc/hosts'):
            if '/etc/hosts' not in mounts:
                mounts['/etc/hosts'] = '/etc/hosts:ro'


def get_ceph_volume_container(ctx: CephadmContext,
                              privileged: bool = True,
                              cname: str = '',
                              volume_mounts: Dict[str, str] = {},
                              bind_mounts: Optional[List[List[str]]] = None,
                              args: List[str] = [],
                              envs: Optional[List[str]] = None) -> 'CephContainer':
    if envs is None:
        envs = []
    envs.append('CEPH_VOLUME_SKIP_RESTORECON=yes')
    envs.append('CEPH_VOLUME_DEBUG=1')

    return CephContainer(
        ctx,
        image=ctx.image,
        entrypoint='/usr/sbin/ceph-volume',
        args=args,
        volume_mounts=volume_mounts,
        bind_mounts=bind_mounts,
        envs=envs,
        privileged=privileged,
        cname=cname,
        memory_request=ctx.memory_request,
        memory_limit=ctx.memory_limit,
    )


def set_pids_limit_unlimited(ctx: CephadmContext, container_args: List[str]) -> None:
    # set container's pids-limit to unlimited rather than default (Docker 4096 / Podman 2048)
    # Useful for daemons like iscsi where the default pids-limit limits the number of luns
    # per iscsi target or rgw where increasing the rgw_thread_pool_size to a value near
    # the default pids-limit may cause the container to crash.
    if (
        isinstance(ctx.container_engine, Podman)
        and ctx.container_engine.version >= PIDS_LIMIT_UNLIMITED_PODMAN_VERSION
    ):
        container_args.append('--pids-limit=-1')
    else:
        container_args.append('--pids-limit=0')


def get_container(
    ctx: CephadmContext,
    ident: 'DaemonIdentity',
    privileged: bool = False,
    ptrace: bool = False,
    container_args: Optional[List[str]] = None,
) -> 'CephContainer':
    entrypoint: str = ''
    name: str = ''
    ceph_args: List[str] = []
    envs: List[str] = []
    host_network: bool = True

    daemon_type = ident.daemon_type
    if daemon_type in Ceph.daemons:
        envs.append('TCMALLOC_MAX_TOTAL_THREAD_CACHE_BYTES=134217728')
    if container_args is None:
        container_args = []
    if daemon_type in Ceph.daemons or daemon_type in Ceph.gateways:
        set_pids_limit_unlimited(ctx, container_args)
    if daemon_type in ['mon', 'osd']:
        # mon and osd need privileged in order for libudev to query devices
        privileged = True
    if daemon_type == 'rgw':
        entrypoint = '/usr/bin/radosgw'
        name = 'client.rgw.%s' % ident.daemon_id
    elif daemon_type == 'rbd-mirror':
        entrypoint = '/usr/bin/rbd-mirror'
        name = 'client.rbd-mirror.%s' % ident.daemon_id
    elif daemon_type == 'cephfs-mirror':
        entrypoint = '/usr/bin/cephfs-mirror'
        name = 'client.cephfs-mirror.%s' % ident.daemon_id
    elif daemon_type == 'crash':
        entrypoint = '/usr/bin/ceph-crash'
        name = 'client.crash.%s' % ident.daemon_id
    elif daemon_type in ['mon', 'mgr', 'mds', 'osd']:
        entrypoint = '/usr/bin/ceph-' + daemon_type
        name = ident.daemon_name
    elif daemon_type in Monitoring.components:
        entrypoint = ''
    elif daemon_type in Tracing.components:
        entrypoint = ''
        name = ident.daemon_name
        config = fetch_configs(ctx)
        Tracing.set_configuration(config, daemon_type)
        envs.extend(Tracing.components[daemon_type].get('envs', []))
    elif daemon_type == NFSGanesha.daemon_type:
        entrypoint = NFSGanesha.entrypoint
        name = ident.daemon_name
        envs.extend(NFSGanesha.get_container_envs())
    elif daemon_type == CephExporter.daemon_type:
        entrypoint = CephExporter.entrypoint
        name = 'client.ceph-exporter.%s' % ident.daemon_id
    elif daemon_type == HAproxy.daemon_type:
        name = ident.daemon_name
        container_args.extend(['--user=root'])  # haproxy 2.4 defaults to a different user
    elif daemon_type == Keepalived.daemon_type:
        name = ident.daemon_name
        envs.extend(Keepalived.get_container_envs())
        container_args.extend(['--cap-add=NET_ADMIN', '--cap-add=NET_RAW'])
    elif daemon_type == CephNvmeof.daemon_type:
        name = ident.daemon_name
        container_args.extend(['--ulimit', 'memlock=-1:-1'])
        container_args.extend(['--ulimit', 'nofile=10240'])
        container_args.extend(['--cap-add=SYS_ADMIN', '--cap-add=CAP_SYS_NICE'])
    elif daemon_type == CephIscsi.daemon_type:
        entrypoint = CephIscsi.entrypoint
        name = ident.daemon_name
        # So the container can modprobe iscsi_target_mod and have write perms
        # to configfs we need to make this a privileged container.
        privileged = True
    elif daemon_type == CustomContainer.daemon_type:
        cc = CustomContainer.init(ctx, ident.fsid, ident.daemon_id)
        entrypoint = cc.entrypoint
        host_network = False
        envs.extend(cc.get_container_envs())
        container_args.extend(cc.get_container_args())

    if daemon_type in Monitoring.components:
        uid, gid = extract_uid_gid_monitoring(ctx, daemon_type)
        monitoring_args = [
            '--user',
            str(uid),
            # FIXME: disable cpu/memory limits for the time being (not supported
            # by ubuntu 18.04 kernel!)
        ]
        container_args.extend(monitoring_args)
        if daemon_type == 'node-exporter':
            # in order to support setting '--path.procfs=/host/proc','--path.sysfs=/host/sys',
            # '--path.rootfs=/rootfs' for node-exporter we need to disable selinux separation
            # between the node-exporter container and the host to avoid selinux denials
            container_args.extend(['--security-opt', 'label=disable'])
    elif daemon_type == 'crash':
        ceph_args = ['-n', name]
    elif daemon_type in Ceph.daemons:
        ceph_args = ['-n', name, '-f']
    elif daemon_type == SNMPGateway.daemon_type:
        sg = SNMPGateway.init(ctx, ident.fsid, ident.daemon_id)
        container_args.append(
            f'--env-file={sg.conf_file_path}'
        )

    # if using podman, set -d, --conmon-pidfile & --cidfile flags
    # so service can have Type=Forking
    if isinstance(ctx.container_engine, Podman):
        runtime_dir = '/run'
        service_name = f'{ident.unit_name}.service'
        container_args.extend([
            '-d', '--log-driver', 'journald',
            '--conmon-pidfile',
            f'{runtime_dir}/{service_name}-pid',
            '--cidfile',
            f'{runtime_dir}/{service_name}-cid',
        ])
        if ctx.container_engine.version >= CGROUPS_SPLIT_PODMAN_VERSION and not ctx.no_cgroups_split:
            container_args.append('--cgroups=split')
        # if /etc/hosts doesn't exist, we can be confident
        # users aren't using it for host name resolution
        # and adding --no-hosts avoids bugs created in certain daemons
        # by modifications podman makes to /etc/hosts
        # https://tracker.ceph.com/issues/58532
        # https://tracker.ceph.com/issues/57018
        if not os.path.exists('/etc/hosts'):
            container_args.extend(['--no-hosts'])

    return CephContainer.for_daemon(
        ctx,
        ident=ident,
        entrypoint=entrypoint,
        args=ceph_args + get_daemon_args(ctx, ident),
        container_args=container_args,
        volume_mounts=get_container_mounts(ctx, ident),
        bind_mounts=get_container_binds(ctx, ident),
        envs=envs,
        privileged=privileged,
        ptrace=ptrace,
        host_network=host_network,
    )


def extract_uid_gid(ctx, img='', file_path='/var/lib/ceph'):
    # type: (CephadmContext, str, Union[str, List[str]]) -> Tuple[int, int]

    if not img:
        img = ctx.image

    if isinstance(file_path, str):
        paths = [file_path]
    else:
        paths = file_path

    ex: Optional[Tuple[str, RuntimeError]] = None

    for fp in paths:
        try:
            out = CephContainer(
                ctx,
                image=img,
                entrypoint='stat',
                args=['-c', '%u %g', fp]
            ).run(verbosity=CallVerbosity.QUIET_UNLESS_ERROR)
            uid, gid = out.split(' ')
            return int(uid), int(gid)
        except RuntimeError as e:
            ex = (fp, e)
    if ex:
        raise Error(f'Failed to extract uid/gid for path {ex[0]}: {ex[1]}')

    raise RuntimeError('uid/gid not found')


def deploy_daemon(
    ctx: CephadmContext,
    ident: 'DaemonIdentity',
    c: Optional['CephContainer'],
    uid: int,
    gid: int,
    config: Optional[str] = None,
    keyring: Optional[str] = None,
    osd_fsid: Optional[str] = None,
    deployment_type: DeploymentType = DeploymentType.DEFAULT,
    endpoints: Optional[List[EndPoint]] = None,
    init_containers: Optional[List['InitContainer']] = None,
) -> None:
    endpoints = endpoints or []
    daemon_type = ident.daemon_type
    # only check port in use if fresh deployment since service
    # we are redeploying/reconfiguring will already be using the port
    if deployment_type == DeploymentType.DEFAULT:
        if any([port_in_use(ctx, e) for e in endpoints]):
            if daemon_type == 'mgr':
                # non-fatal for mgr when we are in mgr_standby_modules=false, but we can't
                # tell whether that is the case here.
                logger.warning(
                    f"ceph-mgr TCP port(s) {','.join(map(str, endpoints))} already in use"
                )
            else:
                raise Error("TCP Port(s) '{}' required for {} already in use".format(','.join(map(str, endpoints)), daemon_type))

    data_dir = ident.data_dir(ctx.data_dir)
    if deployment_type == DeploymentType.RECONFIG and not os.path.exists(data_dir):
        raise Error('cannot reconfig, data path %s does not exist' % data_dir)
    if daemon_type == 'mon' and not os.path.exists(data_dir):
        assert config
        assert keyring
        # tmp keyring file
        tmp_keyring = write_tmp(keyring, uid, gid)

        # tmp config file
        tmp_config = write_tmp(config, uid, gid)

        # --mkfs
        create_daemon_dirs(ctx, ident, uid, gid)
        assert ident.daemon_type == 'mon'
        mon_dir = ident.data_dir(ctx.data_dir)
        log_dir = get_log_dir(ident.fsid, ctx.log_dir)
        CephContainer(
            ctx,
            image=ctx.image,
            entrypoint='/usr/bin/ceph-mon',
            args=[
                '--mkfs',
                '-i', ident.daemon_id,
                '--fsid', ident.fsid,
                '-c', '/tmp/config',
                '--keyring', '/tmp/keyring',
            ] + get_daemon_args(ctx, ident),
            volume_mounts={
                log_dir: '/var/log/ceph:z',
                mon_dir: '/var/lib/ceph/mon/ceph-%s:z' % (ident.daemon_id),
                tmp_keyring.name: '/tmp/keyring:z',
                tmp_config.name: '/tmp/config:z',
            },
        ).run()

        # write conf
        with write_new(mon_dir + '/config', owner=(uid, gid)) as f:
            f.write(config)
    else:
        # dirs, conf, keyring
        create_daemon_dirs(ctx, ident, uid, gid, config, keyring)

    # only write out unit files and start daemon
    # with systemd if this is not a reconfig
    if deployment_type != DeploymentType.RECONFIG:
        if daemon_type == CephadmAgent.daemon_type:
            config_js = fetch_configs(ctx)
            assert isinstance(config_js, dict)

            cephadm_agent = CephadmAgent(ctx, ident.fsid, ident.daemon_id)
            cephadm_agent.deploy_daemon_unit(config_js)
        else:
            if c:
                deploy_daemon_units(
                    ctx,
                    ident,
                    uid,
                    gid,
                    c,
                    osd_fsid=osd_fsid,
                    endpoints=endpoints,
                    init_containers=init_containers,
                )
            else:
                raise RuntimeError('attempting to deploy a daemon without a container image')

    if not os.path.exists(data_dir + '/unit.created'):
        with write_new(data_dir + '/unit.created', owner=(uid, gid)) as f:
            f.write('mtime is time the daemon deployment was created\n')

    with write_new(data_dir + '/unit.configured', owner=(uid, gid)) as f:
        f.write('mtime is time we were last configured\n')

    update_firewalld(ctx, daemon_type)

    # Open ports explicitly required for the daemon
    if endpoints:
        fw = Firewalld(ctx)
        fw.open_ports([e.port for e in endpoints] + fw.external_ports.get(daemon_type, []))
        fw.apply_rules()

    # If this was a reconfig and the daemon is not a Ceph daemon, restart it
    # so it can pick up potential changes to its configuration files
    if deployment_type == DeploymentType.RECONFIG and daemon_type not in Ceph.daemons:
        # ceph daemons do not need a restart; others (presumably) do to pick
        # up the new config
        call_throws(ctx, ['systemctl', 'reset-failed', ident.unit_name])
        call_throws(ctx, ['systemctl', 'restart', ident.unit_name])


def _bash_cmd(
    fh: IO[str],
    cmd: List[str],
    check: bool = True,
    background: bool = False,
    stderr: bool = True,
) -> None:
    line = ' '.join(shlex.quote(arg) for arg in cmd)
    if not check:
        line = f'! {line}'
    if not stderr:
        line = f'{line} 2> /dev/null'
    if background:
        line = f'{line} &'
    fh.write(line)
    fh.write('\n')


def _write_container_cmd_to_bash(
    ctx: CephadmContext,
    file_obj: IO[str],
    container: 'CephContainer',
    comment: Optional[str] = None,
    background: Optional[bool] = False,
) -> None:
    if comment:
        # Sometimes adding a comment, especially if there are multiple containers in one
        # unit file, makes it easier to read and grok.
        assert '\n' not in comment
        file_obj.write(f'# {comment}\n')
    # Sometimes, adding `--rm` to a run_cmd doesn't work. Let's remove the container manually
    _bash_cmd(
        file_obj, container.rm_cmd(old_cname=True), check=False, stderr=False
    )
    _bash_cmd(file_obj, container.rm_cmd(), check=False, stderr=False)

    # Sometimes, `podman rm` doesn't find the container. Then you'll have to add `--storage`
    if isinstance(ctx.container_engine, Podman):
        _bash_cmd(
            file_obj,
            container.rm_cmd(storage=True),
            check=False,
            stderr=False,
        )
        _bash_cmd(
            file_obj,
            container.rm_cmd(old_cname=True, storage=True),
            check=False,
            stderr=False,
        )

    # container run command
    _bash_cmd(file_obj, container.run_cmd(), background=bool(background))


def _write_init_container_cmds(
    ctx: CephadmContext,
    file_obj: IO[str],
    index: int,
    init_container: 'InitContainer',
) -> None:
    file_obj.write(f'# init container {index}: {init_container.cname}\n')
    _bash_cmd(file_obj, init_container.run_cmd())
    _write_init_container_cmds_clean(ctx, file_obj, init_container, comment='')


def _write_init_container_cmds_clean(
    ctx: CephadmContext,
    file_obj: IO[str],
    init_container: 'InitContainer',
    comment: str = 'init container cleanup',
) -> None:
    if comment:
        assert '\n' not in comment
        file_obj.write(f'# {comment}\n')
    _bash_cmd(
        file_obj,
        init_container.rm_cmd(),
        check=False,
        stderr=False,
    )
    # Sometimes, `podman rm` doesn't find the container. Then you'll have to add `--storage`
    if isinstance(ctx.container_engine, Podman):
        _bash_cmd(
            file_obj,
            init_container.rm_cmd(storage=True),
            check=False,
            stderr=False,
        )


def clean_cgroup(ctx: CephadmContext, fsid: str, unit_name: str) -> None:
    # systemd may fail to cleanup cgroups from previous stopped unit, which will cause next "systemctl start" to fail.
    # see https://tracker.ceph.com/issues/50998

    CGROUPV2_PATH = Path('/sys/fs/cgroup')
    if not (CGROUPV2_PATH / 'system.slice').exists():
        # Only unified cgroup is affected, skip if not the case
        return

    slice_name = 'system-ceph\\x2d{}.slice'.format(fsid.replace('-', '\\x2d'))
    cg_path = CGROUPV2_PATH / 'system.slice' / slice_name / f'{unit_name}.service'
    if not cg_path.exists():
        return

    def cg_trim(path: Path) -> None:
        for p in path.iterdir():
            if p.is_dir():
                cg_trim(p)
        path.rmdir()
    try:
        cg_trim(cg_path)
    except OSError:
        logger.warning(f'Failed to trim old cgroups {cg_path}')


def deploy_daemon_units(
    ctx: CephadmContext,
    ident: 'DaemonIdentity',
    uid: int,
    gid: int,
    container: 'CephContainer',
    enable: bool = True,
    start: bool = True,
    osd_fsid: Optional[str] = None,
    endpoints: Optional[List[EndPoint]] = None,
    init_containers: Optional[List['InitContainer']] = None,
) -> None:
    # cmd

    # unpack values from ident because they're used very frequently
    fsid = ident.fsid
    daemon_type = ident.daemon_type
    daemon_id = ident.daemon_id

    data_dir = ident.data_dir(ctx.data_dir)
    run_file_path = data_dir + '/unit.run'
    meta_file_path = data_dir + '/unit.meta'
    with write_new(run_file_path) as f, write_new(meta_file_path) as metaf:

        f.write('set -e\n')

        if daemon_type in Ceph.daemons:
            install_path = find_program('install')
            f.write('{install_path} -d -m0770 -o {uid} -g {gid} /var/run/ceph/{fsid}\n'.format(install_path=install_path, fsid=fsid, uid=uid, gid=gid))

        # pre-start cmd(s)
        if daemon_type == 'osd':
            assert osd_fsid
            _write_osd_unit_run_commands(
                ctx, f, ident, osd_fsid, data_dir, uid, gid
            )
        elif daemon_type == CephIscsi.daemon_type:
            _write_iscsi_unit_run_commands(ctx, f, ident, data_dir)
        init_containers = init_containers or []
        if init_containers:
            _write_init_container_cmds_clean(ctx, f, init_containers[0])
        for idx, ic in enumerate(init_containers):
            _write_init_container_cmds(ctx, f, idx, ic)

        _write_container_cmd_to_bash(ctx, f, container, '%s.%s' % (daemon_type, str(daemon_id)))

        # some metadata about the deploy
        meta: Dict[str, Any] = fetch_meta(ctx)
        meta.update({
            'memory_request': int(ctx.memory_request) if ctx.memory_request else None,
            'memory_limit': int(ctx.memory_limit) if ctx.memory_limit else None,
        })
        if not meta.get('ports'):
            if endpoints:
                meta['ports'] = [e.port for e in endpoints]
            else:
                meta['ports'] = []
        metaf.write(json.dumps(meta, indent=4) + '\n')

    timeout = 30 if daemon_type == 'osd' else None
    # post-stop command(s)
    with write_new(data_dir + '/unit.poststop') as f:
        # this is a fallback to eventually stop any underlying container that was not stopped properly by unit.stop,
        # this could happen in very slow setups as described in the issue https://tracker.ceph.com/issues/58242.
        _write_stop_actions(ctx, cast(TextIO, f), container, timeout)
        if daemon_type == 'osd':
            assert osd_fsid
            _write_osd_unit_poststop_commands(ctx, f, ident, osd_fsid)
        elif daemon_type == CephIscsi.daemon_type:
            _write_iscsi_unit_poststop_commands(ctx, f, ident, data_dir)

    # post-stop command(s)
    with write_new(data_dir + '/unit.stop') as f:
        _write_stop_actions(ctx, cast(TextIO, f), container, timeout)

    if container:
        with write_new(data_dir + '/unit.image') as f:
            f.write(container.image + '\n')

    # sysctl
    install_sysctl(ctx, fsid, daemon_type)

    # systemd
    install_base_units(ctx, fsid)
    unit = get_unit_file(ctx, fsid)
    unit_file = 'ceph-%s@.service' % (fsid)
    with write_new(ctx.unit_dir + '/' + unit_file, perms=None) as f:
        f.write(unit)
    call_throws(ctx, ['systemctl', 'daemon-reload'])

    unit_name = get_unit_name(fsid, daemon_type, daemon_id)
    call(ctx, ['systemctl', 'stop', unit_name],
         verbosity=CallVerbosity.DEBUG)
    call(ctx, ['systemctl', 'reset-failed', unit_name],
         verbosity=CallVerbosity.DEBUG)
    if enable:
        call_throws(ctx, ['systemctl', 'enable', unit_name])
    if start:
        clean_cgroup(ctx, fsid, unit_name)
        call_throws(ctx, ['systemctl', 'start', unit_name])


def _write_stop_actions(
    ctx: CephadmContext, f: TextIO, container: 'CephContainer', timeout: Optional[int]
) -> None:
    # following generated script basically checks if the container exists
    # before stopping it. Exit code will be success either if it doesn't
    # exist or if it exists and is stopped successfully.
    container_exists = f'{ctx.container_engine.path} inspect %s &>/dev/null'
    f.write(f'! {container_exists % container.old_cname} || {" ".join(container.stop_cmd(old_cname=True, timeout=timeout))} \n')
    f.write(f'! {container_exists % container.cname} || {" ".join(container.stop_cmd(timeout=timeout))} \n')


def _write_osd_unit_run_commands(
    ctx: CephadmContext,
    f: IO,
    ident: 'DaemonIdentity',
    osd_fsid: str,
    data_dir: str,
    uid: int,
    gid: int,
) -> None:
    # osds have a pre-start step
    simple_fn = os.path.join('/etc/ceph/osd',
                             '%s-%s.json.adopted-by-cephadm' % (ident.daemon_id, osd_fsid))
    if os.path.exists(simple_fn):
        f.write('# Simple OSDs need chown on startup:\n')
        for n in ['block', 'block.db', 'block.wal']:
            p = os.path.join(data_dir, n)
            f.write('[ ! -L {p} ] || chown {uid}:{gid} {p}\n'.format(p=p, uid=uid, gid=gid))
    else:
        # if ceph-volume does not support 'ceph-volume activate', we must
        # do 'ceph-volume lvm activate'.
        fsid = ident.fsid
        daemon_type = ident.daemon_type
        daemon_id = ident.daemon_id
        test_cv = get_ceph_volume_container(
            ctx,
            args=['activate', '--bad-option'],
            volume_mounts=get_container_mounts(ctx, ident),
            bind_mounts=get_container_binds(ctx, ident),
            cname='ceph-%s-%s.%s-activate-test' % (fsid, daemon_type, daemon_id),
        )
        out, err, ret = call(ctx, test_cv.run_cmd(), verbosity=CallVerbosity.SILENT)
        #  bad: ceph-volume: error: unrecognized arguments: activate --bad-option
        # good: ceph-volume: error: unrecognized arguments: --bad-option
        if 'unrecognized arguments: activate' in err:
            # older ceph-volume without top-level activate or --no-tmpfs
            cmd = [
                'lvm', 'activate',
                str(daemon_id), osd_fsid,
                '--no-systemd',
            ]
        else:
            cmd = [
                'activate',
                '--osd-id', str(daemon_id),
                '--osd-uuid', osd_fsid,
                '--no-systemd',
                '--no-tmpfs',
            ]

        prestart = get_ceph_volume_container(
            ctx,
            args=cmd,
            volume_mounts=get_container_mounts(ctx, ident),
            bind_mounts=get_container_binds(ctx, ident),
            cname='ceph-%s-%s.%s-activate' % (fsid, daemon_type, daemon_id),
        )
        _write_container_cmd_to_bash(ctx, f, prestart, 'LVM OSDs use ceph-volume lvm activate')


def _write_iscsi_unit_run_commands(
    ctx: CephadmContext, f: IO, ident: 'DaemonIdentity', data_dir: str
) -> None:
    f.write(' '.join(CephIscsi.configfs_mount_umount(data_dir, mount=True)) + '\n')
    ceph_iscsi = CephIscsi.init(ctx, ident.fsid, ident.daemon_id)
    tcmu_container = ceph_iscsi.get_tcmu_runner_container()
    _write_container_cmd_to_bash(ctx, f, tcmu_container, 'iscsi tcmu-runner container', background=True)


def _write_osd_unit_poststop_commands(
    ctx: CephadmContext, f: IO, ident: 'DaemonIdentity', osd_fsid: str
) -> None:
    poststop = get_ceph_volume_container(
        ctx,
        args=[
            'lvm', 'deactivate',
            ident.daemon_id, osd_fsid,
        ],
        volume_mounts=get_container_mounts(ctx, ident),
        bind_mounts=get_container_binds(ctx, ident),
        cname='ceph-%s-%s.%s-deactivate' % (ident.fsid, ident.daemon_type, ident.daemon_id),
    )
    _write_container_cmd_to_bash(ctx, f, poststop, 'deactivate osd')


def _write_iscsi_unit_poststop_commands(
    ctx: CephadmContext, f: IO, ident: 'DaemonIdentity', data_dir: str
) -> None:
    # make sure we also stop the tcmu container
    runtime_dir = '/run'
    ceph_iscsi = CephIscsi.init(ctx, ident.fsid, ident.daemon_id)
    tcmu_container = ceph_iscsi.get_tcmu_runner_container()
    f.write('! ' + ' '.join(tcmu_container.stop_cmd()) + '\n')
    f.write('! ' + 'rm ' + runtime_dir + '/ceph-%s@%s.%s.service-pid' % (ident.fsid, ident.daemon_type, ident.daemon_id + '.tcmu') + '\n')
    f.write('! ' + 'rm ' + runtime_dir + '/ceph-%s@%s.%s.service-cid' % (ident.fsid, ident.daemon_type, ident.daemon_id + '.tcmu') + '\n')
    f.write(' '.join(CephIscsi.configfs_mount_umount(data_dir, mount=False)) + '\n')


class Firewalld(object):

    # for specifying ports we should always open when opening
    # ports for a daemon of that type. Main use case is for ports
    # that we should open when deploying the daemon type but that
    # the daemon itself may not necessarily need to bind to the port.
    # This needs to be handed differently as we don't want to fail
    # deployment if the port cannot be bound to but we still want to
    # open the port in the firewall.
    external_ports: Dict[str, List[int]] = {
        'iscsi': [3260]  # 3260 is the well known iSCSI port
    }

    def __init__(self, ctx):
        # type: (CephadmContext) -> None
        self.ctx = ctx
        self.available = self.check()

    def check(self):
        # type: () -> bool
        self.cmd = find_executable('firewall-cmd')
        if not self.cmd:
            logger.debug('firewalld does not appear to be present')
            return False
        (enabled, state, _) = check_unit(self.ctx, 'firewalld.service')
        if not enabled:
            logger.debug('firewalld.service is not enabled')
            return False
        if state != 'running':
            logger.debug('firewalld.service is not running')
            return False

        logger.info('firewalld ready')
        return True

    def enable_service_for(self, daemon_type):
        # type: (str) -> None
        if not self.available:
            logger.debug('Not possible to enable service <%s>. firewalld.service is not available' % daemon_type)
            return

        if daemon_type == 'mon':
            svc = 'ceph-mon'
        elif daemon_type in ['mgr', 'mds', 'osd']:
            svc = 'ceph'
        elif daemon_type == NFSGanesha.daemon_type:
            svc = 'nfs'
        else:
            return

        if not self.cmd:
            raise RuntimeError('command not defined')

        out, err, ret = call(self.ctx, [self.cmd, '--permanent', '--query-service', svc], verbosity=CallVerbosity.DEBUG)
        if ret:
            logger.info('Enabling firewalld service %s in current zone...' % svc)
            out, err, ret = call(self.ctx, [self.cmd, '--permanent', '--add-service', svc])
            if ret:
                raise RuntimeError(
                    'unable to add service %s to current zone: %s' % (svc, err))
        else:
            logger.debug('firewalld service %s is enabled in current zone' % svc)

    def open_ports(self, fw_ports):
        # type: (List[int]) -> None
        if not self.available:
            logger.debug('Not possible to open ports <%s>. firewalld.service is not available' % fw_ports)
            return

        if not self.cmd:
            raise RuntimeError('command not defined')

        for port in fw_ports:
            tcp_port = str(port) + '/tcp'
            out, err, ret = call(self.ctx, [self.cmd, '--permanent', '--query-port', tcp_port], verbosity=CallVerbosity.DEBUG)
            if ret:
                logger.info('Enabling firewalld port %s in current zone...' % tcp_port)
                out, err, ret = call(self.ctx, [self.cmd, '--permanent', '--add-port', tcp_port])
                if ret:
                    raise RuntimeError('unable to add port %s to current zone: %s' %
                                       (tcp_port, err))
            else:
                logger.debug('firewalld port %s is enabled in current zone' % tcp_port)

    def close_ports(self, fw_ports):
        # type: (List[int]) -> None
        if not self.available:
            logger.debug('Not possible to close ports <%s>. firewalld.service is not available' % fw_ports)
            return

        if not self.cmd:
            raise RuntimeError('command not defined')

        for port in fw_ports:
            tcp_port = str(port) + '/tcp'
            out, err, ret = call(self.ctx, [self.cmd, '--permanent', '--query-port', tcp_port], verbosity=CallVerbosity.DEBUG)
            if not ret:
                logger.info('Disabling port %s in current zone...' % tcp_port)
                out, err, ret = call(self.ctx, [self.cmd, '--permanent', '--remove-port', tcp_port])
                if ret:
                    raise RuntimeError('unable to remove port %s from current zone: %s' %
                                       (tcp_port, err))
                else:
                    logger.info(f'Port {tcp_port} disabled')
            else:
                logger.info(f'firewalld port {tcp_port} already closed')

    def apply_rules(self):
        # type: () -> None
        if not self.available:
            return

        if not self.cmd:
            raise RuntimeError('command not defined')

        call_throws(self.ctx, [self.cmd, '--reload'])


def update_firewalld(ctx, daemon_type):
    # type: (CephadmContext, str) -> None
    if not ('skip_firewalld' in ctx and ctx.skip_firewalld):
        firewall = Firewalld(ctx)
        firewall.enable_service_for(daemon_type)
        firewall.apply_rules()


def install_sysctl(ctx: CephadmContext, fsid: str, daemon_type: str) -> None:
    """
    Set up sysctl settings
    """
    def _write(conf: Path, lines: List[str]) -> None:
        lines = [
            '# created by cephadm',
            '',
            *lines,
            '',
        ]
        with write_new(conf, owner=None, perms=None) as f:
            f.write('\n'.join(lines))

    conf = Path(ctx.sysctl_dir).joinpath(f'90-ceph-{fsid}-{daemon_type}.conf')
    lines: List = []

    if daemon_type == 'osd':
        lines = OSD.get_sysctl_settings()
    elif daemon_type == 'haproxy':
        lines = HAproxy.get_sysctl_settings()
    elif daemon_type == 'keepalived':
        lines = Keepalived.get_sysctl_settings()
    elif daemon_type == CephNvmeof.daemon_type:
        lines = CephNvmeof.get_sysctl_settings()
    lines = filter_sysctl_settings(ctx, lines)

    # apply the sysctl settings
    if lines:
        Path(ctx.sysctl_dir).mkdir(mode=0o755, exist_ok=True)
        _write(conf, lines)
        call_throws(ctx, ['sysctl', '--system'])


def sysctl_get(ctx: CephadmContext, variable: str) -> Union[str, None]:
    """
    Read a sysctl setting by executing 'sysctl -b {variable}'
    """
    out, err, code = call(ctx, ['sysctl', '-b', variable])
    return out or None


def filter_sysctl_settings(ctx: CephadmContext, lines: List[str]) -> List[str]:
    """
    Given a list of sysctl settings, examine the system's current configuration
    and return those which are not currently set as described.
    """
    def test_setting(desired_line: str) -> bool:
        # Remove any comments
        comment_start = desired_line.find('#')
        if comment_start != -1:
            desired_line = desired_line[:comment_start]
        desired_line = desired_line.strip()
        if not desired_line or desired_line.isspace():
            return False
        setting, desired_value = map(lambda s: s.strip(), desired_line.split('='))
        if not setting or not desired_value:
            return False
        actual_value = sysctl_get(ctx, setting)
        return desired_value != actual_value
    return list(filter(test_setting, lines))


def migrate_sysctl_dir(ctx: CephadmContext, fsid: str) -> None:
    """
    Cephadm once used '/usr/lib/sysctl.d' for storing sysctl configuration.
    This moves it to '/etc/sysctl.d'.
    """
    deprecated_location: str = '/usr/lib/sysctl.d'
    deprecated_confs: List[str] = glob(f'{deprecated_location}/90-ceph-{fsid}-*.conf')
    if not deprecated_confs:
        return

    file_count: int = len(deprecated_confs)
    logger.info(f'Found sysctl {file_count} files in deprecated location {deprecated_location}. Starting Migration.')
    for conf in deprecated_confs:
        try:
            shutil.move(conf, ctx.sysctl_dir)
            file_count -= 1
        except shutil.Error as err:
            if str(err).endswith('already exists'):
                logger.warning(f'Destination file already exists. Deleting {conf}.')
                try:
                    os.unlink(conf)
                    file_count -= 1
                except OSError as del_err:
                    logger.warning(f'Could not remove {conf}: {del_err}.')
            else:
                logger.warning(f'Could not move {conf} from {deprecated_location} to {ctx.sysctl_dir}: {err}')

    # Log successful migration
    if file_count == 0:
        logger.info(f'Successfully migrated sysctl config to {ctx.sysctl_dir}.')
        return

    # Log partially successful / unsuccessful migration
    files_processed: int = len(deprecated_confs)
    if file_count < files_processed:
        status: str = f'partially successful (failed {file_count}/{files_processed})'
    elif file_count == files_processed:
        status = 'unsuccessful'
    logger.warning(f'Migration of sysctl configuration {status}. You may want to perform a migration manually.')


def install_base_units(ctx, fsid):
    # type: (CephadmContext, str) -> None
    """
    Set up ceph.target and ceph-$fsid.target units.
    """
    # global unit
    existed = os.path.exists(ctx.unit_dir + '/ceph.target')
    with write_new(ctx.unit_dir + '/ceph.target', perms=None) as f:
        f.write('[Unit]\n'
                'Description=All Ceph clusters and services\n'
                '\n'
                '[Install]\n'
                'WantedBy=multi-user.target\n')
    if not existed:
        # we disable before enable in case a different ceph.target
        # (from the traditional package) is present; while newer
        # systemd is smart enough to disable the old
        # (/lib/systemd/...) and enable the new (/etc/systemd/...),
        # some older versions of systemd error out with EEXIST.
        call_throws(ctx, ['systemctl', 'disable', 'ceph.target'])
        call_throws(ctx, ['systemctl', 'enable', 'ceph.target'])
        call_throws(ctx, ['systemctl', 'start', 'ceph.target'])

    # cluster unit
    existed = os.path.exists(ctx.unit_dir + '/ceph-%s.target' % fsid)
    with write_new(ctx.unit_dir + f'/ceph-{fsid}.target', perms=None) as f:
        f.write(
            '[Unit]\n'
            'Description=Ceph cluster {fsid}\n'
            'PartOf=ceph.target\n'
            'Before=ceph.target\n'
            '\n'
            '[Install]\n'
            'WantedBy=multi-user.target ceph.target\n'.format(
                fsid=fsid)
        )
    if not existed:
        call_throws(ctx, ['systemctl', 'enable', 'ceph-%s.target' % fsid])
        call_throws(ctx, ['systemctl', 'start', 'ceph-%s.target' % fsid])

    # don't overwrite file in order to allow users to manipulate it
    if os.path.exists(ctx.logrotate_dir + f'/ceph-{fsid}'):
        return

    # logrotate for the cluster
    with write_new(ctx.logrotate_dir + f'/ceph-{fsid}', perms=None) as f:
        """
        This is a bit sloppy in that the killall/pkill will touch all ceph daemons
        in all containers, but I don't see an elegant way to send SIGHUP *just* to
        the daemons for this cluster.  (1) systemd kill -s will get the signal to
        podman, but podman will exit.  (2) podman kill will get the signal to the
        first child (bash), but that isn't the ceph daemon.  This is simpler and
        should be harmless.
        """
        targets: List[str] = [
            'ceph-mon',
            'ceph-mgr',
            'ceph-mds',
            'ceph-osd',
            'ceph-fuse',
            'radosgw',
            'rbd-mirror',
            'cephfs-mirror',
            'tcmu-runner'
        ]

        f.write("""# created by cephadm
/var/log/ceph/%s/*.log {
    rotate 7
    daily
    compress
    sharedscripts
    postrotate
        killall -q -1 %s || pkill -1 -x '%s' || true
    endscript
    missingok
    notifempty
    su root root
}
""" % (fsid, ' '.join(targets), '|'.join(targets)))


def get_unit_file(ctx, fsid):
    # type: (CephadmContext, str) -> str
    extra_args = ''
    if isinstance(ctx.container_engine, Podman):
        extra_args = ('ExecStartPre=-/bin/rm -f %t/%n-pid %t/%n-cid\n'
                      'ExecStopPost=-/bin/rm -f %t/%n-pid %t/%n-cid\n'
                      'Type=forking\n'
                      'PIDFile=%t/%n-pid\n')
        if ctx.container_engine.version >= CGROUPS_SPLIT_PODMAN_VERSION:
            extra_args += 'Delegate=yes\n'

    docker = isinstance(ctx.container_engine, Docker)
    u = """# generated by cephadm
[Unit]
Description=Ceph %i for {fsid}

# According to:
#   http://www.freedesktop.org/wiki/Software/systemd/NetworkTarget
# these can be removed once ceph-mon will dynamically change network
# configuration.
After=network-online.target local-fs.target time-sync.target{docker_after}
Wants=network-online.target local-fs.target time-sync.target
{docker_requires}

PartOf=ceph-{fsid}.target
Before=ceph-{fsid}.target

[Service]
LimitNOFILE=1048576
LimitNPROC=1048576
EnvironmentFile=-/etc/environment
ExecStart=/bin/bash {data_dir}/{fsid}/%i/unit.run
ExecStop=-/bin/bash -c 'bash {data_dir}/{fsid}/%i/unit.stop'
ExecStopPost=-/bin/bash {data_dir}/{fsid}/%i/unit.poststop
KillMode=none
Restart=on-failure
RestartSec=10s
TimeoutStartSec=200
TimeoutStopSec=120
StartLimitInterval=30min
StartLimitBurst=5
{extra_args}
[Install]
WantedBy=ceph-{fsid}.target
""".format(fsid=fsid,
           data_dir=ctx.data_dir,
           extra_args=extra_args,
           # if docker, we depend on docker.service
           docker_after=' docker.service' if docker else '',
           docker_requires='Requires=docker.service\n' if docker else '')

    return u

##################################


class BasicContainer:
    def __init__(
        self,
        ctx: CephadmContext,
        *,
        image: str,
        entrypoint: str,
        identity: Optional['DaemonIdentity'],
        args: Optional[List[str]] = None,
        container_args: Optional[List[str]] = None,
        envs: Optional[List[str]] = None,
        volume_mounts: Optional[Dict[str, str]] = None,
        bind_mounts: Optional[List[List[str]]] = None,
        network: str = '',
        ipc: str = '',
        init: bool = False,
        ptrace: bool = False,
        privileged: bool = False,
        remove: bool = False,
        memory_request: Optional[str] = None,
        memory_limit: Optional[str] = None,
    ) -> None:
        self.ctx = ctx
        self.image = image
        self.entrypoint = entrypoint
        self.identity = identity
        self.args = args or []
        self.container_args = container_args or []
        self.envs = envs or []
        self.volume_mounts = volume_mounts or {}
        self.bind_mounts = bind_mounts or []
        self.network = network
        self.ipc = ipc
        self.init = init
        self.ptrace = ptrace
        self.privileged = privileged
        self.remove = remove
        self.memory_request = memory_request
        self.memory_limit = memory_limit

    @property
    def _container_engine(self) -> str:
        return self.ctx.container_engine.path

    @property
    def _using_podman(self) -> bool:
        return isinstance(self.ctx.container_engine, Podman)

    @property
    def _using_docker(self) -> bool:
        return isinstance(self.ctx.container_engine, Docker)

    @property
    def cname(self) -> str:
        assert self.identity
        return self.identity.container_name

    def build_run_cmd(self) -> List[str]:
        cmd_args: List[str] = [self._container_engine]
        cmd_args.append('run')
        if self.remove:
            cmd_args.append('--rm')
        if self.ipc:
            cmd_args.append(f'--ipc={self.ipc}')
        # some containers (ahem, haproxy) override this, but we want a fast
        # shutdown always (and, more importantly, a successful exit even if we
        # fall back to SIGKILL).
        cmd_args.append('--stop-signal=SIGTERM')

        if isinstance(self.ctx.container_engine, Podman):
            if os.path.exists('/etc/ceph/podman-auth.json'):
                cmd_args.append('--authfile=/etc/ceph/podman-auth.json')

        if isinstance(self.ctx.container_engine, Docker):
            cmd_args.extend(['--ulimit', 'nofile=1048576'])

        if self.memory_request:
            cmd_args.extend(['-e', 'POD_MEMORY_REQUEST', str(self.memory_request)])
        if self.memory_limit:
            cmd_args.extend(['-e', 'POD_MEMORY_LIMIT', str(self.memory_limit)])
            cmd_args.extend(['--memory', str(self.memory_limit)])

        if self.network:
            cmd_args.append(f'--net={self.network}')
        if self.entrypoint:
            cmd_args.extend(['--entrypoint', self.entrypoint])
        if self.privileged:
            cmd_args.extend([
                '--privileged',
                # let OSD etc read block devs that haven't been chowned
                '--group-add=disk'])
        if self.ptrace and not self.privileged:
            # if privileged, the SYS_PTRACE cap is already added
            # in addition, --cap-add and --privileged are mutually
            # exclusive since podman >= 2.0
            cmd_args.append('--cap-add=SYS_PTRACE')
        if self.init:
            cmd_args.append('--init')
        if self.cname:
            cmd_args.extend(['--name', self.cname])

        envs: List[str] = [
            '-e', 'CONTAINER_IMAGE=%s' % self.image,
        ]
        if self.envs:
            for env in self.envs:
                envs.extend(['-e', env])

        vols: List[str] = []
        vols = sum(
            [
                ['-v', '%s:%s' % (host_dir, container_dir)]
                for host_dir, container_dir in self.volume_mounts.items()
            ],
            [],
        )

        binds: List[str] = []
        binds = sum(
            [
                ['--mount', '{}'.format(','.join(bind))]
                for bind in self.bind_mounts
            ],
            [],
        )

        return (
            cmd_args
            + self.container_args
            + envs
            + vols
            + binds
            + [self.image]
            + self.args
        )

    def build_rm_cmd(self, cname: str = '', storage: bool = False) -> List[str]:
        cmd = [
            self._container_engine,
            'rm',
            '-f',
        ]
        if storage:
            cmd.append('--storage')
        cmd.append(cname or self.cname)
        return cmd

    def build_stop_cmd(self, cname: str = '', timeout: Optional[int] = None) -> List[str]:
        cmd = [self._container_engine, 'stop']
        if timeout is not None:
            cmd.extend(('-t', str(timeout)))
        cmd.append(cname or self.cname)
        return cmd


class CephContainer(BasicContainer):
    def __init__(self,
                 ctx: CephadmContext,
                 image: str,
                 entrypoint: str,
                 args: List[str] = [],
                 volume_mounts: Dict[str, str] = {},
                 identity: Optional['DaemonIdentity'] = None,
                 cname: str = '',
                 container_args: List[str] = [],
                 envs: Optional[List[str]] = None,
                 privileged: bool = False,
                 ptrace: bool = False,
                 bind_mounts: Optional[List[List[str]]] = None,
                 init: Optional[bool] = None,
                 host_network: bool = True,
                 memory_request: Optional[str] = None,
                 memory_limit: Optional[str] = None,
                 ) -> None:
        self.ctx = ctx
        self.image = image
        self.entrypoint = entrypoint
        self.args = args
        self.volume_mounts = volume_mounts
        self.identity = identity
        self._cname = cname
        self.container_args = container_args
        self.envs = envs or []
        self.privileged = privileged
        self.ptrace = ptrace
        self.bind_mounts = bind_mounts if bind_mounts else []
        self.init = init if init else ctx.container_init
        self.host_network = host_network
        self.memory_request = memory_request
        self.memory_limit = memory_limit
        self.remove = True
        self.ipc = 'host'
        self.network = 'host' if self.host_network else ''

    @classmethod
    def for_daemon(cls,
                   ctx: CephadmContext,
                   ident: 'DaemonIdentity',
                   entrypoint: str,
                   args: List[str] = [],
                   volume_mounts: Dict[str, str] = {},
                   container_args: List[str] = [],
                   envs: Optional[List[str]] = None,
                   privileged: bool = False,
                   ptrace: bool = False,
                   bind_mounts: Optional[List[List[str]]] = None,
                   init: Optional[bool] = None,
                   host_network: bool = True,
                   memory_request: Optional[str] = None,
                   memory_limit: Optional[str] = None,
                   ) -> 'CephContainer':
        return cls(
            ctx,
            image=ctx.image,
            entrypoint=entrypoint,
            args=args,
            volume_mounts=volume_mounts,
            identity=ident,
            container_args=container_args,
            envs=envs,
            privileged=privileged,
            ptrace=ptrace,
            bind_mounts=bind_mounts,
            init=init,
            host_network=host_network,
            memory_request=memory_request,
            memory_limit=memory_limit,
        )

    @property
    def cname(self) -> str:
        """
        podman adds the current container name to the /etc/hosts
        file. Turns out, python's `socket.getfqdn()` differs from
        `hostname -f`, when we have the container names containing
        dots in it.:

        # podman run --name foo.bar.baz.com ceph/ceph /bin/bash
        [root@sebastians-laptop /]# cat /etc/hosts
        127.0.0.1   localhost
        ::1         localhost
        127.0.1.1   sebastians-laptop foo.bar.baz.com
        [root@sebastians-laptop /]# hostname -f
        sebastians-laptop
        [root@sebastians-laptop /]# python3 -c 'import socket; print(socket.getfqdn())'
        foo.bar.baz.com

        Fascinatingly, this doesn't happen when using dashes.
        """
        if not self._cname and self.identity:
            return self.identity.container_name
        return self._cname.replace('.', '-')

    @cname.setter
    def cname(self, val: str) -> None:
        self._cname = val

    @property
    def old_cname(self) -> str:
        if not self._cname and self.identity:
            return self.identity.legacy_container_name
        return self._cname

    def run_cmd(self) -> List[str]:
        if not (self.envs and self.envs[0].startswith('NODE_NAME=')):
            self.envs.insert(0, 'NODE_NAME=%s' % get_hostname())
        return self.build_run_cmd()

    def rm_cmd(self, old_cname: bool = False, storage: bool = False) -> List[str]:
        return self.build_rm_cmd(
            cname=self.old_cname if old_cname else self.cname,
            storage=storage,
        )

    def stop_cmd(self, old_cname: bool = False, timeout: Optional[int] = None) -> List[str]:
        return self.build_stop_cmd(
            cname=self.old_cname if old_cname else self.cname,
            timeout=timeout,
        )

    def shell_cmd(self, cmd: List[str]) -> List[str]:
        cmd_args: List[str] = [
            str(self.ctx.container_engine.path),
            'run',
            '--rm',
            '--ipc=host',
        ]
        envs: List[str] = [
            '-e', 'CONTAINER_IMAGE=%s' % self.image,
            '-e', 'NODE_NAME=%s' % get_hostname(),
        ]
        vols: List[str] = []
        binds: List[str] = []

        if self.host_network:
            cmd_args.append('--net=host')
        if self.ctx.no_hosts:
            cmd_args.append('--no-hosts')
        if self.privileged:
            cmd_args.extend([
                '--privileged',
                # let OSD etc read block devs that haven't been chowned
                '--group-add=disk',
            ])
        if self.init:
            cmd_args.append('--init')
        if self.envs:
            for env in self.envs:
                envs.extend(['-e', env])

        vols = sum(
            [['-v', '%s:%s' % (host_dir, container_dir)]
             for host_dir, container_dir in self.volume_mounts.items()], [])
        binds = sum([['--mount', '{}'.format(','.join(bind))]
                     for bind in self.bind_mounts], [])

        return cmd_args + self.container_args + envs + vols + binds + [
            '--entrypoint', cmd[0],
            self.image,
        ] + cmd[1:]

    def exec_cmd(self, cmd):
        # type: (List[str]) -> List[str]
        cname = get_running_container_name(self.ctx, self)
        if not cname:
            raise Error('unable to find container "{}"'.format(self.cname))
        return [
            str(self.ctx.container_engine.path),
            'exec',
        ] + self.container_args + [
            self.cname,
        ] + cmd

    def run(self, timeout=DEFAULT_TIMEOUT, verbosity=CallVerbosity.VERBOSE_ON_FAILURE):
        # type: (Optional[int], CallVerbosity) -> str
        out, _, _ = call_throws(self.ctx, self.run_cmd(),
                                desc=self.entrypoint, timeout=timeout, verbosity=verbosity)
        return out


class InitContainer(BasicContainer):
    @classmethod
    def from_primary_and_opts(
        cls,
        ctx: CephadmContext,
        primary: 'CephContainer',
        opts: Dict[str, Any],
        data_dir: str = '',
    ) -> 'InitContainer':
        if not opts:
            raise Error('no init container values provided')
        # volume mounts are specified relative to a dir in custom container
        # if we are going to inherit the dirs from the primary then we
        # just copy it. If not, we have to convert the relative paths
        # into absolute paths.
        assert primary.identity
        vmounts = opts.get('volume_mounts')
        if not vmounts:
            vmounts = primary.volume_mounts
        else:
            data_dir = data_dir or primary.identity.data_dir(ctx.data_dir)
            vmounts = {
                os.path.join(data_dir, src): dst
                for src, dst in vmounts.items()
            }
        return cls(
            ctx,
            identity=DaemonSubIdentity.from_parent(primary.identity, 'init'),
            image=opts.get('image', primary.image),
            entrypoint=opts.get('entrypoint', primary.entrypoint),
            # note: args is not inherited from primary container
            args=opts.get('entrypoint_args', []),
            volume_mounts=vmounts,
            envs=opts.get('envs', primary.envs),
            # note: privileged is not inherited from primary container
            # we really ought to minimize running stuff as privileged
            privileged=opts.get('privileged', False),
            init=False,
            ptrace=primary.ptrace,
            remove=False,
            memory_request=primary.memory_request,
            memory_limit=primary.memory_limit,
        )
        # Things we are currently not handling:
        #  container_args, bind_mounts, network, ipc

    def run_cmd(self) -> List[str]:
        return self.build_run_cmd()

    def rm_cmd(self, storage: bool = False) -> List[str]:
        return self.build_rm_cmd(storage=storage)


#####################################

class MgrListener(Thread):
    def __init__(self, agent: 'CephadmAgent') -> None:
        self.agent = agent
        self.stop = False
        super(MgrListener, self).__init__(target=self.run)

    def run(self) -> None:
        listenSocket = socket.socket(socket.AF_INET, socket.SOCK_STREAM)
        listenSocket.bind(('0.0.0.0', int(self.agent.listener_port)))
        listenSocket.settimeout(60)
        listenSocket.listen(1)
        ssl_ctx = ssl.create_default_context(ssl.Purpose.CLIENT_AUTH)
        ssl_ctx.verify_mode = ssl.CERT_REQUIRED
        ssl_ctx.load_cert_chain(self.agent.listener_cert_path, self.agent.listener_key_path)
        ssl_ctx.load_verify_locations(self.agent.ca_path)
        secureListenSocket = ssl_ctx.wrap_socket(listenSocket, server_side=True)
        while not self.stop:
            try:
                try:
                    conn, _ = secureListenSocket.accept()
                except socket.timeout:
                    continue
                try:
                    length: int = int(conn.recv(10).decode())
                except Exception as e:
                    err_str = f'Failed to extract length of payload from message: {e}'
                    conn.send(err_str.encode())
                    logger.error(err_str)
                    continue
                while True:
                    payload = conn.recv(length).decode()
                    if not payload:
                        break
                    try:
                        data: Dict[Any, Any] = json.loads(payload)
                        self.handle_json_payload(data)
                    except Exception as e:
                        err_str = f'Failed to extract json payload from message: {e}'
                        conn.send(err_str.encode())
                        logger.error(err_str)
                    else:
                        conn.send(b'ACK')
                        if 'config' in data:
                            self.agent.wakeup()
                        self.agent.ls_gatherer.wakeup()
                        self.agent.volume_gatherer.wakeup()
                        logger.debug(f'Got mgr message {data}')
            except Exception as e:
                logger.error(f'Mgr Listener encountered exception: {e}')

    def shutdown(self) -> None:
        self.stop = True

    def handle_json_payload(self, data: Dict[Any, Any]) -> None:
        self.agent.ack = int(data['counter'])
        if 'config' in data:
            logger.info('Received new config from mgr')
            config = data['config']
            for filename in config:
                if filename in self.agent.required_files:
                    file_path = os.path.join(self.agent.daemon_dir, filename)
                    with write_new(file_path) as f:
                        f.write(config[filename])
            self.agent.pull_conf_settings()
            self.agent.wakeup()


class CephadmAgent():

    daemon_type = 'agent'
    default_port = 8498
    loop_interval = 30
    stop = False

    required_files = [
        'agent.json',
        'keyring',
        'root_cert.pem',
        'listener.crt',
        'listener.key',
    ]

    def __init__(self, ctx: CephadmContext, fsid: str, daemon_id: Union[int, str] = ''):
        self.ctx = ctx
        self.fsid = fsid
        self.daemon_id = daemon_id
        self.starting_port = 14873
        self.target_ip = ''
        self.target_port = ''
        self.host = ''
        self.daemon_dir = os.path.join(ctx.data_dir, self.fsid, f'{self.daemon_type}.{self.daemon_id}')
        self.config_path = os.path.join(self.daemon_dir, 'agent.json')
        self.keyring_path = os.path.join(self.daemon_dir, 'keyring')
        self.ca_path = os.path.join(self.daemon_dir, 'root_cert.pem')
        self.listener_cert_path = os.path.join(self.daemon_dir, 'listener.crt')
        self.listener_key_path = os.path.join(self.daemon_dir, 'listener.key')
        self.listener_port = ''
        self.ack = 1
        self.event = Event()
        self.mgr_listener = MgrListener(self)
        self.ls_gatherer = AgentGatherer(self, lambda: self._get_ls(), 'Ls')
        self.volume_gatherer = AgentGatherer(self, lambda: self._ceph_volume(enhanced=False), 'Volume')
        self.device_enhanced_scan = False
        self.recent_iteration_run_times: List[float] = [0.0, 0.0, 0.0]
        self.recent_iteration_index: int = 0
        self.cached_ls_values: Dict[str, Dict[str, str]] = {}

    def validate(self, config: Dict[str, str] = {}) -> None:
        # check for the required files
        for fname in self.required_files:
            if fname not in config:
                raise Error('required file missing from config: %s' % fname)

    def deploy_daemon_unit(self, config: Dict[str, str] = {}) -> None:
        if not config:
            raise Error('Agent needs a config')
        assert isinstance(config, dict)
        self.validate(config)

        # Create the required config files in the daemons dir, with restricted permissions
        for filename in config:
            if filename in self.required_files:
                file_path = os.path.join(self.daemon_dir, filename)
                with write_new(file_path) as f:
                    f.write(config[filename])

        unit_run_path = os.path.join(self.daemon_dir, 'unit.run')
        with write_new(unit_run_path) as f:
            f.write(self.unit_run())

        meta: Dict[str, Any] = fetch_meta(self.ctx)
        meta_file_path = os.path.join(self.daemon_dir, 'unit.meta')
        with write_new(meta_file_path) as f:
            f.write(json.dumps(meta, indent=4) + '\n')

        unit_file_path = os.path.join(self.ctx.unit_dir, self.unit_name())
        with write_new(unit_file_path) as f:
            f.write(self.unit_file())

        call_throws(self.ctx, ['systemctl', 'daemon-reload'])
        call(self.ctx, ['systemctl', 'stop', self.unit_name()],
             verbosity=CallVerbosity.DEBUG)
        call(self.ctx, ['systemctl', 'reset-failed', self.unit_name()],
             verbosity=CallVerbosity.DEBUG)
        call_throws(self.ctx, ['systemctl', 'enable', '--now', self.unit_name()])

    def unit_name(self) -> str:
        return '{}.service'.format(get_unit_name(self.fsid, self.daemon_type, self.daemon_id))

    def unit_run(self) -> str:
        py3 = shutil.which('python3')
        binary_path = os.path.realpath(sys.argv[0])
        return ('set -e\n' + f'{py3} {binary_path} agent --fsid {self.fsid} --daemon-id {self.daemon_id} &\n')

    def unit_file(self) -> str:
        return """#generated by cephadm
[Unit]
Description=cephadm agent for cluster {fsid}

PartOf=ceph-{fsid}.target
Before=ceph-{fsid}.target

[Service]
Type=forking
ExecStart=/bin/bash {data_dir}/unit.run
Restart=on-failure
RestartSec=10s

[Install]
WantedBy=ceph-{fsid}.target
""".format(
            fsid=self.fsid,
            data_dir=self.daemon_dir
        )

    def shutdown(self) -> None:
        self.stop = True
        if self.mgr_listener.is_alive():
            self.mgr_listener.shutdown()
        if self.ls_gatherer.is_alive():
            self.ls_gatherer.shutdown()
        if self.volume_gatherer.is_alive():
            self.volume_gatherer.shutdown()

    def wakeup(self) -> None:
        self.event.set()

    def pull_conf_settings(self) -> None:
        try:
            with open(self.config_path, 'r') as f:
                config = json.load(f)
                self.target_ip = config['target_ip']
                self.target_port = config['target_port']
                self.loop_interval = int(config['refresh_period'])
                self.starting_port = int(config['listener_port'])
                self.host = config['host']
                use_lsm = config['device_enhanced_scan']
        except Exception as e:
            self.shutdown()
            raise Error(f'Failed to get agent target ip and port from config: {e}')

        try:
            with open(self.keyring_path, 'r') as f:
                self.keyring = f.read()
        except Exception as e:
            self.shutdown()
            raise Error(f'Failed to get agent keyring: {e}')

        assert self.target_ip and self.target_port

        self.device_enhanced_scan = False
        if use_lsm.lower() == 'true':
            self.device_enhanced_scan = True
        self.volume_gatherer.update_func(lambda: self._ceph_volume(enhanced=self.device_enhanced_scan))

    def run(self) -> None:
        self.pull_conf_settings()

        try:
            for _ in range(1001):
                if not port_in_use(self.ctx, EndPoint('0.0.0.0', self.starting_port)):
                    self.listener_port = str(self.starting_port)
                    break
                self.starting_port += 1
            if not self.listener_port:
                raise Error(f'All 1000 ports starting at {str(self.starting_port - 1001)} taken.')
        except Exception as e:
            raise Error(f'Failed to pick port for agent to listen on: {e}')

        if not self.mgr_listener.is_alive():
            self.mgr_listener.start()

        if not self.ls_gatherer.is_alive():
            self.ls_gatherer.start()

        if not self.volume_gatherer.is_alive():
            self.volume_gatherer.start()

        ssl_ctx = ssl.create_default_context()
        ssl_ctx.check_hostname = True
        ssl_ctx.verify_mode = ssl.CERT_REQUIRED
        ssl_ctx.load_verify_locations(self.ca_path)

        while not self.stop:
            start_time = time.monotonic()
            ack = self.ack

            # part of the networks info is returned as a set which is not JSON
            # serializable. The set must be converted to a list
            networks = list_networks(self.ctx)
            networks_list: Dict[str, Dict[str, List[str]]] = {}
            for key in networks.keys():
                networks_list[key] = {}
                for k, v in networks[key].items():
                    networks_list[key][k] = list(v)

            data = json.dumps({'host': self.host,
                               'ls': (self.ls_gatherer.data if self.ack == self.ls_gatherer.ack
                                      and self.ls_gatherer.data is not None else []),
                               'networks': networks_list,
                               'facts': HostFacts(self.ctx).dump(),
                               'volume': (self.volume_gatherer.data if self.ack == self.volume_gatherer.ack
                                          and self.volume_gatherer.data is not None else ''),
                               'ack': str(ack),
                               'keyring': self.keyring,
                               'port': self.listener_port})
            data = data.encode('ascii')

            url = f'https://{self.target_ip}:{self.target_port}/data/'
            try:
                req = Request(url, data, {'Content-Type': 'application/json'})
                send_time = time.monotonic()
                with urlopen(req, context=ssl_ctx) as response:
                    response_str = response.read()
                    response_json = json.loads(response_str)
                    total_request_time = datetime.timedelta(seconds=(time.monotonic() - send_time)).total_seconds()
                    logger.info(f'Received mgr response: "{response_json["result"]}" {total_request_time} seconds after sending request.')
            except Exception as e:
                logger.error(f'Failed to send metadata to mgr: {e}')

            end_time = time.monotonic()
            run_time = datetime.timedelta(seconds=(end_time - start_time))
            self.recent_iteration_run_times[self.recent_iteration_index] = run_time.total_seconds()
            self.recent_iteration_index = (self.recent_iteration_index + 1) % 3
            run_time_average = sum(self.recent_iteration_run_times, 0.0) / len([t for t in self.recent_iteration_run_times if t])

            self.event.wait(max(self.loop_interval - int(run_time_average), 0))
            self.event.clear()

    def _ceph_volume(self, enhanced: bool = False) -> Tuple[str, bool]:
        self.ctx.command = 'inventory --format=json'.split()
        if enhanced:
            self.ctx.command.append('--with-lsm')
        self.ctx.fsid = self.fsid

        stream = io.StringIO()
        with redirect_stdout(stream):
            command_ceph_volume(self.ctx)

        stdout = stream.getvalue()

        if stdout:
            return (stdout, False)
        else:
            raise Exception('ceph-volume returned empty value')

    def _daemon_ls_subset(self) -> Dict[str, Dict[str, Any]]:
        # gets a subset of ls info quickly. The results of this will tell us if our
        # cached info is still good or if we need to run the full ls again.
        # for legacy containers, we just grab the full info. For cephadmv1 containers,
        # we only grab enabled, state, mem_usage and container id. If container id has
        # not changed for any daemon, we assume our cached info is good.
        daemons: Dict[str, Dict[str, Any]] = {}
        data_dir = self.ctx.data_dir
        seen_memusage = {}  # type: Dict[str, int]
        out, err, code = call(
            self.ctx,
            [self.ctx.container_engine.path, 'stats', '--format', '{{.ID}},{{.MemUsage}}', '--no-stream'],
            verbosity=CallVerbosity.DEBUG
        )
        seen_memusage_cid_len, seen_memusage = _parse_mem_usage(code, out)
        # we need a mapping from container names to ids. Later we will convert daemon
        # names to container names to get daemons container id to see if it has changed
        out, err, code = call(
            self.ctx,
            [self.ctx.container_engine.path, 'ps', '--format', '{{.ID}},{{.Names}}', '--no-trunc'],
            verbosity=CallVerbosity.DEBUG
        )
        name_id_mapping: Dict[str, str] = self._parse_container_id_name(code, out)
        for i in os.listdir(data_dir):
            if i in ['mon', 'osd', 'mds', 'mgr']:
                daemon_type = i
                for j in os.listdir(os.path.join(data_dir, i)):
                    if '-' not in j:
                        continue
                    (cluster, daemon_id) = j.split('-', 1)
                    legacy_unit_name = 'ceph-%s@%s' % (daemon_type, daemon_id)
                    (enabled, state, _) = check_unit(self.ctx, legacy_unit_name)
                    daemons[f'{daemon_type}.{daemon_id}'] = {
                        'style': 'legacy',
                        'name': '%s.%s' % (daemon_type, daemon_id),
                        'fsid': self.ctx.fsid if self.ctx.fsid is not None else 'unknown',
                        'systemd_unit': legacy_unit_name,
                        'enabled': 'true' if enabled else 'false',
                        'state': state,
                    }
            elif is_fsid(i):
                fsid = str(i)  # convince mypy that fsid is a str here
                for j in os.listdir(os.path.join(data_dir, i)):
                    if '.' in j and os.path.isdir(os.path.join(data_dir, fsid, j)):
                        (daemon_type, daemon_id) = j.split('.', 1)
                        unit_name = get_unit_name(fsid, daemon_type, daemon_id)
                        (enabled, state, _) = check_unit(self.ctx, unit_name)
                        daemons[j] = {
                            'style': 'cephadm:v1',
                            'systemd_unit': unit_name,
                            'enabled': 'true' if enabled else 'false',
                            'state': state,
                        }
                        c = CephContainer.for_daemon(
                            self.ctx,
                            DaemonIdentity(self.ctx.fsid, daemon_type, daemon_id),
                            'bash',
                        )
                        container_id: Optional[str] = None
                        for name in (c.cname, c.old_cname):
                            if name in name_id_mapping:
                                container_id = name_id_mapping[name]
                                break
                        daemons[j]['container_id'] = container_id
                        if container_id:
                            daemons[j]['memory_usage'] = seen_memusage.get(container_id[0:seen_memusage_cid_len])
        return daemons

    def _parse_container_id_name(self, code: int, out: str) -> Dict[str, str]:
        # map container names to ids from ps output
        name_id_mapping = {}  # type: Dict[str, str]
        if not code:
            for line in out.splitlines():
                id, name = line.split(',')
                name_id_mapping[name] = id
        return name_id_mapping

    def _get_ls(self) -> Tuple[List[Dict[str, str]], bool]:
        if not self.cached_ls_values:
            logger.info('No cached ls output. Running full daemon ls')
            ls = list_daemons(self.ctx)
            for d in ls:
                self.cached_ls_values[d['name']] = d
            return (ls, True)
        else:
            ls_subset = self._daemon_ls_subset()
            need_full_ls = False
            state_change = False
            if set(self.cached_ls_values.keys()) != set(ls_subset.keys()):
                # case for a new daemon in ls or an old daemon no longer appearing.
                # If that happens we need a full ls
                logger.info('Change detected in state of daemons. Running full daemon ls')
                self.cached_ls_values = {}
                ls = list_daemons(self.ctx)
                for d in ls:
                    self.cached_ls_values[d['name']] = d
                return (ls, True)
            for daemon, info in self.cached_ls_values.items():
                if info['style'] == 'legacy':
                    # for legacy containers, ls_subset just grabs all the info
                    self.cached_ls_values[daemon] = ls_subset[daemon]
                else:
                    if info['container_id'] != ls_subset[daemon]['container_id']:
                        # case for container id having changed. We need full ls as
                        # info we didn't grab like version and start time could have changed
                        need_full_ls = True
                        break

                    # want to know if a daemons state change because in those cases we want
                    # to report back quicker
                    if (
                        self.cached_ls_values[daemon]['enabled'] != ls_subset[daemon]['enabled']
                        or self.cached_ls_values[daemon]['state'] != ls_subset[daemon]['state']
                    ):
                        state_change = True
                    # if we reach here, container id matched. Update the few values we do track
                    # from ls subset: state, enabled, memory_usage.
                    self.cached_ls_values[daemon]['enabled'] = ls_subset[daemon]['enabled']
                    self.cached_ls_values[daemon]['state'] = ls_subset[daemon]['state']
                    if 'memory_usage' in ls_subset[daemon]:
                        self.cached_ls_values[daemon]['memory_usage'] = ls_subset[daemon]['memory_usage']
            if need_full_ls:
                logger.info('Change detected in state of daemons. Running full daemon ls')
                ls = list_daemons(self.ctx)
                self.cached_ls_values = {}
                for d in ls:
                    self.cached_ls_values[d['name']] = d
                return (ls, True)
            else:
                ls = [info for daemon, info in self.cached_ls_values.items()]
                return (ls, state_change)


class AgentGatherer(Thread):
    def __init__(self, agent: 'CephadmAgent', func: Callable, gatherer_type: str = 'Unnamed', initial_ack: int = 0) -> None:
        self.agent = agent
        self.func = func
        self.gatherer_type = gatherer_type
        self.ack = initial_ack
        self.event = Event()
        self.data: Any = None
        self.stop = False
        self.recent_iteration_run_times: List[float] = [0.0, 0.0, 0.0]
        self.recent_iteration_index: int = 0
        super(AgentGatherer, self).__init__(target=self.run)

    def run(self) -> None:
        while not self.stop:
            try:
                start_time = time.monotonic()

                ack = self.agent.ack
                change = False
                try:
                    self.data, change = self.func()
                except Exception as e:
                    logger.error(f'{self.gatherer_type} Gatherer encountered exception gathering data: {e}')
                    self.data = None
                if ack != self.ack or change:
                    self.ack = ack
                    self.agent.wakeup()

                end_time = time.monotonic()
                run_time = datetime.timedelta(seconds=(end_time - start_time))
                self.recent_iteration_run_times[self.recent_iteration_index] = run_time.total_seconds()
                self.recent_iteration_index = (self.recent_iteration_index + 1) % 3
                run_time_average = sum(self.recent_iteration_run_times, 0.0) / len([t for t in self.recent_iteration_run_times if t])

                self.event.wait(max(self.agent.loop_interval - int(run_time_average), 0))
                self.event.clear()
            except Exception as e:
                logger.error(f'{self.gatherer_type} Gatherer encountered exception: {e}')

    def shutdown(self) -> None:
        self.stop = True

    def wakeup(self) -> None:
        self.event.set()

    def update_func(self, func: Callable) -> None:
        self.func = func


def command_agent(ctx: CephadmContext) -> None:
    agent = CephadmAgent(ctx, ctx.fsid, ctx.daemon_id)

    if not os.path.isdir(agent.daemon_dir):
        raise Error(f'Agent daemon directory {agent.daemon_dir} does not exist. Perhaps agent was never deployed?')

    agent.run()


##################################

@executes_early
def command_version(ctx):
    # type: (CephadmContext) -> int
    import importlib

    try:
        vmod = importlib.import_module('_version')
    except ImportError:
        print('cephadm version UNKNOWN')
        return 1
    _unset = '<UNSET>'
    print('cephadm version {0} ({1}) {2} ({3})'.format(
        getattr(vmod, 'CEPH_GIT_NICE_VER', _unset),
        getattr(vmod, 'CEPH_GIT_VER', _unset),
        getattr(vmod, 'CEPH_RELEASE_NAME', _unset),
        getattr(vmod, 'CEPH_RELEASE_TYPE', _unset),
    ))
    return 0

##################################


@default_image
def command_pull(ctx):
    # type: (CephadmContext) -> int

    try:
        _pull_image(ctx, ctx.image, ctx.insecure)
    except UnauthorizedRegistryError:
        err_str = 'Failed to pull container image. Check that host(s) are logged into the registry'
        logger.debug(f'Pulling image for `command_pull` failed: {err_str}')
        raise Error(err_str)
    return command_inspect_image(ctx)


def _pull_image(ctx, image, insecure=False):
    # type: (CephadmContext, str, bool) -> None
    logger.info('Pulling container image %s...' % image)

    ignorelist = [
        'error creating read-write layer with ID',
        'net/http: TLS handshake timeout',
        'Digest did not match, expected',
    ]

    cmd = [ctx.container_engine.path, 'pull', image]
    if isinstance(ctx.container_engine, Podman):
        if insecure:
            cmd.append('--tls-verify=false')

        if os.path.exists('/etc/ceph/podman-auth.json'):
            cmd.append('--authfile=/etc/ceph/podman-auth.json')
    cmd_str = ' '.join(cmd)

    for sleep_secs in [1, 4, 25]:
        out, err, ret = call(ctx, cmd, verbosity=CallVerbosity.QUIET_UNLESS_ERROR)
        if not ret:
            return

        if 'unauthorized' in err:
            raise UnauthorizedRegistryError()

        if not any(pattern in err for pattern in ignorelist):
            raise Error('Failed command: %s' % cmd_str)

        logger.info('`%s` failed transiently. Retrying. waiting %s seconds...' % (cmd_str, sleep_secs))
        time.sleep(sleep_secs)

    raise Error('Failed command: %s: maximum retries reached' % cmd_str)

##################################


@require_image
@infer_image
def command_inspect_image(ctx):
    # type: (CephadmContext) -> int
    out, err, ret = call_throws(ctx, [
        ctx.container_engine.path, 'inspect',
        '--format', '{{.ID}},{{.RepoDigests}}',
        ctx.image])
    if ret:
        return errno.ENOENT
    info_from = get_image_info_from_inspect(out.strip(), ctx.image)

    ver = CephContainer(ctx, ctx.image, 'ceph', ['--version']).run().strip()
    info_from['ceph_version'] = ver

    print(json.dumps(info_from, indent=4, sort_keys=True))
    return 0


def normalize_image_digest(digest: str) -> str:
    """
    Normal case:
    >>> normalize_image_digest('ceph/ceph', 'docker.io')
    'docker.io/ceph/ceph'

    No change:
    >>> normalize_image_digest('quay.ceph.io/ceph/ceph', 'docker.io')
    'quay.ceph.io/ceph/ceph'

    >>> normalize_image_digest('docker.io/ubuntu', 'docker.io')
    'docker.io/ubuntu'

    >>> normalize_image_digest('localhost/ceph', 'docker.io')
    'localhost/ceph'
    """
    known_shortnames = [
        'ceph/ceph',
        'ceph/daemon',
        'ceph/daemon-base',
    ]
    for image in known_shortnames:
        if digest.startswith(image):
            return f'{DEFAULT_REGISTRY}/{digest}'
    return digest


def get_image_info_from_inspect(out, image):
    # type: (str, str) -> Dict[str, Union[str,List[str]]]
    image_id, digests = out.split(',', 1)
    if not out:
        raise Error('inspect {}: empty result'.format(image))
    r = {
        'image_id': normalize_container_id(image_id)
    }  # type: Dict[str, Union[str,List[str]]]
    if digests:
        r['repo_digests'] = list(map(normalize_image_digest, digests[1: -1].split(' ')))
    return r

##################################


def parse_mon_addrv(addrv_arg: str) -> List[EndPoint]:
    """Parse mon-addrv param into a list of mon end points."""
    r = re.compile(r':(\d+)$')
    addrv_args = []
    addr_arg = addrv_arg
    if addr_arg[0] != '[' or addr_arg[-1] != ']':
        raise Error(f'--mon-addrv value {addr_arg} must use square brackets')

    for addr in addr_arg[1: -1].split(','):
        hasport = r.findall(addr)
        if not hasport:
            raise Error(f'--mon-addrv value {addr_arg} must include port number')
        port_str = hasport[0]
        addr = re.sub(r'^v\d+:', '', addr)  # strip off v1: or v2: prefix
        base_ip = addr[0:-(len(port_str)) - 1]
        addrv_args.append(EndPoint(base_ip, int(port_str)))

    return addrv_args


def parse_mon_ip(mon_ip: str) -> List[EndPoint]:
    """Parse mon-ip param into a list of mon end points."""
    r = re.compile(r':(\d+)$')
    addrv_args = []
    hasport = r.findall(mon_ip)
    if hasport:
        port_str = hasport[0]
        base_ip = mon_ip[0:-(len(port_str)) - 1]
        addrv_args.append(EndPoint(base_ip, int(port_str)))
    else:
        # No port provided: use fixed ports for ceph monitor
        addrv_args.append(EndPoint(mon_ip, 3300))
        addrv_args.append(EndPoint(mon_ip, 6789))

    return addrv_args


def build_addrv_params(addrv: List[EndPoint]) -> str:
    """Convert mon end-points (ip:port) into the format: [v[1|2]:ip:port1]"""
    if len(addrv) > 2:
        raise Error('Detected a local mon-addrv list with more than 2 entries.')
    port_to_ver: Dict[int, str] = {6789: 'v1', 3300: 'v2'}
    addr_arg_list: List[str] = []
    for ep in addrv:
        if ep.port in port_to_ver:
            ver = port_to_ver[ep.port]
        else:
            ver = 'v2'  # default mon protocol version if port is not provided
            logger.warning(f'Using msgr2 protocol for unrecognized port {ep}')
        addr_arg_list.append(f'{ver}:{ep.ip}:{ep.port}')

    addr_arg = '[{0}]'.format(','.join(addr_arg_list))
    return addr_arg


def get_public_net_from_cfg(ctx: CephadmContext) -> Optional[str]:
    """Get mon public network from configuration file."""
    cp = read_config(ctx.config)
    if not cp.has_option('global', 'public_network'):
        return None

    # Ensure all public CIDR networks are valid
    public_network = cp.get('global', 'public_network').strip('"').strip("'")
    rc, _, err_msg = check_subnet(public_network)
    if rc:
        raise Error(f'Invalid public_network {public_network} parameter: {err_msg}')

    # Ensure all public CIDR networks are configured locally
    configured_subnets = set([x.strip() for x in public_network.split(',')])
    local_subnets = set([x[0] for x in list_networks(ctx).items()])
    valid_public_net = False
    for net in configured_subnets:
        if net in local_subnets:
            valid_public_net = True
        else:
            logger.warning(f'The public CIDR network {net} (from -c conf file) is not configured locally.')
    if not valid_public_net:
        raise Error(f'None of the public CIDR network(s) {configured_subnets} (from -c conf file) is configured locally.')

    # Ensure public_network is compatible with the provided mon-ip (or mon-addrv)
    if ctx.mon_ip:
        if not ip_in_subnets(ctx.mon_ip, public_network):
            raise Error(f'The provided --mon-ip {ctx.mon_ip} does not belong to any public_network(s) {public_network}')
    elif ctx.mon_addrv:
        addrv_args = parse_mon_addrv(ctx.mon_addrv)
        for addrv in addrv_args:
            if not ip_in_subnets(addrv.ip, public_network):
                raise Error(f'The provided --mon-addrv {addrv.ip} ip does not belong to any public_network(s) {public_network}')

    logger.debug(f'Using mon public network from configuration file {public_network}')
    return public_network


def infer_mon_network(ctx: CephadmContext, mon_eps: List[EndPoint]) -> Optional[str]:
    """Infer mon public network from local network."""
    # Make sure IP is configured locally, and then figure out the CIDR network
    mon_networks = []
    for net, ifaces in list_networks(ctx).items():
        # build local_ips list for the specified network
        local_ips: List[Union[ipaddress.IPv4Address, ipaddress.IPv6Address]] = []
        for _, ls in ifaces.items():
            local_ips.extend([ipaddress.ip_address(ip) for ip in ls])

        # check if any of mon ips belong to this net
        for mon_ep in mon_eps:
            try:
                if ipaddress.ip_address(unwrap_ipv6(mon_ep.ip)) in local_ips:
                    mon_networks.append(net)
                    logger.info(f'Mon IP `{mon_ep.ip}` is in CIDR network `{net}`')
            except ValueError as e:
                logger.warning(f'Cannot infer CIDR network for mon IP `{mon_ep.ip}` : {e}')

    if not mon_networks:
        raise Error('Cannot infer CIDR network. Pass --skip-mon-network to configure it later')
    else:
        logger.debug(f'Inferred mon public CIDR from local network configuration {mon_networks}')

    mon_networks = list(set(mon_networks))  # remove duplicates
    return ','.join(mon_networks)


def prepare_mon_addresses(ctx: CephadmContext) -> Tuple[str, bool, Optional[str]]:
    """Get mon public network configuration."""
    ipv6 = False
    addrv_args: List[EndPoint] = []
    mon_addrv: str = ''  # i.e: [v2:192.168.100.1:3300,v1:192.168.100.1:6789]

    if ctx.mon_ip:
        ipv6 = is_ipv6(ctx.mon_ip)
        if ipv6:
            ctx.mon_ip = wrap_ipv6(ctx.mon_ip)
        addrv_args = parse_mon_ip(ctx.mon_ip)
        mon_addrv = build_addrv_params(addrv_args)
    elif ctx.mon_addrv:
        ipv6 = ctx.mon_addrv.count('[') > 1
        addrv_args = parse_mon_addrv(ctx.mon_addrv)
        mon_addrv = ctx.mon_addrv
    else:
        raise Error('must specify --mon-ip or --mon-addrv')

    if addrv_args:
        for end_point in addrv_args:
            check_ip_port(ctx, end_point)

    logger.debug(f'Base mon IP(s) is {addrv_args}, mon addrv is {mon_addrv}')
    mon_network = None
    if not ctx.skip_mon_network:
        mon_network = get_public_net_from_cfg(ctx) or infer_mon_network(ctx, addrv_args)

    return (mon_addrv, ipv6, mon_network)


def prepare_cluster_network(ctx: CephadmContext) -> Tuple[str, bool]:
    # the cluster network may not exist on this node, so all we can do is
    # validate that the address given is valid ipv4 or ipv6 subnet
    ipv6_cluster_network = False
    cp = read_config(ctx.config)
    cluster_network = ctx.cluster_network
    if cluster_network is None and cp.has_option('global', 'cluster_network'):
        cluster_network = cp.get('global', 'cluster_network').strip('"').strip("'")

    if cluster_network:
        cluster_nets = set([x.strip() for x in cluster_network.split(',')])
        local_subnets = set([x[0] for x in list_networks(ctx).items()])
        for net in cluster_nets:
            if net not in local_subnets:
                logger.warning(f'The cluster CIDR network {net} is not configured locally.')

        rc, versions, err_msg = check_subnet(cluster_network)
        if rc:
            raise Error(f'Invalid --cluster-network parameter: {err_msg}')
        ipv6_cluster_network = True if 6 in versions else False
    else:
        logger.info('Internal network (--cluster-network) has not '
                    'been provided, OSD replication will default to '
                    'the public_network')

    return cluster_network, ipv6_cluster_network


def create_initial_keys(
    ctx: CephadmContext,
    uid: int, gid: int,
    mgr_id: str
) -> Tuple[str, str, str, Any, Any]:  # type: ignore

    _image = ctx.image

    # create some initial keys
    logger.info('Creating initial keys...')
    mon_key = CephContainer(
        ctx,
        image=_image,
        entrypoint='/usr/bin/ceph-authtool',
        args=['--gen-print-key'],
    ).run().strip()
    admin_key = CephContainer(
        ctx,
        image=_image,
        entrypoint='/usr/bin/ceph-authtool',
        args=['--gen-print-key'],
    ).run().strip()
    mgr_key = CephContainer(
        ctx,
        image=_image,
        entrypoint='/usr/bin/ceph-authtool',
        args=['--gen-print-key'],
    ).run().strip()

    keyring = ('[mon.]\n'
               '\tkey = %s\n'
               '\tcaps mon = allow *\n'
               '[client.admin]\n'
               '\tkey = %s\n'
               '\tcaps mon = allow *\n'
               '\tcaps mds = allow *\n'
               '\tcaps mgr = allow *\n'
               '\tcaps osd = allow *\n'
               '[mgr.%s]\n'
               '\tkey = %s\n'
               '\tcaps mon = profile mgr\n'
               '\tcaps mds = allow *\n'
               '\tcaps osd = allow *\n'
               % (mon_key, admin_key, mgr_id, mgr_key))

    admin_keyring = write_tmp('[client.admin]\n'
                              '\tkey = ' + admin_key + '\n',
                              uid, gid)

    # tmp keyring file
    bootstrap_keyring = write_tmp(keyring, uid, gid)
    return (mon_key, mgr_key, admin_key,
            bootstrap_keyring, admin_keyring)


def create_initial_monmap(
    ctx: CephadmContext,
    uid: int, gid: int,
    fsid: str,
    mon_id: str, mon_addr: str
) -> Any:
    logger.info('Creating initial monmap...')
    monmap = write_tmp('', 0, 0)
    out = CephContainer(
        ctx,
        image=ctx.image,
        entrypoint='/usr/bin/monmaptool',
        args=[
            '--create',
            '--clobber',
            '--fsid', fsid,
            '--addv', mon_id, mon_addr,
            '/tmp/monmap'
        ],
        volume_mounts={
            monmap.name: '/tmp/monmap:z',
        },
    ).run()
    logger.debug(f'monmaptool for {mon_id} {mon_addr} on {out}')

    # pass monmap file to ceph user for use by ceph-mon --mkfs below
    os.fchown(monmap.fileno(), uid, gid)
    return monmap


def prepare_create_mon(
    ctx: CephadmContext,
    uid: int, gid: int,
    fsid: str, mon_id: str,
    bootstrap_keyring_path: str,
    monmap_path: str
) -> Tuple[str, str]:
    logger.info('Creating mon...')
    ident = DaemonIdentity(fsid, 'mon', mon_id)
    create_daemon_dirs(ctx, ident, uid, gid)
    mon_dir = ident.data_dir(ctx.data_dir)
    log_dir = get_log_dir(fsid, ctx.log_dir)
    out = CephContainer(
        ctx,
        image=ctx.image,
        entrypoint='/usr/bin/ceph-mon',
        args=[
            '--mkfs',
            '-i', mon_id,
            '--fsid', fsid,
            '-c', '/dev/null',
            '--monmap', '/tmp/monmap',
            '--keyring', '/tmp/keyring',
        ] + get_daemon_args(ctx, ident),
        volume_mounts={
            log_dir: '/var/log/ceph:z',
            mon_dir: '/var/lib/ceph/mon/ceph-%s:z' % (mon_id),
            bootstrap_keyring_path: '/tmp/keyring:z',
            monmap_path: '/tmp/monmap:z',
        },
    ).run()
    logger.debug(f'create mon.{mon_id} on {out}')
    return (mon_dir, log_dir)


def create_mon(
    ctx: CephadmContext,
    uid: int, gid: int,
    fsid: str, mon_id: str
) -> None:
    ident = DaemonIdentity(fsid, 'mon', mon_id)
    mon_c = get_container(ctx, ident)
    ctx.meta_properties = {'service_name': 'mon'}
    deploy_daemon(ctx, ident, mon_c, uid, gid)


def wait_for_mon(
    ctx: CephadmContext,
    mon_id: str, mon_dir: str,
    admin_keyring_path: str, config_path: str
) -> None:
    logger.info('Waiting for mon to start...')
    c = CephContainer(
        ctx,
        image=ctx.image,
        entrypoint='/usr/bin/ceph',
        args=[
            'status'],
        volume_mounts={
            mon_dir: '/var/lib/ceph/mon/ceph-%s:z' % (mon_id),
            admin_keyring_path: '/etc/ceph/ceph.client.admin.keyring:z',
            config_path: '/etc/ceph/ceph.conf:z',
        },
    )

    # wait for the service to become available
    def is_mon_available():
        # type: () -> bool
        timeout = ctx.timeout if ctx.timeout else 60  # seconds
        out, err, ret = call(ctx, c.run_cmd(),
                             desc=c.entrypoint,
                             timeout=timeout,
                             verbosity=CallVerbosity.QUIET_UNLESS_ERROR)
        return ret == 0

    is_available(ctx, 'mon', is_mon_available)


def create_mgr(
    ctx: CephadmContext,
    uid: int, gid: int,
    fsid: str, mgr_id: str, mgr_key: str,
    config: str, clifunc: Callable
) -> None:
    logger.info('Creating mgr...')
    mgr_keyring = '[mgr.%s]\n\tkey = %s\n' % (mgr_id, mgr_key)
    ident = DaemonIdentity(fsid, 'mgr', mgr_id)
    mgr_c = get_container(ctx, ident)
    # Note:the default port used by the Prometheus node exporter is opened in fw
    ctx.meta_properties = {'service_name': 'mgr'}
    endpoints = [EndPoint('0.0.0.0', 9283), EndPoint('0.0.0.0', 8765)]
    if not ctx.skip_monitoring_stack:
        endpoints.append(EndPoint('0.0.0.0', 8443))
    deploy_daemon(
        ctx,
        ident,
        mgr_c,
        uid,
        gid,
        config=config,
        keyring=mgr_keyring,
        endpoints=endpoints,
    )

    # wait for the service to become available
    logger.info('Waiting for mgr to start...')

    def is_mgr_available():
        # type: () -> bool
        timeout = ctx.timeout if ctx.timeout else 60  # seconds
        try:
            out = clifunc(['status', '-f', 'json-pretty'],
                          timeout=timeout,
                          verbosity=CallVerbosity.QUIET_UNLESS_ERROR)
            j = json.loads(out)
            return j.get('mgrmap', {}).get('available', False)
        except Exception as e:
            logger.debug('status failed: %s' % e)
            return False

    is_available(ctx, 'mgr', is_mgr_available)


def prepare_ssh(
    ctx: CephadmContext,
    cli: Callable, wait_for_mgr_restart: Callable
) -> None:

    cli(['cephadm', 'set-user', ctx.ssh_user])

    if ctx.ssh_config:
        logger.info('Using provided ssh config...')
        mounts = {
            pathify(ctx.ssh_config.name): '/tmp/cephadm-ssh-config:z',
        }
        cli(['cephadm', 'set-ssh-config', '-i', '/tmp/cephadm-ssh-config'], extra_mounts=mounts)

    if ctx.ssh_private_key and ctx.ssh_public_key:
        logger.info('Using provided ssh keys...')
        mounts = {
            pathify(ctx.ssh_private_key.name): '/tmp/cephadm-ssh-key:z',
            pathify(ctx.ssh_public_key.name): '/tmp/cephadm-ssh-key.pub:z'
        }
        cli(['cephadm', 'set-priv-key', '-i', '/tmp/cephadm-ssh-key'], extra_mounts=mounts)
        cli(['cephadm', 'set-pub-key', '-i', '/tmp/cephadm-ssh-key.pub'], extra_mounts=mounts)
        ssh_pub = cli(['cephadm', 'get-pub-key'])
        authorize_ssh_key(ssh_pub, ctx.ssh_user)
    elif ctx.ssh_private_key and ctx.ssh_signed_cert:
        logger.info('Using provided ssh private key and signed cert ...')
        mounts = {
            pathify(ctx.ssh_private_key.name): '/tmp/cephadm-ssh-key:z',
            pathify(ctx.ssh_signed_cert.name): '/tmp/cephadm-ssh-key-cert.pub:z'
        }
        cli(['cephadm', 'set-priv-key', '-i', '/tmp/cephadm-ssh-key'], extra_mounts=mounts)
        cli(['cephadm', 'set-signed-cert', '-i', '/tmp/cephadm-ssh-key-cert.pub'], extra_mounts=mounts)
    else:
        logger.info('Generating ssh key...')
        cli(['cephadm', 'generate-key'])
        ssh_pub = cli(['cephadm', 'get-pub-key'])
        with open(ctx.output_pub_ssh_key, 'w') as f:
            f.write(ssh_pub)
        logger.info('Wrote public SSH key to %s' % ctx.output_pub_ssh_key)
        authorize_ssh_key(ssh_pub, ctx.ssh_user)

    host = get_hostname()
    logger.info('Adding host %s...' % host)
    try:
        args = ['orch', 'host', 'add', host]
        if ctx.mon_ip:
            args.append(unwrap_ipv6(ctx.mon_ip))
        elif ctx.mon_addrv:
            addrv_args = parse_mon_addrv(ctx.mon_addrv)
            args.append(unwrap_ipv6(addrv_args[0].ip))
        cli(args)
    except RuntimeError as e:
        raise Error('Failed to add host <%s>: %s' % (host, e))

    for t in ['mon', 'mgr']:
        if not ctx.orphan_initial_daemons:
            logger.info('Deploying %s service with default placement...' % t)
            cli(['orch', 'apply', t])
        else:
            logger.info('Deploying unmanaged %s service...' % t)
            cli(['orch', 'apply', t, '--unmanaged'])

    if not ctx.orphan_initial_daemons:
        logger.info('Deploying crash service with default placement...')
        cli(['orch', 'apply', 'crash'])

    if not ctx.skip_monitoring_stack:
        for t in ['ceph-exporter', 'prometheus', 'grafana', 'node-exporter', 'alertmanager']:
            logger.info('Deploying %s service with default placement...' % t)
            try:
                cli(['orch', 'apply', t])
            except RuntimeError:
                ctx.error_code = -errno.EINVAL
                logger.error(f'Failed to apply service type {t}. '
                             'Perhaps the ceph version being bootstrapped does not support it')

    if ctx.with_centralized_logging:
        for t in ['loki', 'promtail']:
            logger.info('Deploying %s service with default placement...' % t)
            try:
                cli(['orch', 'apply', t])
            except RuntimeError:
                ctx.error_code = -errno.EINVAL
                logger.error(f'Failed to apply service type {t}. '
                             'Perhaps the ceph version being bootstrapped does not support it')


def enable_cephadm_mgr_module(
    cli: Callable, wait_for_mgr_restart: Callable
) -> None:

    logger.info('Enabling cephadm module...')
    cli(['mgr', 'module', 'enable', 'cephadm'])
    wait_for_mgr_restart()
    logger.info('Setting orchestrator backend to cephadm...')
    cli(['orch', 'set', 'backend', 'cephadm'])


def prepare_dashboard(
    ctx: CephadmContext,
    uid: int, gid: int,
    cli: Callable, wait_for_mgr_restart: Callable
) -> None:

    # Configure SSL port (cephadm only allows to configure dashboard SSL port)
    # if the user does not want to use SSL he can change this setting once the cluster is up
    cli(['config', 'set', 'mgr', 'mgr/dashboard/ssl_server_port', str(ctx.ssl_dashboard_port)])

    # configuring dashboard parameters
    logger.info('Enabling the dashboard module...')
    cli(['mgr', 'module', 'enable', 'dashboard'])
    wait_for_mgr_restart()

    # dashboard crt and key
    if ctx.dashboard_key and ctx.dashboard_crt:
        logger.info('Using provided dashboard certificate...')
        mounts = {
            pathify(ctx.dashboard_crt.name): '/tmp/dashboard.crt:z',
            pathify(ctx.dashboard_key.name): '/tmp/dashboard.key:z'
        }
        cli(['dashboard', 'set-ssl-certificate', '-i', '/tmp/dashboard.crt'], extra_mounts=mounts)
        cli(['dashboard', 'set-ssl-certificate-key', '-i', '/tmp/dashboard.key'], extra_mounts=mounts)
    else:
        logger.info('Generating a dashboard self-signed certificate...')
        cli(['dashboard', 'create-self-signed-cert'])

    logger.info('Creating initial admin user...')
    password = ctx.initial_dashboard_password or generate_password()
    tmp_password_file = write_tmp(password, uid, gid)
    cmd = ['dashboard', 'ac-user-create', ctx.initial_dashboard_user, '-i', '/tmp/dashboard.pw', 'administrator', '--force-password']
    if not ctx.dashboard_password_noupdate:
        cmd.append('--pwd-update-required')
    cli(cmd, extra_mounts={pathify(tmp_password_file.name): '/tmp/dashboard.pw:z'})
    logger.info('Fetching dashboard port number...')
    out = cli(['config', 'get', 'mgr', 'mgr/dashboard/ssl_server_port'])
    port = int(out)

    # Open dashboard port
    if not ('skip_firewalld' in ctx and ctx.skip_firewalld):
        fw = Firewalld(ctx)
        fw.open_ports([port])
        fw.apply_rules()

    logger.info('Ceph Dashboard is now available at:\n\n'
                '\t     URL: https://%s:%s/\n'
                '\t    User: %s\n'
                '\tPassword: %s\n' % (
                    get_fqdn(), port,
                    ctx.initial_dashboard_user,
                    password))


def prepare_bootstrap_config(
    ctx: CephadmContext,
    fsid: str, mon_addr: str, image: str

) -> str:

    cp = read_config(ctx.config)
    if not cp.has_section('global'):
        cp.add_section('global')
    cp.set('global', 'fsid', fsid)
    cp.set('global', 'mon_host', mon_addr)
    cp.set('global', 'container_image', image)

    if not cp.has_section('mon'):
        cp.add_section('mon')
    if (
            not cp.has_option('mon', 'auth_allow_insecure_global_id_reclaim')
            and not cp.has_option('mon', 'auth allow insecure global id reclaim')
    ):
        cp.set('mon', 'auth_allow_insecure_global_id_reclaim', 'false')

    if ctx.single_host_defaults:
        logger.info('Adjusting default settings to suit single-host cluster...')
        # replicate across osds, not hosts
        if (
                not cp.has_option('global', 'osd_crush_chooseleaf_type')
                and not cp.has_option('global', 'osd crush chooseleaf type')
        ):
            cp.set('global', 'osd_crush_chooseleaf_type', '0')
        # replica 2x
        if (
                not cp.has_option('global', 'osd_pool_default_size')
                and not cp.has_option('global', 'osd pool default size')
        ):
            cp.set('global', 'osd_pool_default_size', '2')
        # disable mgr standby modules (so we can colocate multiple mgrs on one host)
        if not cp.has_section('mgr'):
            cp.add_section('mgr')
        if (
                not cp.has_option('mgr', 'mgr_standby_modules')
                and not cp.has_option('mgr', 'mgr standby modules')
        ):
            cp.set('mgr', 'mgr_standby_modules', 'false')
    if ctx.log_to_file:
        cp.set('global', 'log_to_file', 'true')
        cp.set('global', 'log_to_stderr', 'false')
        cp.set('global', 'log_to_journald', 'false')
        cp.set('global', 'mon_cluster_log_to_file', 'true')
        cp.set('global', 'mon_cluster_log_to_stderr', 'false')
        cp.set('global', 'mon_cluster_log_to_journald', 'false')

    cpf = StringIO()
    cp.write(cpf)
    config = cpf.getvalue()

    if ctx.registry_json or ctx.registry_url:
        command_registry_login(ctx)

    return config


def finish_bootstrap_config(
    ctx: CephadmContext,
    fsid: str,
    config: str,
    mon_id: str, mon_dir: str,
    mon_network: Optional[str], ipv6: bool,
    cli: Callable,
    cluster_network: Optional[str], ipv6_cluster_network: bool

) -> None:
    if not ctx.no_minimize_config:
        logger.info('Assimilating anything we can from ceph.conf...')
        cli([
            'config', 'assimilate-conf',
            '-i', '/var/lib/ceph/mon/ceph-%s/config' % mon_id
        ], {
            mon_dir: '/var/lib/ceph/mon/ceph-%s:z' % mon_id
        })
        logger.info('Generating new minimal ceph.conf...')
        cli([
            'config', 'generate-minimal-conf',
            '-o', '/var/lib/ceph/mon/ceph-%s/config' % mon_id
        ], {
            mon_dir: '/var/lib/ceph/mon/ceph-%s:z' % mon_id
        })
        # re-read our minimized config
        with open(mon_dir + '/config', 'r') as f:
            config = f.read()
        logger.info('Restarting the monitor...')
        call_throws(ctx, [
            'systemctl',
            'restart',
            get_unit_name(fsid, 'mon', mon_id)
        ])
    elif 'image' in ctx and ctx.image:
        # we still want to assimilate the given container image if provided
        cli(['config', 'set', 'global', 'container_image', f'{ctx.image}'])

    if mon_network:
        cp = read_config(ctx.config)
        cfg_section = 'global' if cp.has_option('global', 'public_network') else 'mon'
        logger.info(f'Setting public_network to {mon_network} in {cfg_section} config section')
        cli(['config', 'set', cfg_section, 'public_network', mon_network])

    if cluster_network:
        logger.info(f'Setting cluster_network to {cluster_network}')
        cli(['config', 'set', 'global', 'cluster_network', cluster_network])

    if ipv6 or ipv6_cluster_network:
        logger.info('Enabling IPv6 (ms_bind_ipv6) binding')
        cli(['config', 'set', 'global', 'ms_bind_ipv6', 'true'])

    with open(ctx.output_config, 'w') as f:
        f.write(config)
    logger.info('Wrote config to %s' % ctx.output_config)
    pass


def _extract_host_info_from_applied_spec(f: Iterable[str]) -> List[Dict[str, str]]:
    # overall goal of this function is to go through an applied spec and find
    # the hostname (and addr is provided) for each host spec in the applied spec.
    # Generally, we should be able to just pass the spec to the mgr module where
    # proper yaml parsing can happen, but for host specs in particular we want to
    # be able to distribute ssh keys, which requires finding the hostname (and addr
    # if possible) for each potential host spec in the applied spec.

    specs: List[List[str]] = []
    current_spec: List[str] = []
    for line in f:
        if re.search(r'^---\s+', line):
            if current_spec:
                specs.append(current_spec)
            current_spec = []
        else:
            line = line.strip()
            if line:
                current_spec.append(line)
    if current_spec:
        specs.append(current_spec)

    host_specs: List[List[str]] = []
    for spec in specs:
        for line in spec:
            if 'service_type' in line:
                try:
                    _, type = line.split(':')
                    type = type.strip()
                    if type == 'host':
                        host_specs.append(spec)
                except ValueError as e:
                    spec_str = '\n'.join(spec)
                    logger.error(f'Failed to pull service_type from spec:\n{spec_str}. Got error: {e}')
                break
            spec_str = '\n'.join(spec)
            logger.error(f'Failed to find service_type within spec:\n{spec_str}')

    host_dicts = []
    for s in host_specs:
        host_dict = _extract_host_info_from_spec(s)
        # if host_dict is empty here, we failed to pull the hostname
        # for the host from the spec. This should have already been logged
        # so at this point we just don't want to include it in our output
        if host_dict:
            host_dicts.append(host_dict)

    return host_dicts


def _extract_host_info_from_spec(host_spec: List[str]) -> Dict[str, str]:
    # note:for our purposes here, we only really want the hostname
    # and address of the host from each of these specs in order to
    # be able to distribute ssh keys. We will later apply the spec
    # through the mgr module where proper yaml parsing can be done
    # The returned dicts from this function should only contain
    # one or two entries, one (required) for hostname, one (optional) for addr
    # {
    #   hostname: <hostname>
    #   addr: <ip-addr>
    # }
    # if we fail to find the hostname, an empty dict is returned

    host_dict = {}  # type: Dict[str, str]
    for line in host_spec:
        for field in ['hostname', 'addr']:
            if field in line:
                try:
                    _, field_value = line.split(':')
                    field_value = field_value.strip()
                    host_dict[field] = field_value
                except ValueError as e:
                    spec_str = '\n'.join(host_spec)
                    logger.error(f'Error trying to pull {field} from host spec:\n{spec_str}. Got error: {e}')

    if 'hostname' not in host_dict:
        spec_str = '\n'.join(host_spec)
        logger.error(f'Could not find hostname in host spec:\n{spec_str}')
        return {}
    return host_dict


def _distribute_ssh_keys(ctx: CephadmContext, host_info: Dict[str, str], bootstrap_hostname: str) -> int:
    # copy ssh key to hosts in host spec (used for apply spec)
    ssh_key = CEPH_DEFAULT_PUBKEY
    if ctx.ssh_public_key:
        ssh_key = ctx.ssh_public_key.name

    if bootstrap_hostname != host_info['hostname']:
        if 'addr' in host_info:
            addr = host_info['addr']
        else:
            addr = host_info['hostname']
        out, err, code = call(ctx, ['sudo', '-u', ctx.ssh_user, 'ssh-copy-id', '-f', '-i', ssh_key, '-o StrictHostKeyChecking=no', '%s@%s' % (ctx.ssh_user, addr)])
        if code:
            logger.error('\nCopying ssh key to host %s at address %s failed!\n' % (host_info['hostname'], addr))
            return 1
        else:
            logger.info('Added ssh key to host %s at address %s' % (host_info['hostname'], addr))
    return 0


def save_cluster_config(ctx: CephadmContext, uid: int, gid: int, fsid: str) -> None:
    """Save cluster configuration to the per fsid directory """
    def copy_file(src: str, dst: str) -> None:
        if src:
            shutil.copyfile(src, dst)

    conf_dir = f'{ctx.data_dir}/{fsid}/{CEPH_CONF_DIR}'
    makedirs(conf_dir, uid, gid, DATA_DIR_MODE)
    if os.path.exists(conf_dir):
        logger.info(f'Saving cluster configuration to {conf_dir} directory')
        copy_file(ctx.output_config, os.path.join(conf_dir, CEPH_CONF))
        copy_file(ctx.output_keyring, os.path.join(conf_dir, CEPH_KEYRING))
        # ctx.output_pub_ssh_key may not exist if user has provided custom ssh keys
        if (os.path.exists(ctx.output_pub_ssh_key)):
            copy_file(ctx.output_pub_ssh_key, os.path.join(conf_dir, CEPH_PUBKEY))
    else:
        logger.warning(f'Cannot create cluster configuration directory {conf_dir}')


def rollback(func: FuncT) -> FuncT:
    """
    """
    @wraps(func)
    def _rollback(ctx: CephadmContext) -> Any:
        try:
            return func(ctx)
        except ClusterAlreadyExists:
            # another cluster with the provided fsid already exists: don't remove.
            raise
        except (KeyboardInterrupt, Exception) as e:
            logger.error(f'{type(e).__name__}: {e}')
            if ctx.cleanup_on_failure:
                logger.info('\n\n'
                            '\t***************\n'
                            '\tCephadm hit an issue during cluster installation. Current cluster files will be deleted automatically,\n'
                            '\tto disable this behaviour you can pass the --no-cleanup-on-failure flag. In case of any previous\n'
                            '\tbroken installation user must use the following command to completely delete the broken cluster:\n\n'
                            '\t> cephadm rm-cluster --force --zap-osds --fsid <fsid>\n\n'
                            '\tfor more information please refer to https://docs.ceph.com/en/latest/cephadm/operations/#purging-a-cluster\n'
                            '\t***************\n\n')
                _rm_cluster(ctx, keep_logs=False, zap_osds=False)
            else:
                logger.info('\n\n'
                            '\t***************\n'
                            '\tCephadm hit an issue during cluster installation. Current cluster files will NOT BE DELETED automatically to change\n'
                            '\tthis behaviour you can pass the --cleanup-on-failure. To remove this broken cluster manually please run:\n\n'
                            f'\t   > cephadm rm-cluster --force --fsid {ctx.fsid}\n\n'
                            '\tin case of any previous broken installation user must use the rm-cluster command to delete the broken cluster:\n\n'
                            '\t   > cephadm rm-cluster --force --zap-osds --fsid <fsid>\n\n'
                            '\tfor more information please refer to https://docs.ceph.com/en/latest/cephadm/operations/#purging-a-cluster\n'
                            '\t***************\n\n')
            raise
    return cast(FuncT, _rollback)


@rollback
@default_image
def command_bootstrap(ctx):
    # type: (CephadmContext) -> int

    ctx.error_code = 0

    if not ctx.output_config:
        ctx.output_config = os.path.join(ctx.output_dir, CEPH_CONF)
    if not ctx.output_keyring:
        ctx.output_keyring = os.path.join(ctx.output_dir, CEPH_KEYRING)
    if not ctx.output_pub_ssh_key:
        ctx.output_pub_ssh_key = os.path.join(ctx.output_dir, CEPH_PUBKEY)

    if (
        (bool(ctx.ssh_private_key) is not bool(ctx.ssh_public_key))
        and (bool(ctx.ssh_private_key) is not bool(ctx.ssh_signed_cert))
    ):
        raise Error('--ssh-private-key must be passed with either --ssh-public-key in the case of standard pubkey '
                    'authentication or with --ssh-signed-cert in the case of CA signed signed keys or not provided at all.')

    if (bool(ctx.ssh_public_key) and bool(ctx.ssh_signed_cert)):
        raise Error('--ssh-public-key and --ssh-signed-cert are mututally exclusive. --ssh-public-key is intended '
                    'for standard pubkey encryption where the public key is set as an authorized key on cluster hosts. '
                    '--ssh-signed-cert is intended for the CA signed keys use case where cluster hosts are configured to trust '
                    'a CA pub key and authentication during SSH is done by authenticating the signed cert, requiring no '
                    'public key to be installed on the cluster hosts.')

    if ctx.fsid:
        data_dir_base = os.path.join(ctx.data_dir, ctx.fsid)
        if os.path.exists(data_dir_base):
            raise ClusterAlreadyExists(f"A cluster with the same fsid '{ctx.fsid}' already exists.")
        else:
            logger.warning('Specifying an fsid for your cluster offers no advantages and may increase the likelihood of fsid conflicts.')

    # initial vars
    ctx.fsid = ctx.fsid or make_fsid()
    fsid = ctx.fsid
    if not is_fsid(fsid):
        raise Error('not an fsid: %s' % fsid)

    # verify output files
    for f in [ctx.output_config, ctx.output_keyring, ctx.output_pub_ssh_key]:
        if not ctx.allow_overwrite:
            if os.path.exists(f):
                raise ClusterAlreadyExists('%s already exists; delete or pass --allow-overwrite to overwrite' % f)
        dirname = os.path.dirname(f)
        if dirname and not os.path.exists(dirname):
            fname = os.path.basename(f)
            logger.info(f'Creating directory {dirname} for {fname}')
            try:
                # use makedirs to create intermediate missing dirs
                os.makedirs(dirname, 0o755)
            except PermissionError:
                raise Error(f'Unable to create {dirname} due to permissions failure. Retry with root, or sudo or preallocate the directory.')

    (user_conf, _) = get_config_and_keyring(ctx)

    if ctx.ssh_user != 'root':
        check_ssh_connectivity(ctx)

    if not ctx.skip_prepare_host:
        command_prepare_host(ctx)
    else:
        logger.info('Skip prepare_host')

    logger.info('Cluster fsid: %s' % fsid)
    hostname = get_hostname()
    if '.' in hostname and not ctx.allow_fqdn_hostname:
        raise Error('hostname is a fully qualified domain name (%s); either fix (e.g., "sudo hostname %s" or similar) or pass --allow-fqdn-hostname' % (hostname, hostname.split('.')[0]))
    mon_id = ctx.mon_id or get_short_hostname()
    mgr_id = ctx.mgr_id or generate_service_id()

    lock = FileLock(ctx, fsid)
    lock.acquire()

    (addr_arg, ipv6, mon_network) = prepare_mon_addresses(ctx)
    cluster_network, ipv6_cluster_network = prepare_cluster_network(ctx)

    config = prepare_bootstrap_config(ctx, fsid, addr_arg, ctx.image)

    if not ctx.skip_pull:
        try:
            _pull_image(ctx, ctx.image)
        except UnauthorizedRegistryError:
            err_str = 'Failed to pull container image. Check that correct registry credentials are provided in bootstrap by --registry-url, --registry-username, --registry-password, or supply --registry-json with credentials'
            logger.debug(f'Pulling image for bootstrap on {hostname} failed: {err_str}')
            raise Error(err_str)

    image_ver = CephContainer(ctx, ctx.image, 'ceph', ['--version']).run().strip()
    logger.info(f'Ceph version: {image_ver}')

    if not ctx.allow_mismatched_release:
        image_release = image_ver.split()[4]
        if image_release not in \
                [DEFAULT_IMAGE_RELEASE, LATEST_STABLE_RELEASE]:
            raise Error(
                f'Container release {image_release} != cephadm release {DEFAULT_IMAGE_RELEASE};'
                ' please use matching version of cephadm (pass --allow-mismatched-release to continue anyway)'
            )

    logger.info('Extracting ceph user uid/gid from container image...')
    (uid, gid) = extract_uid_gid(ctx)

    # create some initial keys
    (mon_key, mgr_key, admin_key, bootstrap_keyring, admin_keyring) = create_initial_keys(ctx, uid, gid, mgr_id)

    monmap = create_initial_monmap(ctx, uid, gid, fsid, mon_id, addr_arg)
    (mon_dir, log_dir) = prepare_create_mon(ctx, uid, gid, fsid, mon_id,
                                            bootstrap_keyring.name, monmap.name)

    with write_new(mon_dir + '/config', owner=(uid, gid)) as f:
        f.write(config)

    make_var_run(ctx, fsid, uid, gid)
    create_mon(ctx, uid, gid, fsid, mon_id)

    # config to issue various CLI commands
    tmp_config = write_tmp(config, uid, gid)

    # a CLI helper to reduce our typing
    def cli(cmd, extra_mounts={}, timeout=DEFAULT_TIMEOUT, verbosity=CallVerbosity.VERBOSE_ON_FAILURE):
        # type: (List[str], Dict[str, str], Optional[int], CallVerbosity) -> str
        mounts = {
            log_dir: '/var/log/ceph:z',
            admin_keyring.name: '/etc/ceph/ceph.client.admin.keyring:z',
            tmp_config.name: '/etc/ceph/ceph.conf:z',
        }
        for k, v in extra_mounts.items():
            mounts[k] = v
        timeout = timeout or ctx.timeout
        return CephContainer(
            ctx,
            image=ctx.image,
            entrypoint='/usr/bin/ceph',
            args=cmd,
            volume_mounts=mounts,
        ).run(timeout=timeout, verbosity=verbosity)

    wait_for_mon(ctx, mon_id, mon_dir, admin_keyring.name, tmp_config.name)

    finish_bootstrap_config(ctx, fsid, config, mon_id, mon_dir,
                            mon_network, ipv6, cli,
                            cluster_network, ipv6_cluster_network)

    # output files
    with write_new(ctx.output_keyring) as f:
        f.write('[client.admin]\n'
                '\tkey = ' + admin_key + '\n')
    logger.info('Wrote keyring to %s' % ctx.output_keyring)

    # create mgr
    create_mgr(ctx, uid, gid, fsid, mgr_id, mgr_key, config, cli)

    if user_conf:
        # user given config settings were already assimilated earlier
        # but if the given settings contained any attributes in
        # the mgr (e.g. mgr/cephadm/container_image_prometheus)
        # they don't seem to be stored if there isn't a mgr yet.
        # Since re-assimilating the same conf settings should be
        # idempotent we can just do it again here.
        with tempfile.NamedTemporaryFile(buffering=0) as tmp:
            tmp.write(user_conf.encode('utf-8'))
            cli(['config', 'assimilate-conf',
                 '-i', '/var/lib/ceph/user.conf'],
                {tmp.name: '/var/lib/ceph/user.conf:z'})

    if getattr(ctx, 'log_dest', None):
        ldkey = 'mgr/cephadm/cephadm_log_destination'
        cp = read_config(ctx.config)
        if cp.has_option('mgr', ldkey):
            logger.info('The cephadm log destination is set by the config file, ignoring cli option')
        else:
            value = ','.join(sorted(getattr(ctx, 'log_dest')))
            logger.info('Setting cephadm log destination to match logging for cephadm boostrap: %s', value)
            cli(['config', 'set', 'mgr', ldkey, value, '--force'])

    # wait for mgr to restart (after enabling a module)
    def wait_for_mgr_restart() -> None:
        # first get latest mgrmap epoch from the mon.  try newer 'mgr
        # stat' command first, then fall back to 'mgr dump' if
        # necessary
        try:
            j = json_loads_retry(lambda: cli(['mgr', 'stat'], verbosity=CallVerbosity.QUIET_UNLESS_ERROR))
        except Exception:
            j = json_loads_retry(lambda: cli(['mgr', 'dump'], verbosity=CallVerbosity.QUIET_UNLESS_ERROR))
        epoch = j['epoch']

        # wait for mgr to have it
        logger.info('Waiting for the mgr to restart...')

        def mgr_has_latest_epoch():
            # type: () -> bool
            try:
                out = cli(['tell', 'mgr', 'mgr_status'])
                j = json.loads(out)
                return j['mgrmap_epoch'] >= epoch
            except Exception as e:
                logger.debug('tell mgr mgr_status failed: %s' % e)
                return False
        is_available(ctx, 'mgr epoch %d' % epoch, mgr_has_latest_epoch)

    enable_cephadm_mgr_module(cli, wait_for_mgr_restart)

    # ssh
    if not ctx.skip_ssh:
        prepare_ssh(ctx, cli, wait_for_mgr_restart)

    if ctx.registry_url and ctx.registry_username and ctx.registry_password:
        registry_credentials = {'url': ctx.registry_url, 'username': ctx.registry_username, 'password': ctx.registry_password}
        cli(['config-key', 'set', 'mgr/cephadm/registry_credentials', json.dumps(registry_credentials)])

    cli(['config', 'set', 'mgr', 'mgr/cephadm/container_init', str(ctx.container_init), '--force'])

    if not ctx.skip_dashboard:
        prepare_dashboard(ctx, uid, gid, cli, wait_for_mgr_restart)

    if ctx.output_config == CEPH_DEFAULT_CONF and not ctx.skip_admin_label and not ctx.no_minimize_config:
        logger.info('Enabling client.admin keyring and conf on hosts with "admin" label')
        try:
            cli(['orch', 'client-keyring', 'set', 'client.admin', 'label:_admin'])
            cli(['orch', 'host', 'label', 'add', get_hostname(), '_admin'])
        except Exception:
            logger.info('Unable to set up "admin" label; assuming older version of Ceph')

    if ctx.apply_spec:
        logger.info('Applying %s to cluster' % ctx.apply_spec)
        # copy ssh key to hosts in spec file
        with open(ctx.apply_spec) as f:
            host_dicts = _extract_host_info_from_applied_spec(f)
            for h in host_dicts:
                if ctx.ssh_signed_cert:
                    logger.info('Key distribution is not supported for signed CA key setups. Skipping ...')
                else:
                    _distribute_ssh_keys(ctx, h, hostname)

        mounts = {}
        mounts[pathify(ctx.apply_spec)] = '/tmp/spec.yml:ro'
        try:
            out = cli(['orch', 'apply', '-i', '/tmp/spec.yml'], extra_mounts=mounts)
            logger.info(out)
        except Exception:
            ctx.error_code = -errno.EINVAL
            logger.info('\nApplying %s to cluster failed!\n' % ctx.apply_spec)

    save_cluster_config(ctx, uid, gid, fsid)

    # enable autotune for osd_memory_target
    logger.info('Enabling autotune for osd_memory_target')
    cli(['config', 'set', 'osd', 'osd_memory_target_autotune', 'true'])

    # Notify the Dashboard to show the 'Expand cluster' page on first log in.
    cli(['config-key', 'set', 'mgr/dashboard/cluster/status', 'INSTALLED'])

    logger.info('You can access the Ceph CLI as following in case of multi-cluster or non-default config:\n\n'
                '\tsudo %s shell --fsid %s -c %s -k %s\n' % (
                    sys.argv[0],
                    fsid,
                    ctx.output_config,
                    ctx.output_keyring))

    logger.info('Or, if you are only running a single cluster on this host:\n\n\tsudo %s shell \n' % (sys.argv[0]))

    logger.info('Please consider enabling telemetry to help improve Ceph:\n\n'
                '\tceph telemetry on\n\n'
                'For more information see:\n\n'
                '\thttps://docs.ceph.com/en/latest/mgr/telemetry/\n')
    logger.info('Bootstrap complete.')
    return ctx.error_code

##################################


def command_registry_login(ctx: CephadmContext) -> int:
    if ctx.registry_json:
        logger.info('Pulling custom registry login info from %s.' % ctx.registry_json)
        d = get_parm(ctx.registry_json)
        if d.get('url') and d.get('username') and d.get('password'):
            ctx.registry_url = d.get('url')
            ctx.registry_username = d.get('username')
            ctx.registry_password = d.get('password')
            registry_login(ctx, ctx.registry_url, ctx.registry_username, ctx.registry_password)
        else:
            raise Error('json provided for custom registry login did not include all necessary fields. '
                        'Please setup json file as\n'
                        '{\n'
                        ' "url": "REGISTRY_URL",\n'
                        ' "username": "REGISTRY_USERNAME",\n'
                        ' "password": "REGISTRY_PASSWORD"\n'
                        '}\n')
    elif ctx.registry_url and ctx.registry_username and ctx.registry_password:
        registry_login(ctx, ctx.registry_url, ctx.registry_username, ctx.registry_password)
    else:
        raise Error('Invalid custom registry arguments received. To login to a custom registry include '
                    '--registry-url, --registry-username and --registry-password '
                    'options or --registry-json option')
    return 0


def registry_login(ctx: CephadmContext, url: Optional[str], username: Optional[str], password: Optional[str]) -> None:
    logger.info('Logging into custom registry.')
    try:
        engine = ctx.container_engine
        cmd = [engine.path, 'login',
               '-u', username, '-p', password,
               url]
        if isinstance(engine, Podman):
            cmd.append('--authfile=/etc/ceph/podman-auth.json')
        out, _, _ = call_throws(ctx, cmd)
        if isinstance(engine, Podman):
            os.chmod('/etc/ceph/podman-auth.json', DEFAULT_MODE)
    except Exception:
        raise Error('Failed to login to custom registry @ %s as %s with given password' % (ctx.registry_url, ctx.registry_username))

##################################


def extract_uid_gid_monitoring(ctx, daemon_type):
    # type: (CephadmContext, str) -> Tuple[int, int]

    if daemon_type == 'prometheus':
        uid, gid = extract_uid_gid(ctx, file_path='/etc/prometheus')
    elif daemon_type == 'node-exporter':
        uid, gid = 65534, 65534
    elif daemon_type == 'grafana':
        uid, gid = extract_uid_gid(ctx, file_path='/var/lib/grafana')
    elif daemon_type == 'loki':
        uid, gid = extract_uid_gid(ctx, file_path='/etc/loki')
    elif daemon_type == 'promtail':
        uid, gid = extract_uid_gid(ctx, file_path='/etc/promtail')
    elif daemon_type == 'alertmanager':
        uid, gid = extract_uid_gid(ctx, file_path=['/etc/alertmanager', '/etc/prometheus'])
    else:
        raise Error('{} not implemented yet'.format(daemon_type))
    return uid, gid


def get_deployment_container(
    ctx: CephadmContext,
    ident: 'DaemonIdentity',
    privileged: bool = False,
    ptrace: bool = False,
    container_args: Optional[List[str]] = None,
) -> 'CephContainer':
    # wrapper for get_container specifically for containers made during the `cephadm deploy`
    # command. Adds some extra things such as extra container args and custom config files
    c = get_container(ctx, ident, privileged, ptrace, container_args)
    if 'extra_container_args' in ctx and ctx.extra_container_args:
        c.container_args.extend(ctx.extra_container_args)
    if 'extra_entrypoint_args' in ctx and ctx.extra_entrypoint_args:
        c.args.extend(ctx.extra_entrypoint_args)
    ccfiles = fetch_custom_config_files(ctx)
    if ccfiles:
        mandatory_keys = ['mount_path', 'content']
        for conf in ccfiles:
            if all(k in conf for k in mandatory_keys):
                mount_path = conf['mount_path']
                file_path = os.path.join(
                    ctx.data_dir,
                    ident.fsid,
                    'custom_config_files',
                    ident.daemon_name,
                    os.path.basename(mount_path)
                )
                c.volume_mounts[file_path] = mount_path
    return c


def get_deployment_init_containers(
    ctx: CephadmContext,
    primary_container: 'CephContainer',
) -> List['InitContainer']:
    init_containers: List[Dict[str, Any]] = getattr(ctx, 'init_containers', [])
    return [
        InitContainer.from_primary_and_opts(ctx, primary_container, ic_opts)
        for ic_opts in init_containers
    ]


def get_deployment_type(
    ctx: CephadmContext, ident: 'DaemonIdentity',
) -> DeploymentType:
    deployment_type: DeploymentType = DeploymentType.DEFAULT
    if ctx.reconfig:
        deployment_type = DeploymentType.RECONFIG
    (_, state, _) = check_unit(ctx, ident.unit_name)
    if state == 'running' or is_container_running(ctx, CephContainer.for_daemon(ctx, ident, 'bash')):
        # if reconfig was set, that takes priority over redeploy. If
        # this is considered a fresh deployment at this stage,
        # mark it as a redeploy to avoid port checking
        if deployment_type == DeploymentType.DEFAULT:
            deployment_type = DeploymentType.REDEPLOY

    logger.info(f'{deployment_type.value} daemon {ctx.name} ...')

    return deployment_type


@default_image
@deprecated_command
def command_deploy(ctx):
    # type: (CephadmContext) -> None
    _common_deploy(ctx)


def read_configuration_source(ctx: CephadmContext) -> Dict[str, Any]:
    """Read a JSON configuration based on the `ctx.source` value."""
    source = '-'
    if 'source' in ctx and ctx.source:
        source = ctx.source
    if source == '-':
        config_data = json.load(sys.stdin)
    else:
        with open(source, 'rb') as fh:
            config_data = json.load(fh)
    logger.debug('Loaded deploy configuration: %r', config_data)
    return config_data


def apply_deploy_config_to_ctx(
    config_data: Dict[str, Any],
    ctx: CephadmContext,
) -> None:
    """Bind properties taken from the config_data dictionary to our ctx,
    similar to how cli options on `deploy` are bound to the context.
    """
    ctx.name = config_data['name']
    image = config_data.get('image', '')
    if image:
        ctx.image = image
    if 'fsid' in config_data:
        ctx.fsid = config_data['fsid']
    if 'meta' in config_data:
        ctx.meta_properties = config_data['meta']
    if 'config_blobs' in config_data:
        ctx.config_blobs = config_data['config_blobs']

    # many functions don't check that an attribute is set on the ctx
    # (with getattr or the '__contains__' func on ctx).
    # This reuses the defaults from the CLI options so we don't
    # have to repeat things and they can stay in sync.
    facade = ArgumentFacade()
    _add_deploy_parser_args(facade)
    facade.apply(ctx)
    for key, value in config_data.get('params', {}).items():
        if key not in facade.defaults:
            logger.warning('unexpected parameter: %r=%r', key, value)
        setattr(ctx, key, value)
    update_default_image(ctx)
    logger.debug('Determined image: %r', ctx.image)


def command_deploy_from(ctx: CephadmContext) -> None:
    """The deploy-from command is similar to deploy but sources nearly all
    configuration parameters from an input JSON configuration file.
    """
    config_data = read_configuration_source(ctx)
    apply_deploy_config_to_ctx(config_data, ctx)
    _common_deploy(ctx)


def _common_deploy(ctx: CephadmContext) -> None:
    ident = DaemonIdentity.from_context(ctx)
    if ident.daemon_type not in get_supported_daemons():
        raise Error('daemon type %s not recognized' % ident.daemon_type)

    lock = FileLock(ctx, ctx.fsid)
    lock.acquire()

    deployment_type = get_deployment_type(ctx, ident)

    # Migrate sysctl conf files from /usr/lib to /etc
    migrate_sysctl_dir(ctx, ctx.fsid)

    # Get and check ports explicitly required to be opened
    endpoints = fetch_tcp_ports(ctx)
    _dispatch_deploy(ctx, ident, endpoints, deployment_type)


def _dispatch_deploy(
    ctx: CephadmContext,
    ident: 'DaemonIdentity',
    daemon_endpoints: List[EndPoint],
    deployment_type: DeploymentType,
) -> None:
    daemon_type = ident.daemon_type
    if daemon_type in Ceph.daemons:
        config, keyring = get_config_and_keyring(ctx)
        uid, gid = extract_uid_gid(ctx)
        make_var_run(ctx, ctx.fsid, uid, gid)

        config_json = fetch_configs(ctx)

        c = get_deployment_container(ctx, ident, ptrace=ctx.allow_ptrace)

        if daemon_type == 'mon' and config_json is not None:
            if 'crush_location' in config_json:
                c_loc = config_json['crush_location']
                # was originally "c.args.extend(['--set-crush-location', c_loc])"
                # but that doesn't seem to persist in the object after it's passed
                # in further function calls
                c.args = c.args + ['--set-crush-location', c_loc]

        deploy_daemon(
            ctx,
            ident,
            c,
            uid,
            gid,
            config=config,
            keyring=keyring,
            osd_fsid=ctx.osd_fsid,
            deployment_type=deployment_type,
            endpoints=daemon_endpoints,
        )

    elif daemon_type in Monitoring.components:
        # monitoring daemon - prometheus, grafana, alertmanager, node-exporter
        # Default Checks
        # make sure provided config-json is sufficient
        config = fetch_configs(ctx)  # type: ignore
        required_files = Monitoring.components[daemon_type].get('config-json-files', list())
        required_args = Monitoring.components[daemon_type].get('config-json-args', list())
        if required_files:
            if not config or not all(c in config.get('files', {}).keys() for c in required_files):  # type: ignore
                raise Error('{} deployment requires config-json which must '
                            'contain file content for {}'.format(daemon_type.capitalize(), ', '.join(required_files)))
        if required_args:
            if not config or not all(c in config.keys() for c in required_args):  # type: ignore
                raise Error('{} deployment requires config-json which must '
                            'contain arg for {}'.format(daemon_type.capitalize(), ', '.join(required_args)))

        uid, gid = extract_uid_gid_monitoring(ctx, daemon_type)
        c = get_deployment_container(ctx, ident)
        deploy_daemon(
            ctx,
            ident,
            c,
            uid,
            gid,
            deployment_type=deployment_type,
            endpoints=daemon_endpoints
        )

    elif daemon_type == NFSGanesha.daemon_type:
        # only check ports if this is a fresh deployment
        if deployment_type == DeploymentType.DEFAULT and not daemon_endpoints:
            nfs_ports = list(NFSGanesha.port_map.values())
            daemon_endpoints = [EndPoint('0.0.0.0', p) for p in nfs_ports]

        config, keyring = get_config_and_keyring(ctx)
        # TODO: extract ganesha uid/gid (997, 994) ?
        uid, gid = extract_uid_gid(ctx)
        c = get_deployment_container(ctx, ident)
        deploy_daemon(
            ctx,
            ident,
            c,
            uid,
            gid,
            config=config,
            keyring=keyring,
            deployment_type=deployment_type,
            endpoints=daemon_endpoints
        )

    elif daemon_type == CephIscsi.daemon_type:
        config, keyring = get_config_and_keyring(ctx)
        uid, gid = extract_uid_gid(ctx)
        c = get_deployment_container(ctx, ident)
        deploy_daemon(
            ctx,
            ident,
            c,
            uid,
            gid,
            config=config,
            keyring=keyring,
            deployment_type=deployment_type,
            endpoints=daemon_endpoints
        )
    elif daemon_type == CephNvmeof.daemon_type:
        config, keyring = get_config_and_keyring(ctx)
        uid, gid = 167, 167  # TODO: need to get properly the uid/gid
        c = get_deployment_container(ctx, ident)
        deploy_daemon(
            ctx,
            ident,
            c,
            uid,
            gid,
            config=config,
            keyring=keyring,
            deployment_type=deployment_type,
            endpoints=daemon_endpoints,
        )
    elif daemon_type in Tracing.components:
        uid, gid = 65534, 65534
        c = get_container(ctx, ident)
        deploy_daemon(
            ctx,
            ident,
            c,
            uid,
            gid,
            deployment_type=deployment_type,
            endpoints=daemon_endpoints,
        )
    elif daemon_type == HAproxy.daemon_type:
        haproxy = HAproxy.init(ctx, ident.fsid, ident.daemon_id)
        uid, gid = haproxy.extract_uid_gid_haproxy()
        c = get_deployment_container(ctx, ident)
        deploy_daemon(
            ctx,
            ident,
            c,
            uid,
            gid,
            deployment_type=deployment_type,
            endpoints=daemon_endpoints,
        )

    elif daemon_type == Keepalived.daemon_type:
        keepalived = Keepalived.init(ctx, ident.fsid, ident.daemon_id)
        uid, gid = keepalived.extract_uid_gid_keepalived()
        c = get_deployment_container(ctx, ident)
        deploy_daemon(
            ctx,
            ident,
            c,
            uid,
            gid,
            deployment_type=deployment_type,
            endpoints=daemon_endpoints,
        )

    elif daemon_type == CustomContainer.daemon_type:
        cc = CustomContainer.init(ctx, ident.fsid, ident.daemon_id)
        # only check ports if this is a fresh deployment
        if deployment_type == DeploymentType.DEFAULT:
            daemon_endpoints.extend([EndPoint('0.0.0.0', p) for p in cc.ports])
        c = get_deployment_container(
            ctx, ident, privileged=cc.privileged, ptrace=ctx.allow_ptrace
        )
        ics = get_deployment_init_containers(
            ctx,
            c,
        )
        deploy_daemon(
            ctx,
            ident,
            c,
            uid=cc.uid,
            gid=cc.gid,
            config=None,
            keyring=None,
            deployment_type=deployment_type,
            endpoints=daemon_endpoints,
            init_containers=ics,
        )

    elif daemon_type == CephadmAgent.daemon_type:
        # get current user gid and uid
        uid = os.getuid()
        gid = os.getgid()
        deploy_daemon(
            ctx,
            ident,
            None,
            uid,
            gid,
            deployment_type=deployment_type,
            endpoints=daemon_endpoints,
        )

    elif daemon_type == SNMPGateway.daemon_type:
        sc = SNMPGateway.init(ctx, ident.fsid, ident.daemon_id)
        c = get_deployment_container(ctx, ident)
        deploy_daemon(
            ctx,
            ident,
            c,
            sc.uid,
            sc.gid,
            deployment_type=deployment_type,
            endpoints=daemon_endpoints,
        )

    else:
        raise Error('daemon type {} not implemented in command_deploy function'
                    .format(daemon_type))

##################################


@infer_image
def command_run(ctx):
    # type: (CephadmContext) -> int
    c = get_container(ctx, DaemonIdentity.from_context(ctx))
    command = c.run_cmd()
    return call_timeout(ctx, command, ctx.timeout)

##################################


@infer_fsid
@infer_config
@infer_image
@validate_fsid
def command_shell(ctx):
    # type: (CephadmContext) -> int
    cp = read_config(ctx.config)
    if cp.has_option('global', 'fsid') and \
       cp.get('global', 'fsid') != ctx.fsid:
        raise Error('fsid does not match ceph.conf')

    if ctx.name:
        if '.' in ctx.name:
            (daemon_type, daemon_id) = ctx.name.split('.', 1)
        else:
            daemon_type = ctx.name
            daemon_id = None
    else:
        daemon_type = 'osd'  # get the most mounts
        daemon_id = None

    if ctx.fsid and daemon_type in Ceph.daemons:
        make_log_dir(ctx, ctx.fsid)

    if daemon_id and not ctx.fsid:
        raise Error('must pass --fsid to specify cluster')

    # in case a dedicated keyring for the specified fsid is found we us it.
    # Otherwise, use /etc/ceph files by default, if present.  We do this instead of
    # making these defaults in the arg parser because we don't want an error
    # if they don't exist.
    if not ctx.keyring:
        keyring_file = f'{ctx.data_dir}/{ctx.fsid}/{CEPH_CONF_DIR}/{CEPH_KEYRING}'
        if os.path.exists(keyring_file):
            ctx.keyring = keyring_file
        elif os.path.exists(CEPH_DEFAULT_KEYRING):
            ctx.keyring = CEPH_DEFAULT_KEYRING

    container_args: List[str] = ['-i']
    if ctx.fsid and daemon_id:
        ident = DaemonIdentity(ctx.fsid, daemon_type, daemon_id)
        mounts = get_container_mounts(
            ctx, ident, no_config=bool(ctx.config),
        )
        binds = get_container_binds(ctx, ident)
    else:
        mounts = get_container_mounts_for_type(ctx, ctx.fsid, daemon_type)
        binds = []
    if ctx.config:
        mounts[pathify(ctx.config)] = '/etc/ceph/ceph.conf:z'
    if ctx.keyring:
        mounts[pathify(ctx.keyring)] = '/etc/ceph/ceph.keyring:z'
    if ctx.mount:
        for _mount in ctx.mount:
            split_src_dst = _mount.split(':')
            mount = pathify(split_src_dst[0])
            filename = os.path.basename(split_src_dst[0])
            if len(split_src_dst) > 1:
                dst = split_src_dst[1]
                if len(split_src_dst) == 3:
                    dst = '{}:{}'.format(dst, split_src_dst[2])
                mounts[mount] = dst
            else:
                mounts[mount] = '/mnt/{}'.format(filename)
    if ctx.command:
        command = ctx.command
    else:
        command = ['bash']
        container_args += [
            '-t',
            '-e', 'LANG=C',
            '-e', 'PS1=%s' % CUSTOM_PS1,
        ]
        if ctx.fsid:
            home = os.path.join(ctx.data_dir, ctx.fsid, 'home')
            if not os.path.exists(home):
                logger.debug('Creating root home at %s' % home)
                makedirs(home, 0, 0, 0o660)
                if os.path.exists('/etc/skel'):
                    for f in os.listdir('/etc/skel'):
                        if f.startswith('.bash'):
                            shutil.copyfile(os.path.join('/etc/skel', f),
                                            os.path.join(home, f))
            mounts[home] = '/root'

    for i in ctx.volume:
        a, b = i.split(':', 1)
        mounts[a] = b

    c = CephContainer(
        ctx,
        image=ctx.image,
        entrypoint='doesnotmatter',
        args=[],
        container_args=container_args,
        volume_mounts=mounts,
        bind_mounts=binds,
        envs=ctx.env,
        privileged=True)
    command = c.shell_cmd(command)

    return call_timeout(ctx, command, ctx.timeout)

##################################


@infer_fsid
def command_enter(ctx):
    # type: (CephadmContext) -> int
    if not ctx.fsid:
        raise Error('must pass --fsid to specify cluster')
    (daemon_type, daemon_id) = ctx.name.split('.', 1)
    container_args = ['-i']  # type: List[str]
    if ctx.command:
        command = ctx.command
    else:
        command = ['sh']
        container_args += [
            '-t',
            '-e', 'LANG=C',
            '-e', 'PS1=%s' % CUSTOM_PS1,
        ]
    c = CephContainer(
        ctx,
        image=ctx.image,
        entrypoint='doesnotmatter',
        container_args=container_args,
        cname='ceph-%s-%s.%s' % (ctx.fsid, daemon_type, daemon_id),
    )
    command = c.exec_cmd(command)
    return call_timeout(ctx, command, ctx.timeout)

##################################


@infer_fsid
@infer_image
@validate_fsid
def command_ceph_volume(ctx):
    # type: (CephadmContext) -> None
    cp = read_config(ctx.config)
    if cp.has_option('global', 'fsid') and \
       cp.get('global', 'fsid') != ctx.fsid:
        raise Error('fsid does not match ceph.conf')

    if ctx.fsid:
        make_log_dir(ctx, ctx.fsid)

        lock = FileLock(ctx, ctx.fsid)
        lock.acquire()

    (uid, gid) = (0, 0)  # ceph-volume runs as root
    mounts = get_container_mounts_for_type(ctx, ctx.fsid, 'osd')

    tmp_config = None
    tmp_keyring = None

    (config, keyring) = get_config_and_keyring(ctx)

    if config:
        # tmp config file
        tmp_config = write_tmp(config, uid, gid)
        mounts[tmp_config.name] = '/etc/ceph/ceph.conf:z'

    if keyring:
        # tmp keyring file
        tmp_keyring = write_tmp(keyring, uid, gid)
        mounts[tmp_keyring.name] = '/var/lib/ceph/bootstrap-osd/ceph.keyring:z'

    c = get_ceph_volume_container(
        ctx,
        envs=ctx.env,
        args=ctx.command,
        volume_mounts=mounts,
    )

    out, err, code = call_throws(ctx, c.run_cmd(), verbosity=CallVerbosity.QUIET_UNLESS_ERROR)
    if not code:
        print(out)

##################################


@infer_fsid
def command_unit(ctx):
    # type: (CephadmContext) -> int
    if not ctx.fsid:
        raise Error('must pass --fsid to specify cluster')

    unit_name = get_unit_name_by_daemon_name(ctx, ctx.fsid, ctx.name)

    _, _, code = call(
        ctx,
        ['systemctl', ctx.command, unit_name],
        verbosity=CallVerbosity.VERBOSE,
        desc=''
    )
    return code

##################################


@infer_fsid
def command_logs(ctx):
    # type: (CephadmContext) -> None
    if not ctx.fsid:
        raise Error('must pass --fsid to specify cluster')

    unit_name = get_unit_name_by_daemon_name(ctx, ctx.fsid, ctx.name)

    cmd = [find_program('journalctl')]
    cmd.extend(['-u', unit_name])
    if ctx.command:
        cmd.extend(ctx.command)

    # call this directly, without our wrapper, so that we get an unmolested
    # stdout with logger prefixing.
    logger.debug('Running command: %s' % ' '.join(cmd))
    subprocess.call(cmd, env=os.environ.copy())  # type: ignore

##################################


def list_networks(ctx):
    # type: (CephadmContext) -> Dict[str,Dict[str, Set[str]]]

    # sadly, 18.04's iproute2 4.15.0-2ubun doesn't support the -j flag,
    # so we'll need to use a regex to parse 'ip' command output.
    #
    # out, _, _ = call_throws(['ip', '-j', 'route', 'ls'])
    # j = json.loads(out)
    # for x in j:
    res = _list_ipv4_networks(ctx)
    res.update(_list_ipv6_networks(ctx))
    return res


def _list_ipv4_networks(ctx: CephadmContext) -> Dict[str, Dict[str, Set[str]]]:
    execstr: Optional[str] = find_executable('ip')
    if not execstr:
        raise FileNotFoundError("unable to find 'ip' command")
    out, _, _ = call_throws(ctx, [execstr, 'route', 'ls'], verbosity=CallVerbosity.QUIET_UNLESS_ERROR)
    return _parse_ipv4_route(out)


def _parse_ipv4_route(out: str) -> Dict[str, Dict[str, Set[str]]]:
    r = {}  # type: Dict[str, Dict[str, Set[str]]]
    p = re.compile(r'^(\S+) (?:via \S+)? ?dev (\S+) (.*)scope link (.*)src (\S+)')
    for line in out.splitlines():
        m = p.findall(line)
        if not m:
            continue
        net = m[0][0]
        if '/' not in net:  # aggregate /32 mask for single host sub-networks
            net += '/32'
        iface = m[0][1]
        ip = m[0][4]
        if net not in r:
            r[net] = {}
        if iface not in r[net]:
            r[net][iface] = set()
        r[net][iface].add(ip)
    return r


def _list_ipv6_networks(ctx: CephadmContext) -> Dict[str, Dict[str, Set[str]]]:
    execstr: Optional[str] = find_executable('ip')
    if not execstr:
        raise FileNotFoundError("unable to find 'ip' command")
    routes, _, _ = call_throws(ctx, [execstr, '-6', 'route', 'ls'], verbosity=CallVerbosity.QUIET_UNLESS_ERROR)
    ips, _, _ = call_throws(ctx, [execstr, '-6', 'addr', 'ls'], verbosity=CallVerbosity.QUIET_UNLESS_ERROR)
    return _parse_ipv6_route(routes, ips)


def _parse_ipv6_route(routes: str, ips: str) -> Dict[str, Dict[str, Set[str]]]:
    r = {}  # type: Dict[str, Dict[str, Set[str]]]
    route_p = re.compile(r'^(\S+) dev (\S+) proto (\S+) metric (\S+) .*pref (\S+)$')
    ip_p = re.compile(r'^\s+inet6 (\S+)/(.*)scope (.*)$')
    iface_p = re.compile(r'^(\d+): (\S+): (.*)$')
    for line in routes.splitlines():
        m = route_p.findall(line)
        if not m or m[0][0].lower() == 'default':
            continue
        net = m[0][0]
        if '/' not in net:  # aggregate /128 mask for single host sub-networks
            net += '/128'
        iface = m[0][1]
        if iface == 'lo':  # skip loopback devices
            continue
        if net not in r:
            r[net] = {}
        if iface not in r[net]:
            r[net][iface] = set()

    iface = None
    for line in ips.splitlines():
        m = ip_p.findall(line)
        if not m:
            m = iface_p.findall(line)
            if m:
                # drop @... suffix, if present
                iface = m[0][1].split('@')[0]
            continue
        ip = m[0][0]
        # find the network it belongs to
        net = [n for n in r.keys()
               if ipaddress.ip_address(ip) in ipaddress.ip_network(n)]
        if net and iface in r[net[0]]:
            assert iface
            r[net[0]][iface].add(ip)

    return r


def command_list_networks(ctx):
    # type: (CephadmContext) -> None
    r = list_networks(ctx)

    def serialize_sets(obj: Any) -> Any:
        return list(obj) if isinstance(obj, set) else obj

    print(json.dumps(r, indent=4, default=serialize_sets))

##################################


def command_ls(ctx):
    # type: (CephadmContext) -> None
    ls = list_daemons(ctx, detail=not ctx.no_detail,
                      legacy_dir=ctx.legacy_dir)
    print(json.dumps(ls, indent=4))


def list_daemons(ctx, detail=True, legacy_dir=None):
    # type: (CephadmContext, bool, Optional[str]) -> List[Dict[str, str]]
    host_version: Optional[str] = None
    ls = []
    container_path = ctx.container_engine.path

    data_dir = ctx.data_dir
    if legacy_dir is not None:
        data_dir = os.path.abspath(legacy_dir + data_dir)

    # keep track of ceph versions we see
    seen_versions = {}  # type: Dict[str, Optional[str]]

    # keep track of image digests
    seen_digests = {}   # type: Dict[str, List[str]]

    # keep track of memory and cpu usage we've seen
    seen_memusage = {}  # type: Dict[str, int]
    seen_cpuperc = {}  # type: Dict[str, str]
    out, err, code = call(
        ctx,
        [container_path, 'stats', '--format', '{{.ID}},{{.MemUsage}}', '--no-stream'],
        verbosity=CallVerbosity.QUIET
    )
    seen_memusage_cid_len, seen_memusage = _parse_mem_usage(code, out)

    out, err, code = call(
        ctx,
        [container_path, 'stats', '--format', '{{.ID}},{{.CPUPerc}}', '--no-stream'],
        verbosity=CallVerbosity.QUIET
    )
    seen_cpuperc_cid_len, seen_cpuperc = _parse_cpu_perc(code, out)

    # /var/lib/ceph
    if os.path.exists(data_dir):
        for i in os.listdir(data_dir):
            if i in ['mon', 'osd', 'mds', 'mgr']:
                daemon_type = i
                for j in os.listdir(os.path.join(data_dir, i)):
                    if '-' not in j:
                        continue
                    (cluster, daemon_id) = j.split('-', 1)
                    fsid = get_legacy_daemon_fsid(ctx,
                                                  cluster, daemon_type, daemon_id,
                                                  legacy_dir=legacy_dir)
                    legacy_unit_name = 'ceph-%s@%s' % (daemon_type, daemon_id)
                    val: Dict[str, Any] = {
                        'style': 'legacy',
                        'name': '%s.%s' % (daemon_type, daemon_id),
                        'fsid': fsid if fsid is not None else 'unknown',
                        'systemd_unit': legacy_unit_name,
                    }
                    if detail:
                        (val['enabled'], val['state'], _) = check_unit(ctx, legacy_unit_name)
                        if not host_version:
                            try:
                                out, err, code = call(ctx,
                                                      ['ceph', '-v'],
                                                      verbosity=CallVerbosity.QUIET)
                                if not code and out.startswith('ceph version '):
                                    host_version = out.split(' ')[2]
                            except Exception:
                                pass
                        val['host_version'] = host_version
                    ls.append(val)
            elif is_fsid(i):
                fsid = str(i)  # convince mypy that fsid is a str here
                for j in os.listdir(os.path.join(data_dir, i)):
                    if '.' in j and os.path.isdir(os.path.join(data_dir, fsid, j)):
                        name = j
                        (daemon_type, daemon_id) = j.split('.', 1)
                        unit_name = get_unit_name(fsid,
                                                  daemon_type,
                                                  daemon_id)
                    else:
                        continue
                    val = {
                        'style': 'cephadm:v1',
                        'name': name,
                        'fsid': fsid,
                        'systemd_unit': unit_name,
                    }
                    if detail:
                        # get container id
                        (val['enabled'], val['state'], _) = check_unit(ctx, unit_name)
                        container_id = None
                        image_name = None
                        image_id = None
                        image_digests = None
                        version = None
                        start_stamp = None

                        out, err, code = get_container_stats(ctx, container_path, fsid, daemon_type, daemon_id)
                        if not code:
                            (container_id, image_name, image_id, start,
                             version) = out.strip().split(',')
                            image_id = normalize_container_id(image_id)
                            daemon_type = name.split('.', 1)[0]
                            start_stamp = try_convert_datetime(start)

                            # collect digests for this image id
                            image_digests = seen_digests.get(image_id)
                            if not image_digests:
                                out, err, code = call(
                                    ctx,
                                    [
                                        container_path, 'image', 'inspect', image_id,
                                        '--format', '{{.RepoDigests}}',
                                    ],
                                    verbosity=CallVerbosity.QUIET)
                                if not code:
                                    image_digests = list(set(map(
                                        normalize_image_digest,
                                        out.strip()[1:-1].split(' '))))
                                    seen_digests[image_id] = image_digests

                            # identify software version inside the container (if we can)
                            if not version or '.' not in version:
                                version = seen_versions.get(image_id, None)
                            if daemon_type == NFSGanesha.daemon_type:
                                version = NFSGanesha.get_version(ctx, container_id)
                            if daemon_type == CephIscsi.daemon_type:
                                version = CephIscsi.get_version(ctx, container_id)
                            if daemon_type == CephNvmeof.daemon_type:
                                version = CephNvmeof.get_version(ctx, container_id)
                            elif not version:
                                if daemon_type in Ceph.daemons:
                                    out, err, code = call(ctx,
                                                          [container_path, 'exec', container_id,
                                                           'ceph', '-v'],
                                                          verbosity=CallVerbosity.QUIET)
                                    if not code and \
                                       out.startswith('ceph version '):
                                        version = out.split(' ')[2]
                                        seen_versions[image_id] = version
                                elif daemon_type == 'grafana':
                                    out, err, code = call(ctx,
                                                          [container_path, 'exec', container_id,
                                                           'grafana-server', '-v'],
                                                          verbosity=CallVerbosity.QUIET)
                                    if not code and \
                                       out.startswith('Version '):
                                        version = out.split(' ')[1]
                                        seen_versions[image_id] = version
                                elif daemon_type in ['prometheus',
                                                     'alertmanager',
                                                     'node-exporter',
                                                     'loki',
                                                     'promtail']:
                                    version = Monitoring.get_version(ctx, container_id, daemon_type)
                                    seen_versions[image_id] = version
                                elif daemon_type == 'haproxy':
                                    out, err, code = call(ctx,
                                                          [container_path, 'exec', container_id,
                                                           'haproxy', '-v'],
                                                          verbosity=CallVerbosity.QUIET)
                                    if not code and \
                                       out.startswith('HA-Proxy version '):
                                        version = out.split(' ')[2]
                                        seen_versions[image_id] = version
                                elif daemon_type == 'keepalived':
                                    out, err, code = call(ctx,
                                                          [container_path, 'exec', container_id,
                                                           'keepalived', '--version'],
                                                          verbosity=CallVerbosity.QUIET)
                                    if not code and \
                                       err.startswith('Keepalived '):
                                        version = err.split(' ')[1]
                                        if version[0] == 'v':
                                            version = version[1:]
                                        seen_versions[image_id] = version
                                elif daemon_type == CustomContainer.daemon_type:
                                    # Because a custom container can contain
                                    # everything, we do not know which command
                                    # to execute to get the version.
                                    pass
                                elif daemon_type == SNMPGateway.daemon_type:
                                    version = SNMPGateway.get_version(ctx, fsid, daemon_id)
                                    seen_versions[image_id] = version
                                else:
                                    logger.warning('version for unknown daemon type %s' % daemon_type)
                        else:
                            vfile = os.path.join(data_dir, fsid, j, 'unit.image')  # type: ignore
                            try:
                                with open(vfile, 'r') as f:
                                    image_name = f.read().strip() or None
                            except IOError:
                                pass

                        # unit.meta?
                        mfile = os.path.join(data_dir, fsid, j, 'unit.meta')  # type: ignore
                        try:
                            with open(mfile, 'r') as f:
                                meta = json.loads(f.read())
                                val.update(meta)
                        except IOError:
                            pass

                        val['container_id'] = container_id
                        val['container_image_name'] = image_name
                        val['container_image_id'] = image_id
                        val['container_image_digests'] = image_digests
                        if container_id:
                            val['memory_usage'] = seen_memusage.get(container_id[0:seen_memusage_cid_len])
                            val['cpu_percentage'] = seen_cpuperc.get(container_id[0:seen_cpuperc_cid_len])
                        val['version'] = version
                        val['started'] = start_stamp
                        val['created'] = get_file_timestamp(
                            os.path.join(data_dir, fsid, j, 'unit.created')
                        )
                        val['deployed'] = get_file_timestamp(
                            os.path.join(data_dir, fsid, j, 'unit.image'))
                        val['configured'] = get_file_timestamp(
                            os.path.join(data_dir, fsid, j, 'unit.configured'))
                    ls.append(val)

    return ls


def _parse_mem_usage(code: int, out: str) -> Tuple[int, Dict[str, int]]:
    # keep track of memory usage we've seen
    seen_memusage = {}  # type: Dict[str, int]
    seen_memusage_cid_len = 0
    if not code:
        for line in out.splitlines():
            (cid, usage) = line.split(',')
            (used, limit) = usage.split(' / ')
            try:
                seen_memusage[cid] = with_units_to_int(used)
                if not seen_memusage_cid_len:
                    seen_memusage_cid_len = len(cid)
            except ValueError:
                logger.info('unable to parse memory usage line\n>{}'.format(line))
                pass
    return seen_memusage_cid_len, seen_memusage


def _parse_cpu_perc(code: int, out: str) -> Tuple[int, Dict[str, str]]:
    seen_cpuperc = {}
    seen_cpuperc_cid_len = 0
    if not code:
        for line in out.splitlines():
            (cid, cpuperc) = line.split(',')
            try:
                seen_cpuperc[cid] = cpuperc
                if not seen_cpuperc_cid_len:
                    seen_cpuperc_cid_len = len(cid)
            except ValueError:
                logger.info('unable to parse cpu percentage line\n>{}'.format(line))
                pass
    return seen_cpuperc_cid_len, seen_cpuperc


def get_daemon_description(ctx, fsid, name, detail=False, legacy_dir=None):
    # type: (CephadmContext, str, str, bool, Optional[str]) -> Dict[str, str]

    for d in list_daemons(ctx, detail=detail, legacy_dir=legacy_dir):
        if d['fsid'] != fsid:
            continue
        if d['name'] != name:
            continue
        return d
    raise Error('Daemon not found: {}. See `cephadm ls`'.format(name))


def get_container_stats(ctx: CephadmContext, container_path: str, fsid: str, daemon_type: str, daemon_id: str) -> Tuple[str, str, int]:
    c = CephContainer.for_daemon(
        ctx, DaemonIdentity(fsid, daemon_type, daemon_id), 'bash'
    )
    out, err, code = '', '', -1
    for name in (c.cname, c.old_cname):
        cmd = [
            container_path, 'inspect',
            '--format', '{{.Id}},{{.Config.Image}},{{.Image}},{{.Created}},{{index .Config.Labels "io.ceph.version"}}',
            name
        ]
        out, err, code = call(ctx, cmd, verbosity=CallVerbosity.QUIET)
        if not code:
            break
    return out, err, code

##################################


@default_image
def command_adopt(ctx):
    # type: (CephadmContext) -> None

    if not ctx.skip_pull:
        try:
            _pull_image(ctx, ctx.image)
        except UnauthorizedRegistryError:
            err_str = 'Failed to pull container image. Host may not be logged into container registry. Try `cephadm registry-login --registry-url <url> --registry-username <username> --registry-password <password>` or supply login info via a json file with `cephadm registry-login --registry-json <file>`'
            logger.debug(f'Pulling image for `command_adopt` failed: {err_str}')
            raise Error(err_str)

    (daemon_type, daemon_id) = ctx.name.split('.', 1)

    # legacy check
    if ctx.style != 'legacy':
        raise Error('adoption of style %s not implemented' % ctx.style)

    # lock
    fsid = get_legacy_daemon_fsid(ctx,
                                  ctx.cluster,
                                  daemon_type,
                                  daemon_id,
                                  legacy_dir=ctx.legacy_dir)
    if not fsid:
        raise Error('could not detect legacy fsid; set fsid in ceph.conf')
    lock = FileLock(ctx, fsid)
    lock.acquire()

    # call correct adoption
    if daemon_type in Ceph.daemons:
        command_adopt_ceph(ctx, daemon_type, daemon_id, fsid)
    elif daemon_type == 'prometheus':
        command_adopt_prometheus(ctx, daemon_id, fsid)
    elif daemon_type == 'grafana':
        command_adopt_grafana(ctx, daemon_id, fsid)
    elif daemon_type == 'node-exporter':
        raise Error('adoption of node-exporter not implemented')
    elif daemon_type == 'alertmanager':
        command_adopt_alertmanager(ctx, daemon_id, fsid)
    else:
        raise Error('daemon type %s not recognized' % daemon_type)


class AdoptOsd(object):
    def __init__(self, ctx, osd_data_dir, osd_id):
        # type: (CephadmContext, str, str) -> None
        self.ctx = ctx
        self.osd_data_dir = osd_data_dir
        self.osd_id = osd_id

    def check_online_osd(self):
        # type: () -> Tuple[Optional[str], Optional[str]]

        osd_fsid, osd_type = None, None

        path = os.path.join(self.osd_data_dir, 'fsid')
        try:
            with open(path, 'r') as f:
                osd_fsid = f.read().strip()
            logger.info('Found online OSD at %s' % path)
        except IOError:
            logger.info('Unable to read OSD fsid from %s' % path)
        if os.path.exists(os.path.join(self.osd_data_dir, 'type')):
            with open(os.path.join(self.osd_data_dir, 'type')) as f:
                osd_type = f.read().strip()
        else:
            logger.info('"type" file missing for OSD data dir')

        return osd_fsid, osd_type

    def check_offline_lvm_osd(self):
        # type: () -> Tuple[Optional[str], Optional[str]]
        osd_fsid, osd_type = None, None

        c = get_ceph_volume_container(
            self.ctx,
            args=['lvm', 'list', '--format=json'],
        )
        out, err, code = call_throws(self.ctx, c.run_cmd())
        if not code:
            try:
                js = json.loads(out)
                if self.osd_id in js:
                    logger.info('Found offline LVM OSD {}'.format(self.osd_id))
                    osd_fsid = js[self.osd_id][0]['tags']['ceph.osd_fsid']
                    for device in js[self.osd_id]:
                        if device['tags']['ceph.type'] == 'block':
                            osd_type = 'bluestore'
                            break
                        if device['tags']['ceph.type'] == 'data':
                            osd_type = 'filestore'
                            break
            except ValueError as e:
                logger.info('Invalid JSON in ceph-volume lvm list: {}'.format(e))

        return osd_fsid, osd_type

    def check_offline_simple_osd(self):
        # type: () -> Tuple[Optional[str], Optional[str]]
        osd_fsid, osd_type = None, None

        osd_file = glob('/etc/ceph/osd/{}-[a-f0-9-]*.json'.format(self.osd_id))
        if len(osd_file) == 1:
            with open(osd_file[0], 'r') as f:
                try:
                    js = json.loads(f.read())
                    logger.info('Found offline simple OSD {}'.format(self.osd_id))
                    osd_fsid = js['fsid']
                    osd_type = js['type']
                    if osd_type != 'filestore':
                        # need this to be mounted for the adopt to work, as it
                        # needs to move files from this directory
                        call_throws(self.ctx, ['mount', js['data']['path'], self.osd_data_dir])
                except ValueError as e:
                    logger.info('Invalid JSON in {}: {}'.format(osd_file, e))

        return osd_fsid, osd_type

    def change_cluster_name(self) -> None:
        logger.info('Attempting to convert osd cluster name to ceph . . .')
        c = get_ceph_volume_container(
            self.ctx,
            args=['lvm', 'list', '{}'.format(self.osd_id), '--format=json'],
        )
        out, err, code = call_throws(self.ctx, c.run_cmd())
        if code:
            raise Exception(f'Failed to get list of LVs: {err}\nceph-volume failed with rc {code}')
        try:
            js = json.loads(out)
            if not js:
                raise RuntimeError(f'Failed to find osd.{self.osd_id}')
            device: Optional[Dict[Any, Any]] = None
            for d in js[self.osd_id]:
                if d['type'] == 'block':
                    device = d
                    break
            if not device:
                raise RuntimeError(f'Failed to find block device for osd.{self.osd_id}')
            vg = device['vg_name']
            out, err, code = call_throws(self.ctx, ['lvchange', '--deltag', f'ceph.cluster_name={self.ctx.cluster}', vg])
            if code:
                raise RuntimeError(f"Can't delete tag ceph.cluster_name={self.ctx.cluster} on osd.{self.osd_id}.\nlvchange failed with rc {code}")
            out, err, code = call_throws(self.ctx, ['lvchange', '--addtag', 'ceph.cluster_name=ceph', vg])
            if code:
                raise RuntimeError(f"Can't add tag ceph.cluster_name=ceph on osd.{self.osd_id}.\nlvchange failed with rc {code}")
            logger.info('Successfully converted osd cluster name')
        except (Exception, RuntimeError) as e:
            logger.info(f'Failed to convert osd cluster name: {e}')


def command_adopt_ceph(ctx, daemon_type, daemon_id, fsid):
    # type: (CephadmContext, str, str, str) -> None

    (uid, gid) = extract_uid_gid(ctx)

    data_dir_src = ('/var/lib/ceph/%s/%s-%s' %
                    (daemon_type, ctx.cluster, daemon_id))
    data_dir_src = os.path.abspath(ctx.legacy_dir + data_dir_src)

    if not os.path.exists(data_dir_src):
        raise Error("{}.{} data directory '{}' does not exist.  "
                    'Incorrect ID specified, or daemon already adopted?'.format(
                        daemon_type, daemon_id, data_dir_src))

    osd_fsid = None
    if daemon_type == 'osd':
        adopt_osd = AdoptOsd(ctx, data_dir_src, daemon_id)
        osd_fsid, osd_type = adopt_osd.check_online_osd()
        if not osd_fsid:
            osd_fsid, osd_type = adopt_osd.check_offline_lvm_osd()
        if not osd_fsid:
            osd_fsid, osd_type = adopt_osd.check_offline_simple_osd()
        if not osd_fsid:
            raise Error('Unable to find OSD {}'.format(daemon_id))
        elif ctx.cluster != 'ceph':
            adopt_osd.change_cluster_name()
        logger.info('objectstore_type is %s' % osd_type)
        assert osd_type
        if osd_type == 'filestore':
            raise Error('FileStore is not supported by cephadm')

    # NOTE: implicit assumption here that the units correspond to the
    # cluster we are adopting based on the /etc/{defaults,sysconfig}/ceph
    # CLUSTER field.
    unit_name = 'ceph-%s@%s' % (daemon_type, daemon_id)
    (enabled, state, _) = check_unit(ctx, unit_name)
    if state == 'running':
        logger.info('Stopping old systemd unit %s...' % unit_name)
        call_throws(ctx, ['systemctl', 'stop', unit_name])
    if enabled:
        logger.info('Disabling old systemd unit %s...' % unit_name)
        call_throws(ctx, ['systemctl', 'disable', unit_name])

    # data
    logger.info('Moving data...')
    data_dir_dst = make_data_dir(
        ctx,
        DaemonIdentity(fsid, daemon_type, daemon_id),
        uid=uid,
        gid=gid,
    )
    move_files(ctx, glob(os.path.join(data_dir_src, '*')),
               data_dir_dst,
               uid=uid, gid=gid)
    logger.debug('Remove dir `%s`' % (data_dir_src))
    if os.path.ismount(data_dir_src):
        call_throws(ctx, ['umount', data_dir_src])
    os.rmdir(data_dir_src)

    logger.info('Chowning content...')
    call_throws(ctx, ['chown', '-c', '-R', '%d.%d' % (uid, gid), data_dir_dst])

    if daemon_type == 'mon':
        # rename *.ldb -> *.sst, in case they are coming from ubuntu
        store = os.path.join(data_dir_dst, 'store.db')
        num_renamed = 0
        if os.path.exists(store):
            for oldf in os.listdir(store):
                if oldf.endswith('.ldb'):
                    newf = oldf.replace('.ldb', '.sst')
                    oldp = os.path.join(store, oldf)
                    newp = os.path.join(store, newf)
                    logger.debug('Renaming %s -> %s' % (oldp, newp))
                    os.rename(oldp, newp)
        if num_renamed:
            logger.info('Renamed %d leveldb *.ldb files to *.sst',
                        num_renamed)
    if daemon_type == 'osd':
        for n in ['block', 'block.db', 'block.wal']:
            p = os.path.join(data_dir_dst, n)
            if os.path.exists(p):
                logger.info('Chowning %s...' % p)
                os.chown(p, uid, gid)
        # disable the ceph-volume 'simple' mode files on the host
        simple_fn = os.path.join('/etc/ceph/osd',
                                 '%s-%s.json' % (daemon_id, osd_fsid))
        if os.path.exists(simple_fn):
            new_fn = simple_fn + '.adopted-by-cephadm'
            logger.info('Renaming %s -> %s', simple_fn, new_fn)
            os.rename(simple_fn, new_fn)
            logger.info('Disabling host unit ceph-volume@ simple unit...')
            call(ctx, ['systemctl', 'disable',
                       'ceph-volume@simple-%s-%s.service' % (daemon_id, osd_fsid)])
        else:
            # assume this is an 'lvm' c-v for now, but don't error
            # out if it's not.
            logger.info('Disabling host unit ceph-volume@ lvm unit...')
            call(ctx, ['systemctl', 'disable',
                       'ceph-volume@lvm-%s-%s.service' % (daemon_id, osd_fsid)])

    # config
    config_src = '/etc/ceph/%s.conf' % (ctx.cluster)
    config_src = os.path.abspath(ctx.legacy_dir + config_src)
    config_dst = os.path.join(data_dir_dst, 'config')
    copy_files(ctx, [config_src], config_dst, uid=uid, gid=gid)

    # logs
    logger.info('Moving logs...')
    log_dir_src = ('/var/log/ceph/%s-%s.%s.log*' %
                   (ctx.cluster, daemon_type, daemon_id))
    log_dir_src = os.path.abspath(ctx.legacy_dir + log_dir_src)
    log_dir_dst = make_log_dir(ctx, fsid, uid=uid, gid=gid)
    move_files(ctx, glob(log_dir_src),
               log_dir_dst,
               uid=uid, gid=gid)

    logger.info('Creating new units...')
    make_var_run(ctx, fsid, uid, gid)
    ident = DaemonIdentity(fsid, daemon_type, daemon_id)
    c = get_container(ctx, ident)
    deploy_daemon_units(
        ctx,
        ident,
        uid,
        gid,
        c,
        enable=True,  # unconditionally enable the new unit
        start=(state == 'running' or ctx.force_start),
        osd_fsid=osd_fsid,
    )
    update_firewalld(ctx, daemon_type)


def command_adopt_prometheus(ctx, daemon_id, fsid):
    # type: (CephadmContext, str, str) -> None
    daemon_type = 'prometheus'
    (uid, gid) = extract_uid_gid_monitoring(ctx, daemon_type)
    # should try to set the ports we know cephadm defaults
    # to for these services in the firewall.
    ports = Monitoring.port_map['prometheus']
    endpoints = [EndPoint('0.0.0.0', p) for p in ports]

    _stop_and_disable(ctx, 'prometheus')

    data_dir_dst = make_data_dir(
        ctx,
        DaemonIdentity(fsid, daemon_type, daemon_id),
        uid=uid,
        gid=gid,
    )

    # config
    config_src = '/etc/prometheus/prometheus.yml'
    config_src = os.path.abspath(ctx.legacy_dir + config_src)
    config_dst = os.path.join(data_dir_dst, 'etc/prometheus')
    makedirs(config_dst, uid, gid, 0o755)
    copy_files(ctx, [config_src], config_dst, uid=uid, gid=gid)

    # data
    data_src = '/var/lib/prometheus/metrics/'
    data_src = os.path.abspath(ctx.legacy_dir + data_src)
    data_dst = os.path.join(data_dir_dst, 'data')
    copy_tree(ctx, [data_src], data_dst, uid=uid, gid=gid)

    make_var_run(ctx, fsid, uid, gid)
    ident = DaemonIdentity(fsid, daemon_type, daemon_id)
    c = get_container(ctx, ident)
    deploy_daemon(
        ctx,
        ident,
        c,
        uid,
        gid,
        deployment_type=DeploymentType.REDEPLOY,
        endpoints=endpoints,
    )
    update_firewalld(ctx, daemon_type)


def command_adopt_grafana(ctx, daemon_id, fsid):
    # type: (CephadmContext, str, str) -> None

    daemon_type = 'grafana'
    (uid, gid) = extract_uid_gid_monitoring(ctx, daemon_type)
    # should try to set the ports we know cephadm defaults
    # to for these services in the firewall.
    ports = Monitoring.port_map['grafana']
    endpoints = [EndPoint('0.0.0.0', p) for p in ports]

    _stop_and_disable(ctx, 'grafana-server')

    ident = DaemonIdentity(fsid, daemon_type, daemon_id)
    data_dir_dst = make_data_dir(
        ctx,
        ident,
        uid=uid,
        gid=gid,
    )

    # config
    config_src = '/etc/grafana/grafana.ini'
    config_src = os.path.abspath(ctx.legacy_dir + config_src)
    config_dst = os.path.join(data_dir_dst, 'etc/grafana')
    makedirs(config_dst, uid, gid, 0o755)
    copy_files(ctx, [config_src], config_dst, uid=uid, gid=gid)

    prov_src = '/etc/grafana/provisioning/'
    prov_src = os.path.abspath(ctx.legacy_dir + prov_src)
    prov_dst = os.path.join(data_dir_dst, 'etc/grafana')
    copy_tree(ctx, [prov_src], prov_dst, uid=uid, gid=gid)

    # cert
    cert = '/etc/grafana/grafana.crt'
    key = '/etc/grafana/grafana.key'
    if os.path.exists(cert) and os.path.exists(key):
        cert_src = '/etc/grafana/grafana.crt'
        cert_src = os.path.abspath(ctx.legacy_dir + cert_src)
        makedirs(os.path.join(data_dir_dst, 'etc/grafana/certs'), uid, gid, 0o755)
        cert_dst = os.path.join(data_dir_dst, 'etc/grafana/certs/cert_file')
        copy_files(ctx, [cert_src], cert_dst, uid=uid, gid=gid)

        key_src = '/etc/grafana/grafana.key'
        key_src = os.path.abspath(ctx.legacy_dir + key_src)
        key_dst = os.path.join(data_dir_dst, 'etc/grafana/certs/cert_key')
        copy_files(ctx, [key_src], key_dst, uid=uid, gid=gid)

        _adjust_grafana_ini(os.path.join(config_dst, 'grafana.ini'))
    else:
        logger.debug('Skipping ssl, missing cert {} or key {}'.format(cert, key))

    # data - possible custom dashboards/plugins
    data_src = '/var/lib/grafana/'
    data_src = os.path.abspath(ctx.legacy_dir + data_src)
    data_dst = os.path.join(data_dir_dst, 'data')
    copy_tree(ctx, [data_src], data_dst, uid=uid, gid=gid)

    make_var_run(ctx, fsid, uid, gid)
    c = get_container(ctx, ident)
    deploy_daemon(
        ctx,
        ident,
        c,
        uid,
        gid,
        deployment_type=DeploymentType.REDEPLOY,
        endpoints=endpoints,
    )
    update_firewalld(ctx, daemon_type)


def command_adopt_alertmanager(ctx, daemon_id, fsid):
    # type: (CephadmContext, str, str) -> None

    daemon_type = 'alertmanager'
    (uid, gid) = extract_uid_gid_monitoring(ctx, daemon_type)
    # should try to set the ports we know cephadm defaults
    # to for these services in the firewall.
    ports = Monitoring.port_map['alertmanager']
    endpoints = [EndPoint('0.0.0.0', p) for p in ports]

    _stop_and_disable(ctx, 'prometheus-alertmanager')

    ident = DaemonIdentity(fsid, daemon_type, daemon_id)
    data_dir_dst = make_data_dir(
        ctx,
        ident,
        uid=uid,
        gid=gid,
    )

    # config
    config_src = '/etc/prometheus/alertmanager.yml'
    config_src = os.path.abspath(ctx.legacy_dir + config_src)
    config_dst = os.path.join(data_dir_dst, 'etc/alertmanager')
    makedirs(config_dst, uid, gid, 0o755)
    copy_files(ctx, [config_src], config_dst, uid=uid, gid=gid)

    # data
    data_src = '/var/lib/prometheus/alertmanager/'
    data_src = os.path.abspath(ctx.legacy_dir + data_src)
    data_dst = os.path.join(data_dir_dst, 'etc/alertmanager/data')
    copy_tree(ctx, [data_src], data_dst, uid=uid, gid=gid)

    make_var_run(ctx, fsid, uid, gid)
    c = get_container(ctx, ident)
    deploy_daemon(
        ctx,
        ident,
        c,
        uid,
        gid,
        deployment_type=DeploymentType.REDEPLOY,
        endpoints=endpoints,
    )
    update_firewalld(ctx, daemon_type)


def _adjust_grafana_ini(filename):
    # type: (str) -> None

    # Update cert_file, cert_key pathnames in server section
    # ConfigParser does not preserve comments
    try:
        with open(filename, 'r') as grafana_ini:
            lines = grafana_ini.readlines()
        with write_new(filename, perms=None) as grafana_ini:
            server_section = False
            for line in lines:
                if line.startswith('['):
                    server_section = False
                if line.startswith('[server]'):
                    server_section = True
                if server_section:
                    line = re.sub(r'^cert_file.*',
                                  'cert_file = /etc/grafana/certs/cert_file', line)
                    line = re.sub(r'^cert_key.*',
                                  'cert_key = /etc/grafana/certs/cert_key', line)
                grafana_ini.write(line)
    except OSError as err:
        raise Error('Cannot update {}: {}'.format(filename, err))


def _stop_and_disable(ctx, unit_name):
    # type: (CephadmContext, str) -> None

    (enabled, state, _) = check_unit(ctx, unit_name)
    if state == 'running':
        logger.info('Stopping old systemd unit %s...' % unit_name)
        call_throws(ctx, ['systemctl', 'stop', unit_name])
    if enabled:
        logger.info('Disabling old systemd unit %s...' % unit_name)
        call_throws(ctx, ['systemctl', 'disable', unit_name])

##################################


def command_rm_daemon(ctx):
    # type: (CephadmContext) -> None
    lock = FileLock(ctx, ctx.fsid)
    lock.acquire()

    (daemon_type, daemon_id) = ctx.name.split('.', 1)
    unit_name = get_unit_name_by_daemon_name(ctx, ctx.fsid, ctx.name)

    if daemon_type in ['mon', 'osd'] and not ctx.force:
        raise Error('must pass --force to proceed: '
                    'this command may destroy precious data!')

    call(ctx, ['systemctl', 'stop', unit_name],
         verbosity=CallVerbosity.DEBUG)
    call(ctx, ['systemctl', 'reset-failed', unit_name],
         verbosity=CallVerbosity.DEBUG)
    call(ctx, ['systemctl', 'disable', unit_name],
         verbosity=CallVerbosity.DEBUG)

    # force remove rgw admin socket file if leftover
    if daemon_type in ['rgw']:
        rgw_asok_path = f'/var/run/ceph/{ctx.fsid}/ceph-client.{ctx.name}.*.asok'
        call(ctx, ['rm', '-rf', rgw_asok_path],
             verbosity=CallVerbosity.DEBUG)

    ident = DaemonIdentity(ctx.fsid, daemon_type, daemon_id)
    data_dir = ident.data_dir(ctx.data_dir)
    if daemon_type in ['mon', 'osd', 'prometheus'] and \
       not ctx.force_delete_data:
        # rename it out of the way -- do not delete
        backup_dir = os.path.join(ctx.data_dir, ctx.fsid, 'removed')
        if not os.path.exists(backup_dir):
            makedirs(backup_dir, 0, 0, DATA_DIR_MODE)
        dirname = '%s.%s_%s' % (daemon_type, daemon_id,
                                datetime.datetime.utcnow().strftime(DATEFMT))
        os.rename(data_dir,
                  os.path.join(backup_dir, dirname))
    else:
        call_throws(ctx, ['rm', '-rf', data_dir])

    endpoints = fetch_tcp_ports(ctx)
    ports: List[int] = [e.port for e in endpoints]
    if ports:
        try:
            fw = Firewalld(ctx)
            fw.close_ports(ports)
            fw.apply_rules()
        except RuntimeError as e:
            # in case we cannot close the ports we will remove
            # the daemon but keep them open.
            logger.warning(f' Error when trying to close ports: {e}')


##################################


def _zap(ctx: CephadmContext, what: str) -> None:
    mounts = get_container_mounts_for_type(
        ctx, ctx.fsid, 'clusterless-ceph-volume'
    )
    c = get_ceph_volume_container(ctx,
                                  args=['lvm', 'zap', '--destroy', what],
                                  volume_mounts=mounts,
                                  envs=ctx.env)
    logger.info(f'Zapping {what}...')
    out, err, code = call_throws(ctx, c.run_cmd())


@infer_image
def _zap_osds(ctx: CephadmContext) -> None:
    # assume fsid lock already held

    # list
    mounts = get_container_mounts_for_type(
        ctx, ctx.fsid, 'clusterless-ceph-volume'
    )
    c = get_ceph_volume_container(ctx,
                                  args=['inventory', '--format', 'json'],
                                  volume_mounts=mounts,
                                  envs=ctx.env)
    out, err, code = call_throws(ctx, c.run_cmd())
    if code:
        raise Error('failed to list osd inventory')
    try:
        ls = json.loads(out)
    except ValueError as e:
        raise Error(f'Invalid JSON in ceph-volume inventory: {e}')

    for i in ls:
        matches = [lv.get('cluster_fsid') == ctx.fsid and i.get('ceph_device') for lv in i.get('lvs', [])]
        if any(matches) and all(matches):
            _zap(ctx, i.get('path'))
        elif any(matches):
            lv_names = [lv['name'] for lv in i.get('lvs', [])]
            # TODO: we need to map the lv_names back to device paths (the vg
            # id isn't part of the output here!)
            logger.warning(f'Not zapping LVs (not implemented): {lv_names}')


def command_zap_osds(ctx: CephadmContext) -> None:
    if not ctx.force:
        raise Error('must pass --force to proceed: '
                    'this command may destroy precious data!')

    lock = FileLock(ctx, ctx.fsid)
    lock.acquire()

    _zap_osds(ctx)

##################################


def get_ceph_cluster_count(ctx: CephadmContext) -> int:
    return len([c for c in os.listdir(ctx.data_dir) if is_fsid(c)])


def command_rm_cluster(ctx: CephadmContext) -> None:
    if not ctx.force:
        raise Error('must pass --force to proceed: '
                    'this command may destroy precious data!')

    lock = FileLock(ctx, ctx.fsid)
    lock.acquire()
    _rm_cluster(ctx, ctx.keep_logs, ctx.zap_osds)


def _rm_cluster(ctx: CephadmContext, keep_logs: bool, zap_osds: bool) -> None:

    if not ctx.fsid:
        raise Error('must select the cluster to delete by passing --fsid to proceed')

    def disable_systemd_service(unit_name: str) -> None:
        call(ctx, ['systemctl', 'stop', unit_name],
             verbosity=CallVerbosity.DEBUG)
        call(ctx, ['systemctl', 'reset-failed', unit_name],
             verbosity=CallVerbosity.DEBUG)
        call(ctx, ['systemctl', 'disable', unit_name],
             verbosity=CallVerbosity.DEBUG)

    logger.info(f'Deleting cluster with fsid: {ctx.fsid}')

    # stop + disable individual daemon units
    for d in list_daemons(ctx, detail=False):
        if d['fsid'] != ctx.fsid:
            continue
        if d['style'] != 'cephadm:v1':
            continue
        disable_systemd_service(get_unit_name_by_instance(ctx.fsid, d['name']))

    # cluster units
    for unit_name in ['ceph-%s.target' % ctx.fsid]:
        disable_systemd_service(unit_name)

    slice_name = 'system-ceph\\x2d{}.slice'.format(ctx.fsid.replace('-', '\\x2d'))
    call(ctx, ['systemctl', 'stop', slice_name],
         verbosity=CallVerbosity.DEBUG)

    # osds?
    if zap_osds:
        _zap_osds(ctx)

    # rm units
    call_throws(ctx, ['rm', '-f', ctx.unit_dir
                      + '/ceph-%s@.service' % ctx.fsid])
    call_throws(ctx, ['rm', '-f', ctx.unit_dir
                      + '/ceph-%s.target' % ctx.fsid])
    call_throws(ctx, ['rm', '-rf',
                      ctx.unit_dir + '/ceph-%s.target.wants' % ctx.fsid])
    # rm data
    call_throws(ctx, ['rm', '-rf', ctx.data_dir + '/' + ctx.fsid])

    if not keep_logs:
        # rm logs
        call_throws(ctx, ['rm', '-rf', ctx.log_dir + '/' + ctx.fsid])
        call_throws(ctx, ['rm', '-rf', ctx.log_dir
                          + '/*.wants/ceph-%s@*' % ctx.fsid])

    # rm logrotate config
    call_throws(ctx, ['rm', '-f', ctx.logrotate_dir + '/ceph-%s' % ctx.fsid])

    # if last cluster on host remove shared files
    if get_ceph_cluster_count(ctx) == 0:
        disable_systemd_service('ceph.target')

        # rm shared ceph target files
        call_throws(ctx, ['rm', '-f', ctx.unit_dir + '/multi-user.target.wants/ceph.target'])
        call_throws(ctx, ['rm', '-f', ctx.unit_dir + '/ceph.target'])

        # rm cephadm logrotate config
        call_throws(ctx, ['rm', '-f', ctx.logrotate_dir + '/cephadm'])

        if not keep_logs:
            # remove all cephadm logs
            for fname in glob(f'{ctx.log_dir}/cephadm.log*'):
                os.remove(fname)

    # rm sysctl settings
    sysctl_dirs: List[Path] = [Path(ctx.sysctl_dir), Path('/usr/lib/sysctl.d')]

    for sysctl_dir in sysctl_dirs:
        for p in sysctl_dir.glob(f'90-ceph-{ctx.fsid}-*.conf'):
            p.unlink()

    # cleanup remaining ceph directories
    ceph_dirs = [f'/run/ceph/{ctx.fsid}', f'/tmp/cephadm-{ctx.fsid}', f'/var/run/ceph/{ctx.fsid}']
    for dd in ceph_dirs:
        shutil.rmtree(dd, ignore_errors=True)

    # clean up config, keyring, and pub key files
    files = [CEPH_DEFAULT_CONF, CEPH_DEFAULT_PUBKEY, CEPH_DEFAULT_KEYRING]
    if os.path.exists(files[0]):
        valid_fsid = False
        with open(files[0]) as f:
            if ctx.fsid in f.read():
                valid_fsid = True
        if valid_fsid:
            # rm configuration files on /etc/ceph
            for n in range(0, len(files)):
                if os.path.exists(files[n]):
                    os.remove(files[n])

##################################


def check_time_sync(ctx, enabler=None):
    # type: (CephadmContext, Optional[Packager]) -> bool
    units = [
        'chrony.service',  # 18.04 (at least)
        'chronyd.service',  # el / opensuse
        'systemd-timesyncd.service',
        'ntpd.service',  # el7 (at least)
        'ntp.service',  # 18.04 (at least)
        'ntpsec.service',  # 20.04 (at least) / buster
        'openntpd.service',  # ubuntu / debian
    ]
    if not check_units(ctx, units, enabler):
        logger.warning('No time sync service is running; checked for %s' % units)
        return False
    return True


def command_check_host(ctx: CephadmContext) -> None:
    errors = []
    commands = ['systemctl', 'lvcreate']

    try:
        engine = check_container_engine(ctx)
        logger.info(f'{engine} is present')
    except Error as e:
        errors.append(str(e))

    for command in commands:
        try:
            find_program(command)
            logger.info('%s is present' % command)
        except ValueError:
            errors.append('%s binary does not appear to be installed' % command)

    # check for configured+running chronyd or ntp
    if not check_time_sync(ctx):
        errors.append('No time synchronization is active')

    if 'expect_hostname' in ctx and ctx.expect_hostname:
        if get_hostname().lower() != ctx.expect_hostname.lower():
            errors.append('hostname "%s" does not match expected hostname "%s"' % (
                get_hostname(), ctx.expect_hostname))
        else:
            logger.info('Hostname "%s" matches what is expected.',
                        ctx.expect_hostname)

    if errors:
        raise Error('\nERROR: '.join(errors))

    logger.info('Host looks OK')

##################################


def get_ssh_vars(ssh_user: str) -> Tuple[int, int, str]:
    try:
        s_pwd = pwd.getpwnam(ssh_user)
    except KeyError:
        raise Error('Cannot find uid/gid for ssh-user: %s' % (ssh_user))

    ssh_uid = s_pwd.pw_uid
    ssh_gid = s_pwd.pw_gid
    ssh_dir = os.path.join(s_pwd.pw_dir, '.ssh')
    return ssh_uid, ssh_gid, ssh_dir


def authorize_ssh_key(ssh_pub_key: str, ssh_user: str) -> bool:
    """Authorize the public key for the provided ssh user"""

    def key_in_file(path: str, key: str) -> bool:
        if not os.path.exists(path):
            return False
        with open(path) as f:
            lines = f.readlines()
            for line in lines:
                if line.strip() == key.strip():
                    return True
        return False

    logger.info(f'Adding key to {ssh_user}@localhost authorized_keys...')
    if ssh_pub_key is None or ssh_pub_key.isspace():
        raise Error('Trying to authorize an empty ssh key')

    ssh_pub_key = ssh_pub_key.strip()
    ssh_uid, ssh_gid, ssh_dir = get_ssh_vars(ssh_user)
    if not os.path.exists(ssh_dir):
        makedirs(ssh_dir, ssh_uid, ssh_gid, 0o700)

    auth_keys_file = '%s/authorized_keys' % ssh_dir
    if key_in_file(auth_keys_file, ssh_pub_key):
        logger.info(f'key already in {ssh_user}@localhost authorized_keys...')
        return False

    add_newline = False
    if os.path.exists(auth_keys_file):
        with open(auth_keys_file, 'r') as f:
            f.seek(0, os.SEEK_END)
            if f.tell() > 0:
                f.seek(f.tell() - 1, os.SEEK_SET)  # go to last char
                if f.read() != '\n':
                    add_newline = True

    with open(auth_keys_file, 'a') as f:
        os.fchown(f.fileno(), ssh_uid, ssh_gid)  # just in case we created it
        os.fchmod(f.fileno(), DEFAULT_MODE)  # just in case we created it
        if add_newline:
            f.write('\n')
        f.write(ssh_pub_key + '\n')

    return True


def revoke_ssh_key(key: str, ssh_user: str) -> None:
    """Revoke the public key authorization for the ssh user"""
    ssh_uid, ssh_gid, ssh_dir = get_ssh_vars(ssh_user)
    auth_keys_file = '%s/authorized_keys' % ssh_dir
    deleted = False
    if os.path.exists(auth_keys_file):
        with open(auth_keys_file, 'r') as f:
            lines = f.readlines()
        _, filename = tempfile.mkstemp()
        with open(filename, 'w') as f:
            os.fchown(f.fileno(), ssh_uid, ssh_gid)
            os.fchmod(f.fileno(), DEFAULT_MODE)  # secure access to the keys file
            for line in lines:
                if line.strip() == key.strip():
                    deleted = True
                else:
                    f.write(line)

    if deleted:
        shutil.move(filename, auth_keys_file)
    else:
        logger.warning('Cannot find the ssh key to be deleted')


def check_ssh_connectivity(ctx: CephadmContext) -> None:

    def cmd_is_available(cmd: str) -> bool:
        if shutil.which(cmd) is None:
            logger.warning(f'Command not found: {cmd}')
            return False
        return True

    if not cmd_is_available('ssh') or not cmd_is_available('ssh-keygen'):
        logger.warning('Cannot check ssh connectivity. Skipping...')
        return

    ssh_priv_key_path = ''
    ssh_pub_key_path = ''
    ssh_signed_cert_path = ''
    if ctx.ssh_private_key and ctx.ssh_public_key:
        # let's use the keys provided by the user
        ssh_priv_key_path = pathify(ctx.ssh_private_key.name)
        ssh_pub_key_path = pathify(ctx.ssh_public_key.name)
    elif ctx.ssh_private_key and ctx.ssh_signed_cert:
        # CA signed keys use case
        ssh_priv_key_path = pathify(ctx.ssh_private_key.name)
        ssh_signed_cert_path = pathify(ctx.ssh_signed_cert.name)
    else:
        # no custom keys, let's generate some random keys just for this check
        ssh_priv_key_path = f'/tmp/ssh_key_{uuid.uuid1()}'
        ssh_pub_key_path = f'{ssh_priv_key_path}.pub'
        ssh_key_gen_cmd = ['ssh-keygen', '-q', '-t', 'rsa', '-N', '', '-C', '', '-f', ssh_priv_key_path]
        _, _, code = call(ctx, ssh_key_gen_cmd)
        if code != 0:
            logger.warning('Cannot generate keys to check ssh connectivity.')
            return

    if ssh_signed_cert_path:
        logger.info('Verification for CA signed keys authentication not implemented. Skipping ...')
    elif ssh_pub_key_path:
        logger.info('Verifying ssh connectivity using standard pubkey authentication ...')
        with open(ssh_pub_key_path, 'r') as f:
            key = f.read().strip()
        new_key = authorize_ssh_key(key, ctx.ssh_user)
        ssh_cfg_file_arg = ['-F', pathify(ctx.ssh_config.name)] if ctx.ssh_config else []
        _, _, code = call(ctx, ['ssh', '-o StrictHostKeyChecking=no',
                                *ssh_cfg_file_arg, '-i', ssh_priv_key_path,
                                '-o PasswordAuthentication=no',
                                f'{ctx.ssh_user}@{get_hostname()}',
                                'sudo echo'])

        # we only remove the key if it's a new one. In case the user has provided
        # some already existing key then we don't alter authorized_keys file
        if new_key:
            revoke_ssh_key(key, ctx.ssh_user)

        pub_key_msg = '- The public key file configured by --ssh-public-key is valid\n' if ctx.ssh_public_key else ''
        prv_key_msg = '- The private key file configured by --ssh-private-key is valid\n' if ctx.ssh_private_key else ''
        ssh_cfg_msg = '- The ssh configuration file configured by --ssh-config is valid\n' if ctx.ssh_config else ''
        err_msg = f"""
** Please verify your user's ssh configuration and make sure:
- User {ctx.ssh_user} must have passwordless sudo access
{pub_key_msg}{prv_key_msg}{ssh_cfg_msg}
"""
        if code != 0:
            raise Error(err_msg)


def command_prepare_host(ctx: CephadmContext) -> None:
    logger.info('Verifying podman|docker is present...')
    pkg = None
    try:
        check_container_engine(ctx)
    except Error as e:
        logger.warning(str(e))
        if not pkg:
            pkg = create_packager(ctx)
        pkg.install_podman()

    logger.info('Verifying lvm2 is present...')
    if not find_executable('lvcreate'):
        if not pkg:
            pkg = create_packager(ctx)
        pkg.install(['lvm2'])

    logger.info('Verifying time synchronization is in place...')
    if not check_time_sync(ctx):
        if not pkg:
            pkg = create_packager(ctx)
        pkg.install(['chrony'])
        # check again, and this time try to enable
        # the service
        check_time_sync(ctx, enabler=pkg)

    if 'expect_hostname' in ctx and ctx.expect_hostname and ctx.expect_hostname != get_hostname():
        logger.warning('Adjusting hostname from %s -> %s...' % (get_hostname(), ctx.expect_hostname))
        call_throws(ctx, ['hostname', ctx.expect_hostname])
        with open('/etc/hostname', 'w') as f:
            f.write(ctx.expect_hostname + '\n')

    logger.info('Repeating the final host check...')
    command_check_host(ctx)

##################################


class CustomValidation(argparse.Action):

    def _check_name(self, values: str) -> None:
        try:
            (daemon_type, daemon_id) = values.split('.', 1)
        except ValueError:
            raise argparse.ArgumentError(self,
                                         'must be of the format <type>.<id>. For example, osd.1 or prometheus.myhost.com')

        daemons = get_supported_daemons()
        if daemon_type not in daemons:
            raise argparse.ArgumentError(self,
                                         'name must declare the type of daemon e.g. '
                                         '{}'.format(', '.join(daemons)))

    def __call__(self, parser: argparse.ArgumentParser, namespace: argparse.Namespace, values: Union[str, Sequence[Any], None],
                 option_string: Optional[str] = None) -> None:
        assert isinstance(values, str)
        if self.dest == 'name':
            self._check_name(values)
            setattr(namespace, self.dest, values)

##################################


def command_add_repo(ctx: CephadmContext) -> None:
    if ctx.version and ctx.release:
        raise Error('you can specify either --release or --version but not both')
    if not ctx.version and not ctx.release and not ctx.dev and not ctx.dev_commit:
        raise Error('please supply a --release, --version, --dev or --dev-commit argument')
    if ctx.version:
        try:
            (x, y, z) = ctx.version.split('.')
        except Exception:
            raise Error('version must be in the form x.y.z (e.g., 15.2.0)')
    if ctx.release:
        # Pacific =/= pacific in this case, set to undercase to avoid confusion
        ctx.release = ctx.release.lower()

    pkg = create_packager(ctx, stable=ctx.release,
                          version=ctx.version,
                          branch=ctx.dev,
                          commit=ctx.dev_commit)
    pkg.validate()
    pkg.add_repo()
    logger.info('Completed adding repo.')


def command_rm_repo(ctx: CephadmContext) -> None:
    pkg = create_packager(ctx)
    pkg.rm_repo()


def command_install(ctx: CephadmContext) -> None:
    pkg = create_packager(ctx)
    pkg.install(ctx.packages)


def command_rescan_disks(ctx: CephadmContext) -> str:

    def probe_hba(scan_path: str) -> None:
        """Tell the adapter to rescan"""
        with open(scan_path, 'w') as f:
            f.write('- - -')

    cmd = ctx.func.__name__.replace('command_', '')
    logger.info(f'{cmd}: starting')
    start = time.time()

    all_scan_files = glob('/sys/class/scsi_host/*/scan')
    scan_files = []
    skipped = []
    for scan_path in all_scan_files:
        adapter_name = os.path.basename(os.path.dirname(scan_path))
        proc_name = read_file([os.path.join(os.path.dirname(scan_path), 'proc_name')])
        if proc_name in ['unknown', 'usb-storage']:
            skipped.append(os.path.basename(scan_path))
            logger.info(f'{cmd}: rescan skipping incompatible host adapter {adapter_name} : {proc_name}')
            continue

        scan_files.append(scan_path)

    if not scan_files:
        logger.info(f'{cmd}: no compatible HBAs found')
        return 'Ok. No compatible HBAs found'

    responses = async_run(concurrent_tasks(probe_hba, scan_files))
    failures = [r for r in responses if r]

    logger.info(f'{cmd}: Complete. {len(scan_files)} adapters rescanned, {len(failures)} failures, {len(skipped)} skipped')

    elapsed = time.time() - start
    if failures:
        plural = 's' if len(failures) > 1 else ''
        if len(failures) == len(scan_files):
            return f'Failed. All {len(scan_files)} rescan requests failed'
        else:
            return f'Partial. {len(scan_files) - len(failures)} successful, {len(failures)} failure{plural} against: {", ".join(failures)}'

    return f'Ok. {len(all_scan_files)} adapters detected: {len(scan_files)} rescanned, {len(skipped)} skipped, {len(failures)} failed ({elapsed:.2f}s)'

##################################


class Enclosure:
    def __init__(self, enc_id: str, enc_path: str, dev_path: str):
        """External disk enclosure metadata

        Args:
        :param enc_id: enclosure id (normally a WWN)
        :param enc_path: sysfs path to HBA attached to the enclosure
                         e.g. /sys/class/scsi_generic/sg11/device/enclosure/0:0:9:0
        :param dev_path: sysfs path to the generic scsi device for the enclosure HBA
                         e.g. /sys/class/scsi_generic/sg2
        """
        self._path: str = dev_path
        self._dev_path: str = os.path.join(dev_path, 'device')
        self._enc_path: str = enc_path
        self.ses_paths: List[str] = []
        self.path_count: int = 0
        self.vendor: str = ''
        self.model: str = ''
        self.enc_id: str = enc_id
        self.components: Union[int, str] = 0
        self.device_lookup: Dict[str, str] = {}
        self.device_count: int = 0
        self.slot_map: Dict[str, Dict[str, str]] = {}

        self._probe()

    def _probe(self) -> None:
        """Analyse the dev paths to identify enclosure related information"""

        self.vendor = read_file([os.path.join(self._dev_path, 'vendor')])
        self.model = read_file([os.path.join(self._dev_path, 'model')])
        self.components = read_file([os.path.join(self._enc_path, 'components')])
        slot_paths = glob(os.path.join(self._enc_path, '*', 'slot'))
        for slot_path in slot_paths:
            slot = read_file([slot_path])
            serial_path = os.path.join(os.path.dirname(slot_path), 'device', 'vpd_pg80')
            serial = ''
            if os.path.exists(serial_path):
                serial_raw = read_file([serial_path])
                serial = (''.join(char for char in serial_raw if char in string.printable)).strip()
                self.device_lookup[serial] = slot
            slot_dir = os.path.dirname(slot_path)
            self.slot_map[slot] = {
                'status': read_file([os.path.join(slot_dir, 'status')]),
                'fault': read_file([os.path.join(slot_dir, 'fault')]),
                'locate': read_file([os.path.join(slot_dir, 'locate')]),
                'serial': serial,
            }

        self.device_count = len(self.device_lookup)
        self.update(os.path.basename(self._path))

    def update(self, dev_id: str) -> None:
        """Update an enclosure object with a related sg device name

        :param dev_id (str): device name e.g. sg2
        """
        self.ses_paths.append(dev_id)
        self.path_count = len(self.ses_paths)

    def _dump(self) -> Dict[str, Any]:
        """Return a dict representation of the object"""
        return {k: v for k, v in self.__dict__.items() if not k.startswith('_')}

    def __str__(self) -> str:
        """Return a formatted json representation of the object as a string"""
        return json.dumps(self._dump(), indent=2)

    def __repr__(self) -> str:
        """Return a json representation of the object as a string"""
        return json.dumps(self._dump())

    def as_json(self) -> Dict[str, Any]:
        """Return a dict representing the object"""
        return self._dump()


class HostFacts():
    _dmi_path_list = ['/sys/class/dmi/id']
    _nic_path_list = ['/sys/class/net']
    _apparmor_path_list = ['/etc/apparmor']
    _disk_vendor_workarounds = {
        '0x1af4': 'Virtio Block Device'
    }
    _excluded_block_devices = ('sr', 'zram', 'dm-', 'loop', 'md')
    _sg_generic_glob = '/sys/class/scsi_generic/*'

    def __init__(self, ctx: CephadmContext):
        self.ctx: CephadmContext = ctx
        self.cpu_model: str = 'Unknown'
        self.sysctl_options: Dict[str, str] = self._populate_sysctl_options()
        self.cpu_count: int = 0
        self.cpu_cores: int = 0
        self.cpu_threads: int = 0
        self.interfaces: Dict[str, Any] = {}

        self._meminfo: List[str] = read_file(['/proc/meminfo']).splitlines()
        self._get_cpuinfo()
        self._process_nics()
        self.arch: str = platform.processor()
        self.kernel: str = platform.release()
        self._enclosures = self._discover_enclosures()
        self._block_devices = self._get_block_devs()
        self._device_list = self._get_device_info()

    def _populate_sysctl_options(self) -> Dict[str, str]:
        sysctl_options = {}
        out, _, _ = call_throws(self.ctx, ['sysctl', '-a'], verbosity=CallVerbosity.QUIET_UNLESS_ERROR)
        if out:
            for line in out.splitlines():
                option, value = line.split('=')
                sysctl_options[option.strip()] = value.strip()
        return sysctl_options

    def _discover_enclosures(self) -> Dict[str, Enclosure]:
        """Build a dictionary of discovered scsi enclosures

        Enclosures are detected by walking the scsi generic sysfs hierarchy.
        Any device tree that holds an 'enclosure' subdirectory is interpreted as
        an enclosure. Once identified the enclosure directory is analysis to
        identify key descriptors that will help relate disks to enclosures and
        disks to enclosure slots.

        :return: Dict[str, Enclosure]: a map of enclosure id (hex) to enclosure object
        """
        sg_paths: List[str] = glob(HostFacts._sg_generic_glob)
        enclosures: Dict[str, Enclosure] = {}

        for sg_path in sg_paths:
            enc_path = os.path.join(sg_path, 'device', 'enclosure')
            if os.path.exists(enc_path):
                enc_dirs = glob(os.path.join(enc_path, '*'))
                if len(enc_dirs) != 1:
                    # incomplete enclosure spec - expecting ONE dir in the format
                    # host(adapter):bus:target:lun e.g. 16:0:0:0
                    continue
                enc_path = enc_dirs[0]
                enc_id = read_file([os.path.join(enc_path, 'id')])
                if enc_id in enclosures:
                    enclosures[enc_id].update(os.path.basename(sg_path))
                    continue

                enclosure = Enclosure(enc_id, enc_path, sg_path)
                enclosures[enc_id] = enclosure

        return enclosures

    @property
    def enclosures(self) -> Dict[str, Dict[str, Any]]:
        """Dump the enclosure objects as dicts"""
        return {k: v._dump() for k, v in self._enclosures.items()}

    @property
    def enclosure_count(self) -> int:
        """Return the number of enclosures detected"""
        return len(self._enclosures.keys())

    def _get_cpuinfo(self):
        # type: () -> None
        """Determine cpu information via /proc/cpuinfo"""
        raw = read_file(['/proc/cpuinfo'])
        output = raw.splitlines()
        cpu_set = set()

        for line in output:
            field = [f.strip() for f in line.split(':')]
            if 'model name' in line:
                self.cpu_model = field[1]
            if 'physical id' in line:
                cpu_set.add(field[1])
            if 'siblings' in line:
                self.cpu_threads = int(field[1].strip())
            if 'cpu cores' in line:
                self.cpu_cores = int(field[1].strip())
            pass
        self.cpu_count = len(cpu_set)

    def _get_block_devs(self):
        # type: () -> List[str]
        """Determine the list of block devices by looking at /sys/block"""
        return [dev for dev in os.listdir('/sys/block')
                if not dev.startswith(HostFacts._excluded_block_devices)]

    @property
    def operating_system(self):
        # type: () -> str
        """Determine OS version"""
        raw_info = read_file(['/etc/os-release'])
        os_release = raw_info.splitlines()
        rel_str = 'Unknown'
        rel_dict = dict()

        for line in os_release:
            if '=' in line:
                var_name, var_value = line.split('=')
                rel_dict[var_name] = var_value.strip('"')

        # Would normally use PRETTY_NAME, but NAME and VERSION are more
        # consistent
        if all(_v in rel_dict for _v in ['NAME', 'VERSION']):
            rel_str = '{} {}'.format(rel_dict['NAME'], rel_dict['VERSION'])
        return rel_str

    @property
    def hostname(self):
        # type: () -> str
        """Return the hostname"""
        return platform.node()

    @property
    def shortname(self) -> str:
        return platform.node().split('.', 1)[0]

    @property
    def fqdn(self) -> str:
        return get_fqdn()

    @property
    def subscribed(self):
        # type: () -> str
        """Highlevel check to see if the host is subscribed to receive updates/support"""
        def _red_hat():
            # type: () -> str
            # RHEL 7 and RHEL 8
            entitlements_dir = '/etc/pki/entitlement'
            if os.path.exists(entitlements_dir):
                pems = glob('{}/*.pem'.format(entitlements_dir))
                if len(pems) >= 2:
                    return 'Yes'

            return 'No'

        os_name = self.operating_system
        if os_name.upper().startswith('RED HAT'):
            return _red_hat()

        return 'Unknown'

    @property
    def hdd_count(self):
        # type: () -> int
        """Return a count of HDDs (spinners)"""
        return len(self.hdd_list)

    def _get_capacity(self, dev):
        # type: (str) -> int
        """Determine the size of a given device

        The kernel always bases device size calculations based on a 512 byte
        sector. For more information see
        https://git.kernel.org/pub/scm/linux/kernel/git/stable/linux.git/tree/include/linux/types.h?h=v5.15.63#n120
        """
        size_path = os.path.join('/sys/block', dev, 'size')
        size_blocks = int(read_file([size_path]))
        return size_blocks * 512

    def _get_capacity_by_type(self, disk_type='hdd'):
        # type: (str) -> int
        """Return the total capacity of a category of device (flash or hdd)"""
        capacity: int = 0
        for dev in self._device_list:
            if dev['disk_type'] == disk_type:
                disk_capacity = cast(int, dev.get('disk_size_bytes', 0))
                capacity += disk_capacity
        return capacity

    def _get_device_info(self):
        # type: () -> List[Dict[str, object]]
        """Return a 'pretty' name list for each unique device in the `dev_list`"""
        disk_list = list()

        # serial_num_lookup is a dict of serial number -> List of devices with that serial number
        serial_num_lookup: Dict[str, List[str]] = {}

        # make a map of devname -> disk path. this path name may indicate the physical slot
        # of a drive (phyXX)
        disk_path_map: Dict[str, str] = {}
        for path in glob('/dev/disk/by-path/*'):
            tgt_raw = Path(path).resolve()
            tgt = os.path.basename(str(tgt_raw))
            disk_path_map[tgt] = path

        # make a map of holder (dm-XX) -> full mpath name
        dm_device_map: Dict[str, str] = {}
        for mpath in glob('/dev/mapper/mpath*'):
            tgt_raw = Path(mpath).resolve()
            tgt = os.path.basename(str(tgt_raw))
            dm_device_map[tgt] = mpath

        # main loop to process all eligible block devices
        for dev in self._block_devices:
            enclosure_id = ''
            enclosure_slot = ''
            scsi_addr = ''
            mpath = ''

            disk_model = read_file(['/sys/block/{}/device/model'.format(dev)]).strip()
            disk_rev = read_file(['/sys/block/{}/device/rev'.format(dev)]).strip()
            disk_wwid = read_file(['/sys/block/{}/device/wwid'.format(dev)]).strip()
            vendor = read_file(['/sys/block/{}/device/vendor'.format(dev)]).strip()
            rotational = read_file(['/sys/block/{}/queue/rotational'.format(dev)])
            holders_raw = glob('/sys/block/{}/holders/*'.format(dev))
            if len(holders_raw) == 1:
                # mpath will have 1 holder entry
                holder = os.path.basename(holders_raw[0])
                mpath = dm_device_map.get(holder, '')

            disk_type = 'hdd' if rotational == '1' else 'flash'
            scsi_addr_path = glob('/sys/block/{}/device/bsg/*'.format(dev))
            if len(scsi_addr_path) == 1:
                scsi_addr = os.path.basename(scsi_addr_path[0])

            # vpd_pg80 isn't guaranteed (libvirt, vmware for example)
            serial_raw = read_file(['/sys/block/{}/device/vpd_pg80'.format(dev)])
            serial = (''.join(i for i in serial_raw if i in string.printable)).strip()
            if serial.lower() == 'unknown':
                serial = ''
            else:
                if serial in serial_num_lookup:
                    serial_num_lookup[serial].append(dev)
                else:
                    serial_num_lookup[serial] = [dev]
                for enc_id, enclosure in self._enclosures.items():
                    if serial in enclosure.device_lookup.keys():
                        enclosure_id = enc_id
                        enclosure_slot = enclosure.device_lookup[serial]

            disk_vendor = HostFacts._disk_vendor_workarounds.get(vendor, vendor)
            disk_size_bytes = self._get_capacity(dev)
            disk_list.append({
                'description': '{} {} ({})'.format(disk_vendor, disk_model, bytes_to_human(disk_size_bytes)),
                'vendor': disk_vendor,
                'model': disk_model,
                'rev': disk_rev,
                'wwid': disk_wwid,
                'dev_name': dev,
                'disk_size_bytes': disk_size_bytes,
                'disk_type': disk_type,
                'serial': serial,
                'alt_dev_name': '',
                'scsi_addr': scsi_addr,
                'enclosure_id': enclosure_id,
                'enclosure_slot': enclosure_slot,
                'path_id': disk_path_map.get(dev, ''),
                'mpath': mpath,
            })

        # process the devices to drop duplicate physical devs based on matching
        # the unique serial number
        disk_list_unique: List[Dict[str, Any]] = []
        serials_seen: List[str] = []
        for dev in disk_list:
            serial = str(dev['serial'])
            if serial:
                if serial in serials_seen:
                    continue
                else:
                    serials_seen.append(serial)
                    devs = serial_num_lookup[serial].copy()
                    devs.remove(str(dev['dev_name']))
                    dev['alt_dev_name'] = ','.join(devs)
            disk_list_unique.append(dev)

        return disk_list_unique

    @property
    def hdd_list(self):
        # type: () -> List[Dict[str, object]]
        """Return a list of devices that are HDDs (spinners)"""
        return [dev for dev in self._device_list if dev['disk_type'] == 'hdd']

    @property
    def flash_list(self):
        # type: () -> List[Dict[str, object]]
        """Return a list of devices that are flash based (SSD, NVMe)"""
        return [dev for dev in self._device_list if dev['disk_type'] == 'flash']

    @property
    def hdd_capacity_bytes(self):
        # type: () -> int
        """Return the total capacity for all HDD devices (bytes)"""
        return self._get_capacity_by_type(disk_type='hdd')

    @property
    def hdd_capacity(self):
        # type: () -> str
        """Return the total capacity for all HDD devices (human readable format)"""
        return bytes_to_human(self.hdd_capacity_bytes)

    @property
    def cpu_load(self):
        # type: () -> Dict[str, float]
        """Return the cpu load average data for the host"""
        raw = read_file(['/proc/loadavg']).strip()
        data = raw.split()
        return {
            '1min': float(data[0]),
            '5min': float(data[1]),
            '15min': float(data[2]),
        }

    @property
    def flash_count(self):
        # type: () -> int
        """Return the number of flash devices in the system (SSD, NVMe)"""
        return len(self.flash_list)

    @property
    def flash_capacity_bytes(self):
        # type: () -> int
        """Return the total capacity for all flash devices (bytes)"""
        return self._get_capacity_by_type(disk_type='flash')

    @property
    def flash_capacity(self):
        # type: () -> str
        """Return the total capacity for all Flash devices (human readable format)"""
        return bytes_to_human(self.flash_capacity_bytes)

    def _process_nics(self):
        # type: () -> None
        """Look at the NIC devices and extract network related metadata"""
        # from https://github.com/torvalds/linux/blob/master/include/uapi/linux/if_arp.h
        hw_lookup = {
            '1': 'ethernet',
            '32': 'infiniband',
            '772': 'loopback',
        }

        for nic_path in HostFacts._nic_path_list:
            if not os.path.exists(nic_path):
                continue
            for iface in os.listdir(nic_path):

                if os.path.exists(os.path.join(nic_path, iface, 'bridge')):
                    nic_type = 'bridge'
                elif os.path.exists(os.path.join(nic_path, iface, 'bonding')):
                    nic_type = 'bonding'
                else:
                    nic_type = hw_lookup.get(read_file([os.path.join(nic_path, iface, 'type')]), 'Unknown')

                if nic_type == 'loopback':  # skip loopback devices
                    continue

                lower_devs_list = [os.path.basename(link.replace('lower_', '')) for link in glob(os.path.join(nic_path, iface, 'lower_*'))]
                upper_devs_list = [os.path.basename(link.replace('upper_', '')) for link in glob(os.path.join(nic_path, iface, 'upper_*'))]

                try:
                    mtu = int(read_file([os.path.join(nic_path, iface, 'mtu')]))
                except ValueError:
                    mtu = 0

                operstate = read_file([os.path.join(nic_path, iface, 'operstate')])
                try:
                    speed = int(read_file([os.path.join(nic_path, iface, 'speed')]))
                except (OSError, ValueError):
                    # OSError : device doesn't support the ethtool get_link_ksettings
                    # ValueError : raised when the read fails, and returns Unknown
                    #
                    # Either way, we show a -1 when speed isn't available
                    speed = -1

                dev_link = os.path.join(nic_path, iface, 'device')
                if os.path.exists(dev_link):
                    iftype = 'physical'
                    driver_path = os.path.join(dev_link, 'driver')
                    if os.path.exists(driver_path):
                        driver = os.path.basename(os.path.realpath(driver_path))
                    else:
                        driver = 'Unknown'

                else:
                    iftype = 'logical'
                    driver = ''

                self.interfaces[iface] = {
                    'mtu': mtu,
                    'upper_devs_list': upper_devs_list,
                    'lower_devs_list': lower_devs_list,
                    'operstate': operstate,
                    'iftype': iftype,
                    'nic_type': nic_type,
                    'driver': driver,
                    'speed': speed,
                    'ipv4_address': get_ipv4_address(iface),
                    'ipv6_address': get_ipv6_address(iface),
                }

    @property
    def nic_count(self):
        # type: () -> int
        """Return a total count of all physical NICs detected in the host"""
        phys_devs = []
        for iface in self.interfaces:
            if self.interfaces[iface]['iftype'] == 'physical':
                phys_devs.append(iface)
        return len(phys_devs)

    def _get_mem_data(self, field_name):
        # type: (str) -> int
        for line in self._meminfo:
            if line.startswith(field_name):
                _d = line.split()
                return int(_d[1])
        return 0

    @property
    def memory_total_kb(self):
        # type: () -> int
        """Determine the memory installed (kb)"""
        return self._get_mem_data('MemTotal')

    @property
    def memory_free_kb(self):
        # type: () -> int
        """Determine the memory free (not cache, immediately usable)"""
        return self._get_mem_data('MemFree')

    @property
    def memory_available_kb(self):
        # type: () -> int
        """Determine the memory available to new applications without swapping"""
        return self._get_mem_data('MemAvailable')

    @property
    def vendor(self):
        # type: () -> str
        """Determine server vendor from DMI data in sysfs"""
        return read_file(HostFacts._dmi_path_list, 'sys_vendor')

    @property
    def model(self):
        # type: () -> str
        """Determine server model information from DMI data in sysfs"""
        family = read_file(HostFacts._dmi_path_list, 'product_family')
        product = read_file(HostFacts._dmi_path_list, 'product_name')
        if family == 'Unknown' and product:
            return '{}'.format(product)

        return '{} ({})'.format(family, product)

    @property
    def bios_version(self):
        # type: () -> str
        """Determine server BIOS version from  DMI data in sysfs"""
        return read_file(HostFacts._dmi_path_list, 'bios_version')

    @property
    def bios_date(self):
        # type: () -> str
        """Determine server BIOS date from  DMI data in sysfs"""
        return read_file(HostFacts._dmi_path_list, 'bios_date')

    @property
    def chassis_serial(self):
        # type: () -> str
        """Determine chassis serial number from DMI data in sysfs"""
        return read_file(HostFacts._dmi_path_list, 'chassis_serial')

    @property
    def board_serial(self):
        # type: () -> str
        """Determine mainboard serial number from DMI data in sysfs"""
        return read_file(HostFacts._dmi_path_list, 'board_serial')

    @property
    def product_serial(self):
        # type: () -> str
        """Determine server's serial number from DMI data in sysfs"""
        return read_file(HostFacts._dmi_path_list, 'product_serial')

    @property
    def timestamp(self):
        # type: () -> float
        """Return the current time as Epoch seconds"""
        return time.time()

    @property
    def system_uptime(self):
        # type: () -> float
        """Return the system uptime (in secs)"""
        raw_time = read_file(['/proc/uptime'])
        up_secs, _ = raw_time.split()
        return float(up_secs)

    @property
    def kernel_security(self):
        # type: () -> Dict[str, str]
        """Determine the security features enabled in the kernel - SELinux, AppArmor"""
        def _fetch_selinux() -> Dict[str, str]:
            """Get the selinux status"""
            security = {}
            try:
                out, err, code = call(self.ctx, ['sestatus'],
                                      verbosity=CallVerbosity.QUIET)
                security['type'] = 'SELinux'
                status, mode, policy = '', '', ''
                for line in out.split('\n'):
                    if line.startswith('SELinux status:'):
                        k, v = line.split(':')
                        status = v.strip()
                    elif line.startswith('Current mode:'):
                        k, v = line.split(':')
                        mode = v.strip()
                    elif line.startswith('Loaded policy name:'):
                        k, v = line.split(':')
                        policy = v.strip()
                if status == 'disabled':
                    security['description'] = 'SELinux: Disabled'
                else:
                    security['description'] = 'SELinux: Enabled({}, {})'.format(mode, policy)
            except Exception as e:
                logger.info('unable to get selinux status: %s' % e)
            return security

        def _fetch_apparmor() -> Dict[str, str]:
            """Read the apparmor profiles directly, returning an overview of AppArmor status"""
            security = {}
            for apparmor_path in HostFacts._apparmor_path_list:
                if os.path.exists(apparmor_path):
                    security['type'] = 'AppArmor'
                    security['description'] = 'AppArmor: Enabled'
                    try:
                        profiles = read_file(['/sys/kernel/security/apparmor/profiles'])
                        if len(profiles) == 0:
                            return {}
                    except OSError:
                        pass
                    else:
                        summary = {}  # type: Dict[str, int]
                        for line in profiles.split('\n'):
                            item, mode = line.split(' ')
                            mode = mode.strip('()')
                            if mode in summary:
                                summary[mode] += 1
                            else:
                                summary[mode] = 0
                        summary_str = ','.join(['{} {}'.format(v, k) for k, v in summary.items()])
                        security = {**security, **summary}  # type: ignore
                        security['description'] += '({})'.format(summary_str)

                    return security
            return {}

        ret = {}
        if os.path.exists('/sys/kernel/security/lsm'):
            lsm = read_file(['/sys/kernel/security/lsm']).strip()
            if 'selinux' in lsm:
                ret = _fetch_selinux()
            elif 'apparmor' in lsm:
                ret = _fetch_apparmor()
            else:
                return {
                    'type': 'Unknown',
                    'description': 'Linux Security Module framework is active, but is not using SELinux or AppArmor'
                }

        if ret:
            return ret

        return {
            'type': 'None',
            'description': 'Linux Security Module framework is not available'
        }

    @property
    def selinux_enabled(self) -> bool:
        return (self.kernel_security['type'] == 'SELinux') and \
               (self.kernel_security['description'] != 'SELinux: Disabled')

    @property
    def kernel_parameters(self):
        # type: () -> Dict[str, str]
        """Get kernel parameters required/used in Ceph clusters"""

        k_param = {}
        out, _, _ = call_throws(self.ctx, ['sysctl', '-a'], verbosity=CallVerbosity.SILENT)
        if out:
            param_list = out.split('\n')
            param_dict = {param.split(' = ')[0]: param.split(' = ')[-1] for param in param_list}

            # return only desired parameters
            if 'net.ipv4.ip_nonlocal_bind' in param_dict:
                k_param['net.ipv4.ip_nonlocal_bind'] = param_dict['net.ipv4.ip_nonlocal_bind']

        return k_param

    @staticmethod
    def _process_net_data(tcp_file: str, protocol: str = 'tcp') -> List[int]:
        listening_ports = []
        # Connections state documentation
        # tcp - https://git.kernel.org/pub/scm/linux/kernel/git/torvalds/linux.git/tree/include/net/tcp_states.h
        # udp - uses 07 (TCP_CLOSE or UNCONN, since udp is stateless. test with netcat -ul <port>)
        listening_state = {
            'tcp': '0A',
            'udp': '07'
        }

        if protocol not in listening_state.keys():
            return []

        if os.path.exists(tcp_file):
            with open(tcp_file) as f:
                tcp_data = f.readlines()[1:]

            for con in tcp_data:
                con_info = con.strip().split()
                if con_info[3] == listening_state[protocol]:
                    local_port = int(con_info[1].split(':')[1], 16)
                    listening_ports.append(local_port)

        return listening_ports

    @property
    def tcp_ports_used(self) -> List[int]:
        return HostFacts._process_net_data('/proc/net/tcp')

    @property
    def tcp6_ports_used(self) -> List[int]:
        return HostFacts._process_net_data('/proc/net/tcp6')

    @property
    def udp_ports_used(self) -> List[int]:
        return HostFacts._process_net_data('/proc/net/udp', 'udp')

    @property
    def udp6_ports_used(self) -> List[int]:
        return HostFacts._process_net_data('/proc/net/udp6', 'udp')

    def dump(self):
        # type: () -> str
        """Return the attributes of this HostFacts object as json"""
        data = {
            k: getattr(self, k) for k in dir(self)
            if not k.startswith('_')
            and isinstance(getattr(self, k), (float, int, str, list, dict, tuple))
        }
        return json.dumps(data, indent=2, sort_keys=True)

##################################


def command_gather_facts(ctx: CephadmContext) -> None:
    """gather_facts is intended to provide host related metadata to the caller"""
    host = HostFacts(ctx)
    print(host.dump())


##################################


def systemd_target_state(ctx: CephadmContext, target_name: str, subsystem: str = 'ceph') -> bool:
    # TODO: UNITTEST
    return os.path.exists(
        os.path.join(
            ctx.unit_dir,
            f'{subsystem}.target.wants',
            target_name
        )
    )


def target_exists(ctx: CephadmContext) -> bool:
    return os.path.exists(ctx.unit_dir + '/ceph.target')


@infer_fsid
def command_maintenance(ctx: CephadmContext) -> str:
    if not ctx.fsid:
        raise Error('failed - must pass --fsid to specify cluster')

    target = f'ceph-{ctx.fsid}.target'

    if ctx.maintenance_action.lower() == 'enter':
        logger.info('Requested to place host into maintenance')
        if systemd_target_state(ctx, target):
            _out, _err, code = call(ctx,
                                    ['systemctl', 'disable', target],
                                    verbosity=CallVerbosity.DEBUG)
            if code:
                logger.error(f'Failed to disable the {target} target')
                return 'failed - to disable the target'
            else:
                # stopping a target waits by default
                _out, _err, code = call(ctx,
                                        ['systemctl', 'stop', target],
                                        verbosity=CallVerbosity.DEBUG)
                if code:
                    logger.error(f'Failed to stop the {target} target')
                    return 'failed - to disable the target'
                else:
                    return f'success - systemd target {target} disabled'

        else:
            return 'skipped - target already disabled'

    else:
        logger.info('Requested to exit maintenance state')
        # if we've never deployed a daemon on this host there will be no systemd
        # target to disable so attempting a disable will fail. We still need to
        # return success here or host will be permanently stuck in maintenance mode
        # as no daemons can be deployed so no systemd target will ever exist to disable.
        if not target_exists(ctx):
            return 'skipped - systemd target not present on this host. Host removed from maintenance mode.'
        # exit maintenance request
        if not systemd_target_state(ctx, target):
            _out, _err, code = call(ctx,
                                    ['systemctl', 'enable', target],
                                    verbosity=CallVerbosity.DEBUG)
            if code:
                logger.error(f'Failed to enable the {target} target')
                return 'failed - unable to enable the target'
            else:
                # starting a target waits by default
                _out, _err, code = call(ctx,
                                        ['systemctl', 'start', target],
                                        verbosity=CallVerbosity.DEBUG)
                if code:
                    logger.error(f'Failed to start the {target} target')
                    return 'failed - unable to start the target'
                else:
                    return f'success - systemd target {target} enabled and started'
        return f'success - systemd target {target} enabled and started'

##################################


class ArgumentFacade:
    def __init__(self) -> None:
        self.defaults: Dict[str, Any] = {}

    def add_argument(self, *args: Any, **kwargs: Any) -> None:
        if not args:
            raise ValueError('expected at least one argument')
        name = args[0]
        if not name.startswith('--'):
            raise ValueError(f'expected long option, got: {name!r}')
        name = name[2:].replace('-', '_')
        value = kwargs.pop('default', None)
        self.defaults[name] = value

    def apply(self, ctx: CephadmContext) -> None:
        for key, value in self.defaults.items():
            setattr(ctx, key, value)


def _add_deploy_parser_args(
    parser_deploy: Union[argparse.ArgumentParser, ArgumentFacade],
) -> None:
    parser_deploy.add_argument(
        '--config', '-c',
        help='config file for new daemon')
    parser_deploy.add_argument(
        '--config-json',
        help='Additional configuration information in JSON format')
    parser_deploy.add_argument(
        '--keyring',
        help='keyring for new daemon')
    parser_deploy.add_argument(
        '--key',
        help='key for new daemon')
    parser_deploy.add_argument(
        '--osd-fsid',
        help='OSD uuid, if creating an OSD container')
    parser_deploy.add_argument(
        '--skip-firewalld',
        action='store_true',
        help='Do not configure firewalld')
    parser_deploy.add_argument(
        '--tcp-ports',
        help='List of tcp ports to open in the host firewall')
    parser_deploy.add_argument(
        '--port-ips',
        help='JSON dict mapping ports to IPs they need to be bound on'
    )
    parser_deploy.add_argument(
        '--reconfig',
        action='store_true',
        help='Reconfigure a previously deployed daemon')
    parser_deploy.add_argument(
        '--allow-ptrace',
        action='store_true',
        help='Allow SYS_PTRACE on daemon container')
    parser_deploy.add_argument(
        '--container-init',
        action='store_true',
        default=CONTAINER_INIT,
        help=argparse.SUPPRESS)
    parser_deploy.add_argument(
        '--memory-request',
        help='Container memory request/target'
    )
    parser_deploy.add_argument(
        '--memory-limit',
        help='Container memory hard limit'
    )
    parser_deploy.add_argument(
        '--meta-json',
        help='JSON dict of additional metadata'
    )
    parser_deploy.add_argument(
        '--extra-container-args',
        action='append',
        default=[],
        help='Additional container arguments to apply to daemon'
    )
    parser_deploy.add_argument(
        '--extra-entrypoint-args',
        action='append',
        default=[],
        help='Additional entrypoint arguments to apply to deamon'
    )


def _get_parser():
    # type: () -> argparse.ArgumentParser
    parser = argparse.ArgumentParser(
        description='Bootstrap Ceph daemons with systemd and containers.',
        formatter_class=argparse.ArgumentDefaultsHelpFormatter)
    parser.add_argument(
        '--image',
        help='container image. Can also be set via the "CEPHADM_IMAGE" '
        'env var')
    parser.add_argument(
        '--docker',
        action='store_true',
        help='use docker instead of podman')
    parser.add_argument(
        '--data-dir',
        default=DATA_DIR,
        help='base directory for daemon data')
    parser.add_argument(
        '--log-dir',
        default=LOG_DIR,
        help='base directory for daemon logs')
    parser.add_argument(
        '--logrotate-dir',
        default=LOGROTATE_DIR,
        help='location of logrotate configuration files')
    parser.add_argument(
        '--sysctl-dir',
        default=SYSCTL_DIR,
        help='location of sysctl configuration files')
    parser.add_argument(
        '--unit-dir',
        default=UNIT_DIR,
        help='base directory for systemd units')
    parser.add_argument(
        '--verbose', '-v',
        action='store_true',
        help='Show debug-level log messages')
    parser.add_argument(
        '--log-dest',
        action='append',
        choices=[v.name for v in LogDestination],
        help='select one or more destination for persistent logging')
    parser.add_argument(
        '--timeout',
        type=int,
        default=DEFAULT_TIMEOUT,
        help='timeout in seconds')
    parser.add_argument(
        '--retry',
        type=int,
        default=DEFAULT_RETRY,
        help='max number of retries')
    parser.add_argument(
        '--env', '-e',
        action='append',
        default=[],
        help='set environment variable')
    parser.add_argument(
        '--no-container-init',
        action='store_true',
        default=not CONTAINER_INIT,
        help='Do not run podman/docker with `--init`')
    parser.add_argument(
        '--no-cgroups-split',
        action='store_true',
        default=False,
        help='Do not run containers with --cgroups=split (currently only relevant when using podman)')

    subparsers = parser.add_subparsers(help='sub-command')

    parser_version = subparsers.add_parser(
        'version', help='get cephadm version')
    parser_version.set_defaults(func=command_version)

    parser_pull = subparsers.add_parser(
        'pull', help='pull the default container image')
    parser_pull.set_defaults(func=command_pull)
    parser_pull.add_argument(
        '--insecure',
        action='store_true',
        help=argparse.SUPPRESS,
    )

    parser_inspect_image = subparsers.add_parser(
        'inspect-image', help='inspect local container image')
    parser_inspect_image.set_defaults(func=command_inspect_image)

    parser_ls = subparsers.add_parser(
        'ls', help='list daemon instances on this host')
    parser_ls.set_defaults(func=command_ls)
    parser_ls.add_argument(
        '--no-detail',
        action='store_true',
        help='Do not include daemon status')
    parser_ls.add_argument(
        '--legacy-dir',
        default='/',
        help='base directory for legacy daemon data')

    parser_list_networks = subparsers.add_parser(
        'list-networks', help='list IP networks')
    parser_list_networks.set_defaults(func=command_list_networks)

    parser_adopt = subparsers.add_parser(
        'adopt', help='adopt daemon deployed with a different tool')
    parser_adopt.set_defaults(func=command_adopt)
    parser_adopt.add_argument(
        '--name', '-n',
        required=True,
        help='daemon name (type.id)')
    parser_adopt.add_argument(
        '--style',
        required=True,
        help='deployment style (legacy, ...)')
    parser_adopt.add_argument(
        '--cluster',
        default='ceph',
        help='cluster name')
    parser_adopt.add_argument(
        '--legacy-dir',
        default='/',
        help='base directory for legacy daemon data')
    parser_adopt.add_argument(
        '--config-json',
        help='Additional configuration information in JSON format')
    parser_adopt.add_argument(
        '--skip-firewalld',
        action='store_true',
        help='Do not configure firewalld')
    parser_adopt.add_argument(
        '--skip-pull',
        action='store_true',
        help='do not pull the default image before adopting')
    parser_adopt.add_argument(
        '--force-start',
        action='store_true',
        help='start newly adopted daemon, even if it was not running previously')
    parser_adopt.add_argument(
        '--container-init',
        action='store_true',
        default=CONTAINER_INIT,
        help=argparse.SUPPRESS)

    parser_rm_daemon = subparsers.add_parser(
        'rm-daemon', help='remove daemon instance')
    parser_rm_daemon.set_defaults(func=command_rm_daemon)
    parser_rm_daemon.add_argument(
        '--name', '-n',
        required=True,
        action=CustomValidation,
        help='daemon name (type.id)')
    parser_rm_daemon.add_argument(
        '--tcp-ports',
        help='List of tcp ports to close in the host firewall')
    parser_rm_daemon.add_argument(
        '--fsid',
        required=True,
        help='cluster FSID')
    parser_rm_daemon.add_argument(
        '--force',
        action='store_true',
        help='proceed, even though this may destroy valuable data')
    parser_rm_daemon.add_argument(
        '--force-delete-data',
        action='store_true',
        help='delete valuable daemon data instead of making a backup')

    parser_rm_cluster = subparsers.add_parser(
        'rm-cluster', help='remove all daemons for a cluster')
    parser_rm_cluster.set_defaults(func=command_rm_cluster)
    parser_rm_cluster.add_argument(
        '--fsid',
        required=True,
        help='cluster FSID')
    parser_rm_cluster.add_argument(
        '--force',
        action='store_true',
        help='proceed, even though this may destroy valuable data')
    parser_rm_cluster.add_argument(
        '--keep-logs',
        action='store_true',
        help='do not remove log files')
    parser_rm_cluster.add_argument(
        '--zap-osds',
        action='store_true',
        help='zap OSD devices for this cluster')

    parser_run = subparsers.add_parser(
        'run', help='run a ceph daemon, in a container, in the foreground')
    parser_run.set_defaults(func=command_run)
    parser_run.add_argument(
        '--name', '-n',
        required=True,
        help='daemon name (type.id)')
    parser_run.add_argument(
        '--fsid',
        required=True,
        help='cluster FSID')

    parser_shell = subparsers.add_parser(
        'shell', help='run an interactive shell inside a daemon container')
    parser_shell.set_defaults(func=command_shell)
    parser_shell.add_argument(
        '--shared_ceph_folder',
        metavar='CEPH_SOURCE_FOLDER',
        help='Development mode. Several folders in containers are volumes mapped to different sub-folders in the ceph source folder')
    parser_shell.add_argument(
        '--fsid',
        help='cluster FSID')
    parser_shell.add_argument(
        '--name', '-n',
        help='daemon name (type.id)')
    parser_shell.add_argument(
        '--config', '-c',
        help='ceph.conf to pass through to the container')
    parser_shell.add_argument(
        '--keyring', '-k',
        help='ceph.keyring to pass through to the container')
    parser_shell.add_argument(
        '--mount', '-m',
        help=('mount a file or directory in the container. '
              'Support multiple mounts. '
              'ie: `--mount /foo /bar:/bar`. '
              'When no destination is passed, default is /mnt'),
        nargs='+')
    parser_shell.add_argument(
        '--env', '-e',
        action='append',
        default=[],
        help='set environment variable')
    parser_shell.add_argument(
        '--volume', '-v',
        action='append',
        default=[],
        help='set environment variable')
    parser_shell.add_argument(
        'command', nargs=argparse.REMAINDER,
        help='command (optional)')
    parser_shell.add_argument(
        '--no-hosts',
        action='store_true',
        help='dont pass /etc/hosts through to the container')

    parser_enter = subparsers.add_parser(
        'enter', help='run an interactive shell inside a running daemon container')
    parser_enter.set_defaults(func=command_enter)
    parser_enter.add_argument(
        '--fsid',
        help='cluster FSID')
    parser_enter.add_argument(
        '--name', '-n',
        required=True,
        help='daemon name (type.id)')
    parser_enter.add_argument(
        'command', nargs=argparse.REMAINDER,
        help='command')

    parser_ceph_volume = subparsers.add_parser(
        'ceph-volume', help='run ceph-volume inside a container')
    parser_ceph_volume.set_defaults(func=command_ceph_volume)
    parser_ceph_volume.add_argument(
        '--shared_ceph_folder',
        metavar='CEPH_SOURCE_FOLDER',
        help='Development mode. Several folders in containers are volumes mapped to different sub-folders in the ceph source folder')
    parser_ceph_volume.add_argument(
        '--fsid',
        help='cluster FSID')
    parser_ceph_volume.add_argument(
        '--config-json',
        help='JSON file with config and (client.bootstrap-osd) key')
    parser_ceph_volume.add_argument(
        '--config', '-c',
        help='ceph conf file')
    parser_ceph_volume.add_argument(
        '--keyring', '-k',
        help='ceph.keyring to pass through to the container')
    parser_ceph_volume.add_argument(
        'command', nargs=argparse.REMAINDER,
        help='command')

    parser_zap_osds = subparsers.add_parser(
        'zap-osds', help='zap all OSDs associated with a particular fsid')
    parser_zap_osds.set_defaults(func=command_zap_osds)
    parser_zap_osds.add_argument(
        '--fsid',
        required=True,
        help='cluster FSID')
    parser_zap_osds.add_argument(
        '--force',
        action='store_true',
        help='proceed, even though this may destroy valuable data')

    parser_unit = subparsers.add_parser(
        'unit', help="operate on the daemon's systemd unit")
    parser_unit.set_defaults(func=command_unit)
    parser_unit.add_argument(
        'command',
        help='systemd command (start, stop, restart, enable, disable, ...)')
    parser_unit.add_argument(
        '--fsid',
        help='cluster FSID')
    parser_unit.add_argument(
        '--name', '-n',
        required=True,
        help='daemon name (type.id)')

    parser_logs = subparsers.add_parser(
        'logs', help='print journald logs for a daemon container')
    parser_logs.set_defaults(func=command_logs)
    parser_logs.add_argument(
        '--fsid',
        help='cluster FSID')
    parser_logs.add_argument(
        '--name', '-n',
        required=True,
        help='daemon name (type.id)')
    parser_logs.add_argument(
        'command', nargs='*',
        help='additional journalctl args')

    parser_bootstrap = subparsers.add_parser(
        'bootstrap', help='bootstrap a cluster (mon + mgr daemons)')
    parser_bootstrap.set_defaults(func=command_bootstrap)
    parser_bootstrap.add_argument(
        '--config', '-c',
        help='ceph conf file to incorporate')
    parser_bootstrap.add_argument(
        '--mon-id',
        required=False,
        help='mon id (default: local hostname)')
    group = parser_bootstrap.add_mutually_exclusive_group()
    group.add_argument(
        '--mon-addrv',
        help='mon IPs (e.g., [v2:localipaddr:3300,v1:localipaddr:6789])')
    group.add_argument(
        '--mon-ip',
        help='mon IP')
    parser_bootstrap.add_argument(
        '--mgr-id',
        required=False,
        help='mgr id (default: randomly generated)')
    parser_bootstrap.add_argument(
        '--fsid',
        help='cluster FSID')
    parser_bootstrap.add_argument(
        '--output-dir',
        default='/etc/ceph',
        help='directory to write config, keyring, and pub key files')
    parser_bootstrap.add_argument(
        '--output-keyring',
        help='location to write keyring file with new cluster admin and mon keys')
    parser_bootstrap.add_argument(
        '--output-config',
        help='location to write conf file to connect to new cluster')
    parser_bootstrap.add_argument(
        '--output-pub-ssh-key',
        help="location to write the cluster's public SSH key")
    parser_bootstrap.add_argument(
        '--skip-admin-label',
        action='store_true',
        help='do not create admin label for ceph.conf and client.admin keyring distribution')
    parser_bootstrap.add_argument(
        '--skip-ssh',
        action='store_true',
        help='skip setup of ssh key on local host')
    parser_bootstrap.add_argument(
        '--initial-dashboard-user',
        default='admin',
        help='Initial user for the dashboard')
    parser_bootstrap.add_argument(
        '--initial-dashboard-password',
        help='Initial password for the initial dashboard user')
    parser_bootstrap.add_argument(
        '--ssl-dashboard-port',
        type=int,
        default=8443,
        help='Port number used to connect with dashboard using SSL')
    parser_bootstrap.add_argument(
        '--dashboard-key',
        type=argparse.FileType('r'),
        help='Dashboard key')
    parser_bootstrap.add_argument(
        '--dashboard-crt',
        type=argparse.FileType('r'),
        help='Dashboard certificate')

    parser_bootstrap.add_argument(
        '--ssh-config',
        type=argparse.FileType('r'),
        help='SSH config')
    parser_bootstrap.add_argument(
        '--ssh-private-key',
        type=argparse.FileType('r'),
        help='SSH private key')
    parser_bootstrap.add_argument(
        '--ssh-public-key',
        type=argparse.FileType('r'),
        help='SSH public key')
    parser_bootstrap.add_argument(
        '--ssh-signed-cert',
        type=argparse.FileType('r'),
        help='Signed cert for setups using CA signed SSH keys')
    parser_bootstrap.add_argument(
        '--ssh-user',
        default='root',
        help='set user for SSHing to cluster hosts, passwordless sudo will be needed for non-root users')
    parser_bootstrap.add_argument(
        '--skip-mon-network',
        action='store_true',
        help='set mon public_network based on bootstrap mon ip')
    parser_bootstrap.add_argument(
        '--skip-dashboard',
        action='store_true',
        help='do not enable the Ceph Dashboard')
    parser_bootstrap.add_argument(
        '--dashboard-password-noupdate',
        action='store_true',
        help='stop forced dashboard password change')
    parser_bootstrap.add_argument(
        '--no-minimize-config',
        action='store_true',
        help='do not assimilate and minimize the config file')
    parser_bootstrap.add_argument(
        '--skip-ping-check',
        action='store_true',
        help='do not verify that mon IP is pingable')
    parser_bootstrap.add_argument(
        '--skip-pull',
        action='store_true',
        help='do not pull the default image before bootstrapping')
    parser_bootstrap.add_argument(
        '--skip-firewalld',
        action='store_true',
        help='Do not configure firewalld')
    parser_bootstrap.add_argument(
        '--allow-overwrite',
        action='store_true',
        help='allow overwrite of existing --output-* config/keyring/ssh files')
    # following logic to have both '--cleanup-on-failure' and '--no-cleanup-on-failure'
    # has been included in argparse of python v3.9, however since we have to support
    # older python versions the following is more generic. Once python v3.9 becomes
    # the minium supported version we can implement the same by using the new option
    # argparse.BooleanOptionalAction
    group = parser_bootstrap.add_mutually_exclusive_group()
    group.add_argument(
        '--cleanup-on-failure',
        action='store_true',
        default=True,
        help='Delete cluster files in case of a failed installation')
    group.add_argument(
        '--no-cleanup-on-failure',
        action='store_const',
        const=False,
        dest='cleanup_on_failure',
        help='Do not delete cluster files in case of a failed installation')
    parser_bootstrap.add_argument(
        '--allow-fqdn-hostname',
        action='store_true',
        help='allow hostname that is fully-qualified (contains ".")')
    parser_bootstrap.add_argument(
        '--allow-mismatched-release',
        action='store_true',
        help="allow bootstrap of ceph that doesn't match this version of cephadm")
    parser_bootstrap.add_argument(
        '--skip-prepare-host',
        action='store_true',
        help='Do not prepare host')
    parser_bootstrap.add_argument(
        '--orphan-initial-daemons',
        action='store_true',
        help='Set mon and mgr service to `unmanaged`, Do not create the crash service')
    parser_bootstrap.add_argument(
        '--skip-monitoring-stack',
        action='store_true',
        help='Do not automatically provision monitoring stack (prometheus, grafana, alertmanager, node-exporter)')
    parser_bootstrap.add_argument(
        '--with-centralized-logging',
        action='store_true',
        help='Automatically provision centralized logging (promtail, loki)')
    parser_bootstrap.add_argument(
        '--apply-spec',
        help='Apply cluster spec after bootstrap (copy ssh key, add hosts and apply services)')
    parser_bootstrap.add_argument(
        '--shared_ceph_folder',
        metavar='CEPH_SOURCE_FOLDER',
        help='Development mode. Several folders in containers are volumes mapped to different sub-folders in the ceph source folder')

    parser_bootstrap.add_argument(
        '--registry-url',
        help='url for custom registry')
    parser_bootstrap.add_argument(
        '--registry-username',
        help='username for custom registry')
    parser_bootstrap.add_argument(
        '--registry-password',
        help='password for custom registry')
    parser_bootstrap.add_argument(
        '--registry-json',
        help='json file with custom registry login info (URL, Username, Password)')
    parser_bootstrap.add_argument(
        '--container-init',
        action='store_true',
        default=CONTAINER_INIT,
        help=argparse.SUPPRESS)
    parser_bootstrap.add_argument(
        '--cluster-network',
        help='subnet to use for cluster replication, recovery and heartbeats (in CIDR notation network/mask)')
    parser_bootstrap.add_argument(
        '--single-host-defaults',
        action='store_true',
        help='adjust configuration defaults to suit a single-host cluster')
    parser_bootstrap.add_argument(
        '--log-to-file',
        action='store_true',
        help='configure cluster to log to traditional log files in /var/log/ceph/$fsid')

    parser_deploy = subparsers.add_parser(
        'deploy', help='deploy a daemon')
    parser_deploy.set_defaults(func=command_deploy)
    parser_deploy.add_argument(
        '--name',
        required=True,
        action=CustomValidation,
        help='daemon name (type.id)')
    parser_deploy.add_argument(
        '--fsid',
        required=True,
        help='cluster FSID')
    _add_deploy_parser_args(parser_deploy)

    parser_orch = subparsers.add_parser(
        '_orch',
    )
    subparsers_orch = parser_orch.add_subparsers(
        title='Orchestrator Driven Commands',
        description='Commands that are typically only run by cephadm mgr module',
    )

    parser_deploy_from = subparsers_orch.add_parser(
        'deploy', help='deploy a daemon')
    parser_deploy_from.set_defaults(func=command_deploy_from)
    # currently cephadm mgr module passes an fsid option on the CLI too
    # TODO: remove this and always source fsid from the JSON?
    parser_deploy_from.add_argument(
        '--fsid',
        help='cluster FSID')
    parser_deploy_from.add_argument(
        'source',
        default='-',
        nargs='?',
        help='Configuration input source file',
    )

    parser_check_host = subparsers.add_parser(
        'check-host', help='check host configuration')
    parser_check_host.set_defaults(func=command_check_host)
    parser_check_host.add_argument(
        '--expect-hostname',
        help='Check that hostname matches an expected value')

    parser_prepare_host = subparsers.add_parser(
        'prepare-host', help='prepare a host for cephadm use')
    parser_prepare_host.set_defaults(func=command_prepare_host)
    parser_prepare_host.add_argument(
        '--expect-hostname',
        help='Set hostname')

    parser_add_repo = subparsers.add_parser(
        'add-repo', help='configure package repository')
    parser_add_repo.set_defaults(func=command_add_repo)
    parser_add_repo.add_argument(
        '--release',
        help='use latest version of a named release (e.g., {})'.format(LATEST_STABLE_RELEASE))
    parser_add_repo.add_argument(
        '--version',
        help='use specific upstream version (x.y.z)')
    parser_add_repo.add_argument(
        '--dev',
        help='use specified bleeding edge build from git branch or tag')
    parser_add_repo.add_argument(
        '--dev-commit',
        help='use specified bleeding edge build from git commit')
    parser_add_repo.add_argument(
        '--gpg-url',
        help='specify alternative GPG key location')
    parser_add_repo.add_argument(
        '--repo-url',
        default='https://download.ceph.com',
        help='specify alternative repo location')
    # TODO: proxy?

    parser_rm_repo = subparsers.add_parser(
        'rm-repo', help='remove package repository configuration')
    parser_rm_repo.set_defaults(func=command_rm_repo)

    parser_install = subparsers.add_parser(
        'install', help='install ceph package(s)')
    parser_install.set_defaults(func=command_install)
    parser_install.add_argument(
        'packages', nargs='*',
        default=['cephadm'],
        help='packages')

    parser_registry_login = subparsers.add_parser(
        'registry-login', help='log host into authenticated registry')
    parser_registry_login.set_defaults(func=command_registry_login)
    parser_registry_login.add_argument(
        '--registry-url',
        help='url for custom registry')
    parser_registry_login.add_argument(
        '--registry-username',
        help='username for custom registry')
    parser_registry_login.add_argument(
        '--registry-password',
        help='password for custom registry')
    parser_registry_login.add_argument(
        '--registry-json',
        help='json file with custom registry login info (URL, Username, Password)')
    parser_registry_login.add_argument(
        '--fsid',
        help='cluster FSID')

    parser_gather_facts = subparsers.add_parser(
        'gather-facts', help='gather and return host related information (JSON format)')
    parser_gather_facts.set_defaults(func=command_gather_facts)

    parser_maintenance = subparsers.add_parser(
        'host-maintenance', help='Manage the maintenance state of a host')
    parser_maintenance.add_argument(
        '--fsid',
        help='cluster FSID')
    parser_maintenance.add_argument(
        'maintenance_action',
        type=str,
        choices=['enter', 'exit'],
        help='Maintenance action - enter maintenance, or exit maintenance')
    parser_maintenance.set_defaults(func=command_maintenance)

    parser_agent = subparsers.add_parser(
        'agent', help='start cephadm agent')
    parser_agent.set_defaults(func=command_agent)
    parser_agent.add_argument(
        '--fsid',
        required=True,
        help='cluster FSID')
    parser_agent.add_argument(
        '--daemon-id',
        help='daemon id for agent')

    parser_disk_rescan = subparsers.add_parser(
        'disk-rescan', help='rescan all HBAs to detect new/removed devices')
    parser_disk_rescan.set_defaults(func=command_rescan_disks)

    return parser


def _parse_args(av: List[str]) -> argparse.Namespace:
    parser = _get_parser()

    args = parser.parse_args(av)
    if 'command' in args and args.command and args.command[0] == '--':
        args.command.pop(0)

    # workaround argparse to deprecate the subparser `--container-init` flag
    # container_init and no_container_init must always be mutually exclusive
    container_init_args = ('--container-init', '--no-container-init')
    if set(container_init_args).issubset(av):
        parser.error('argument %s: not allowed with argument %s' % (container_init_args))
    elif '--container-init' in av:
        args.no_container_init = not args.container_init
    else:
        args.container_init = not args.no_container_init
    assert args.container_init is not args.no_container_init

    return args


def cephadm_init_ctx(args: List[str]) -> CephadmContext:
    ctx = CephadmContext()
    ctx.set_args(_parse_args(args))
    return ctx


def cephadm_require_root() -> None:
    """Exit if the process is not running as root."""
    if os.geteuid() != 0:
        sys.stderr.write('ERROR: cephadm should be run as root\n')
        sys.exit(1)


def main() -> None:
    av: List[str] = []
    av = sys.argv[1:]

    ctx = cephadm_init_ctx(av)
    if not ctx.has_function():
        sys.stderr.write('No command specified; pass -h or --help for usage\n')
        sys.exit(1)

    if ctx.has_function() and getattr(ctx.func, '_execute_early', False):
        try:
            sys.exit(ctx.func(ctx))
        except Error as e:
            if ctx.verbose:
                raise
            logger.error('ERROR: %s' % e)
            sys.exit(1)

    cephadm_require_root()
    cephadm_init_logging(ctx, logger, av)
    try:
        # podman or docker?
        ctx.container_engine = find_container_engine(ctx)
        if ctx.func not in \
                [
                    command_check_host,
                    command_prepare_host,
                    command_add_repo,
                    command_rm_repo,
                    command_install
                ]:
            check_container_engine(ctx)
        # command handler
        r = ctx.func(ctx)
    except (Error, ClusterAlreadyExists) as e:
        if ctx.verbose:
            raise
        logger.error('ERROR: %s' % e)
        sys.exit(1)
    if not r:
        r = 0
    sys.exit(r)


if __name__ == '__main__':
    main()<|MERGE_RESOLUTION|>--- conflicted
+++ resolved
@@ -136,16 +136,12 @@
 from cephadmlib.locking import FileLock
 from cephadmlib.daemon_identity import DaemonIdentity, DaemonSubIdentity
 from cephadmlib.packagers import create_packager, Packager
-<<<<<<< HEAD
 from cephadmlib.logging import cephadm_init_logging, Highlight, LogDestination
-=======
-from cephadmlib.logging import cephadm_init_logging
 from cephadmlib.decorators import (
     deprecated_command,
     executes_early,
     require_image
 )
->>>>>>> 453c2f06
 
 FuncT = TypeVar('FuncT', bound=Callable)
 
