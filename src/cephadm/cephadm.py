--- conflicted
+++ resolved
@@ -1025,13 +1025,8 @@
         # daemon_id, is used to generated the cid and pid files used by podman but as both tcmu-runner
         # and rbd-target-api have the same daemon_id, it conflits and prevent the second container from
         # starting. .tcmu runner is appended to the daemon_id to fix that.
-<<<<<<< HEAD
         tcmu_container = get_deployment_container(self.ctx, self.fsid, self.daemon_type, str(self.daemon_id) + '.tcmu')
-        tcmu_container.entrypoint = '/usr/bin/tcmu-runner'
-=======
-        tcmu_container = get_container(self.ctx, self.fsid, self.daemon_type, str(self.daemon_id) + '.tcmu')
         tcmu_container.entrypoint = '/usr/local/scripts/tcmu-runner-entrypoint.sh'
->>>>>>> 1b76ea03
         tcmu_container.cname = self.get_container_name(desc='tcmu')
         return tcmu_container
 
