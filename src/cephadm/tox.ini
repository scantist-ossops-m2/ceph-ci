--- conflicted
+++ resolved
@@ -26,8 +26,7 @@
 
 [testenv:mypy]
 basepython = python3
-<<<<<<< HEAD
-deps = mypy==0.790
+deps = mypy==0.812
 commands = mypy --config-file ../mypy.ini {posargs:cephadm}
 
 [testenv:flake8]
@@ -36,8 +35,4 @@
     flake8
     flake8-quotes
 commands =
-    flake8 --config=tox.ini {posargs:cephadm}
-=======
-deps = mypy==0.812
-commands = mypy --config-file ../mypy.ini {posargs:cephadm}
->>>>>>> e4cab411
+    flake8 --config=tox.ini {posargs:cephadm}