--- conflicted
+++ resolved
@@ -5557,11 +5557,7 @@
     if not ctx.skip_dashboard:
         prepare_dashboard(ctx, uid, gid, cli, wait_for_mgr_restart)
 
-<<<<<<< HEAD
-    if ctx.output_config == CEPH_DEFAULT_CONF and not ctx.skip_admin_label:
-=======
-    if ctx.output_config == '/etc/ceph/ceph.conf' and not ctx.skip_admin_label and not ctx.no_minimize_config:
->>>>>>> 01c8999d
+    if ctx.output_config == CEPH_DEFAULT_CONF and not ctx.skip_admin_label and not ctx.no_minimize_config:
         logger.info('Enabling client.admin keyring and conf on hosts with "admin" label')
         try:
             cli(['orch', 'client-keyring', 'set', 'client.admin', 'label:_admin'])
