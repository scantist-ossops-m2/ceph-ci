--- conflicted
+++ resolved
@@ -1880,15 +1880,9 @@
         cephadm_module.offline_hosts.add('host3')
 
         # verify host2 and host3 are correctly marked as unreachable but host1 is not
-<<<<<<< HEAD
-        assert 'host1' not in [h.hostname for h in cephadm_module.cache.get_unreachable_hosts()]
-        assert 'host2' in [h.hostname for h in cephadm_module.cache.get_unreachable_hosts()]
-        assert 'host3' in [h.hostname for h in cephadm_module.cache.get_unreachable_hosts()]
-=======
         assert not cephadm_module.cache.is_host_unreachable('host1')
         assert cephadm_module.cache.is_host_unreachable('host2')
         assert cephadm_module.cache.is_host_unreachable('host3')
->>>>>>> 5a5e00c3
 
         _get_client_files.side_effect = Exception('Called _get_client_files')
 
