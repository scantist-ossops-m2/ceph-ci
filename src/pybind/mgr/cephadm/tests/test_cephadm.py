import json
import time
from contextlib import contextmanager

from ceph.deployment.drive_group import DriveGroupSpec, DeviceSelection

try:
    from typing import Any
except ImportError:
    pass

from orchestrator import ServiceDescription, raise_if_exception, Completion, InventoryNode, \
    StatelessServiceSpec, PlacementSpec, RGWSpec, parse_host_specs, StatefulServiceSpec
from ..module import CephadmOrchestrator
from tests import mock
from .fixtures import cephadm_module


"""
TODOs:
    There is really room for improvement here. I just quickly assembled theses tests.
    I general, everything should be testes in Teuthology as well. Reasons for
    also testing this here is the development roundtrip time.
"""



def _run_cephadm(ret):
    def foo(*args, **kwargs):
        return ret, '', 0
    return foo

def mon_command(*args, **kwargs):
    return 0, '', ''


class TestCephadm(object):
    def _wait(self, m, c):
        # type: (CephadmOrchestrator, Completion) -> Any
        m.process([c])

        try:
            import pydevd  # if in debugger
            while True:    # don't timeout
                if c.is_finished:
                    raise_if_exception(c)
                    return c.result
                time.sleep(0.1)
        except ImportError:  # not in debugger
            for i in range(30):
                if i % 10 == 0:
                    m.process([c])
                if c.is_finished:
                    raise_if_exception(c)
                    return c.result
                time.sleep(0.1)
        assert False, "timeout" + str(c._state)

        m.process([c])
        assert False, "timeout" + str(c._state)

    @contextmanager
    def _with_host(self, m, name):
        self._wait(m, m.add_host(name))
        yield
        self._wait(m, m.remove_host(name))

    def test_get_unique_name(self, cephadm_module):
        existing = [
            ServiceDescription(service_instance='mon.a')
        ]
        new_mon = cephadm_module.get_unique_name(existing, 'mon')
        assert new_mon.startswith('mon.')
        assert new_mon != 'mon.a'

    def test_host(self, cephadm_module):
        with self._with_host(cephadm_module, 'test'):
            assert self._wait(cephadm_module, cephadm_module.get_hosts()) == [InventoryNode('test')]
        c = cephadm_module.get_hosts()
        assert self._wait(cephadm_module, c) == []

    @mock.patch("cephadm.module.CephadmOrchestrator._run_cephadm", _run_cephadm('[]'))
    def test_service_ls(self, cephadm_module):
        with self._with_host(cephadm_module, 'test'):
            c = cephadm_module.describe_service()
            assert self._wait(cephadm_module, c) == []

    @mock.patch("cephadm.module.CephadmOrchestrator._run_cephadm", _run_cephadm('[]'))
    def test_device_ls(self, cephadm_module):
        with self._with_host(cephadm_module, 'test'):
            c = cephadm_module.get_inventory()
            assert self._wait(cephadm_module, c) == [InventoryNode('test')]

    @mock.patch("cephadm.module.CephadmOrchestrator._run_cephadm", _run_cephadm(
        json.dumps([
            dict(
                name='rgw.myrgw.foobar',
                style='cephadm',
                fsid='fsid',
                container_id='container_id',
                version='version',
                state='running',
            )
        ])
    ))
    @mock.patch("cephadm.module.CephadmOrchestrator.send_command")
    @mock.patch("cephadm.module.CephadmOrchestrator.mon_command", mon_command)
    @mock.patch("cephadm.module.CephadmOrchestrator._get_connection")
    def test_service_action(self, _send_command, _get_connection, cephadm_module):
        cephadm_module._cluster_fsid = "fsid"
        cephadm_module.service_cache_timeout = 10
        with self._with_host(cephadm_module, 'test'):
            c = cephadm_module.service_action('redeploy', 'rgw', service_id='myrgw.foobar')
            assert self._wait(cephadm_module, c) == ["(Re)deployed rgw.myrgw.foobar on host 'test'"]

            for what in ('start', 'stop', 'restart'):
                c = cephadm_module.service_action(what, 'rgw', service_id='myrgw.foobar')
                assert self._wait(cephadm_module, c) == [what + " rgw.myrgw.foobar from host 'test'"]


    @mock.patch("cephadm.module.CephadmOrchestrator._run_cephadm", _run_cephadm('[]'))
    @mock.patch("cephadm.module.CephadmOrchestrator.send_command")
    @mock.patch("cephadm.module.CephadmOrchestrator.mon_command", mon_command)
    @mock.patch("cephadm.module.CephadmOrchestrator._get_connection")
    def test_mon_update(self, _send_command, _get_connection, cephadm_module):
        with self._with_host(cephadm_module, 'test'):
            ps = PlacementSpec(hosts=['test:0.0.0.0=a'], count=1)
            c = cephadm_module.update_mons(StatefulServiceSpec(placement=ps))
            assert self._wait(cephadm_module, c) == ["(Re)deployed mon.a on host 'test'"]

    @mock.patch("cephadm.module.CephadmOrchestrator._run_cephadm", _run_cephadm('[]'))
    @mock.patch("cephadm.module.CephadmOrchestrator.send_command")
    @mock.patch("cephadm.module.CephadmOrchestrator.mon_command", mon_command)
    @mock.patch("cephadm.module.CephadmOrchestrator._get_connection")
    def test_mgr_update(self, _send_command, _get_connection, cephadm_module):
        with self._with_host(cephadm_module, 'test'):
            ps = PlacementSpec(hosts=['test:0.0.0.0=a'], count=1)
            c = cephadm_module.update_mgrs(StatefulServiceSpec(placement=ps))
            [out] = self._wait(cephadm_module, c)
            assert "(Re)deployed mgr." in out
            assert " on host 'test'" in out

    @mock.patch("cephadm.module.CephadmOrchestrator._run_cephadm", _run_cephadm('{}'))
    @mock.patch("cephadm.module.CephadmOrchestrator.send_command")
    @mock.patch("cephadm.module.CephadmOrchestrator.mon_command", mon_command)
    @mock.patch("cephadm.module.CephadmOrchestrator._get_connection")
    def test_create_osds(self, _send_command, _get_connection, cephadm_module):
        with self._with_host(cephadm_module, 'test'):
            dg = DriveGroupSpec('test', DeviceSelection(paths=['']))
            c = cephadm_module.create_osds(dg)
            assert self._wait(cephadm_module, c) == "Created osd(s) on host 'test'"

    @mock.patch("cephadm.module.CephadmOrchestrator._run_cephadm", _run_cephadm(
        json.dumps([
            dict(
                name='osd.0',
                style='cephadm',
                fsid='fsid',
                container_id='container_id',
                version='version',
                state='running',
            )
        ])
    ))
    def test_remove_osds(self, cephadm_module):
        cephadm_module._cluster_fsid = "fsid"
        with self._with_host(cephadm_module, 'test'):
            c = cephadm_module.remove_osds(['0'])
            out = self._wait(cephadm_module, c)
            assert out == ["Removed osd.0 from host 'test'"]

    @mock.patch("cephadm.module.CephadmOrchestrator._run_cephadm", _run_cephadm('{}'))
    @mock.patch("cephadm.module.CephadmOrchestrator.send_command")
    @mock.patch("cephadm.module.CephadmOrchestrator.mon_command", mon_command)
    @mock.patch("cephadm.module.CephadmOrchestrator._get_connection")
    def test_mds(self, _send_command, _get_connection, cephadm_module):
        with self._with_host(cephadm_module, 'test'):
            ps = PlacementSpec(hosts=['test'], count=1)
            c = cephadm_module.add_mds(StatelessServiceSpec('name', placement=ps))
            [out] = self._wait(cephadm_module, c)
            assert "(Re)deployed mds.name." in out
            assert " on host 'test'" in out

    @mock.patch("cephadm.module.CephadmOrchestrator._run_cephadm", _run_cephadm('{}'))
    @mock.patch("cephadm.module.CephadmOrchestrator.send_command")
    @mock.patch("cephadm.module.CephadmOrchestrator.mon_command", mon_command)
    @mock.patch("cephadm.module.CephadmOrchestrator._get_connection")
    def test_rgw(self, _send_command, _get_connection, cephadm_module):
        with self._with_host(cephadm_module, 'test'):
            ps = PlacementSpec(hosts=['test'], count=1)
            c = cephadm_module.add_rgw(RGWSpec('realm', 'zone', placement=ps))
            [out] = self._wait(cephadm_module, c)
            assert "(Re)deployed rgw.realm.zone." in out
            assert " on host 'test'" in out

    @mock.patch("cephadm.module.CephadmOrchestrator._run_cephadm", _run_cephadm(
        json.dumps([
            dict(
                name='rgw.myrgw.foobar',
                style='cephadm',
                fsid='fsid',
                container_id='container_id',
                version='version',
                state='running',
            )
        ])
    ))
    def test_remove_rgw(self, cephadm_module):
        cephadm_module._cluster_fsid = "fsid"
        with self._with_host(cephadm_module, 'test'):
            c = cephadm_module.remove_rgw('myrgw')
            out = self._wait(cephadm_module, c)
            assert out == ["Removed rgw.myrgw.foobar from host 'test'"]

    @mock.patch("cephadm.module.CephadmOrchestrator._run_cephadm", _run_cephadm('{}'))
    @mock.patch("cephadm.module.CephadmOrchestrator.send_command")
    @mock.patch("cephadm.module.CephadmOrchestrator.mon_command", mon_command)
    @mock.patch("cephadm.module.CephadmOrchestrator._get_connection")
    def test_rbd_mirror(self, _send_command, _get_connection, cephadm_module):
        with self._with_host(cephadm_module, 'test'):
            ps = PlacementSpec(hosts=['test'], count=1)
            c = cephadm_module.add_rbd_mirror(StatelessServiceSpec(name='name', placement=ps))
            [out] = self._wait(cephadm_module, c)
            assert "(Re)deployed rbd-mirror." in out
            assert " on host 'test'" in out

    @mock.patch("cephadm.module.CephadmOrchestrator._run_cephadm", _run_cephadm('{}'))
    @mock.patch("cephadm.module.CephadmOrchestrator.send_command")
    @mock.patch("cephadm.module.CephadmOrchestrator.mon_command", mon_command)
    @mock.patch("cephadm.module.CephadmOrchestrator._get_connection")
    def test_blink_device_light(self, _send_command, _get_connection, cephadm_module):
        with self._with_host(cephadm_module, 'test'):
<<<<<<< HEAD
            c = cephadm_module.blink_device_light('ident', True, [('test', '')])
            assert self._wait(cephadm_module, c) == ['Set ident light for test: on']
=======
            c = cephadm_module.blink_device_light('ident', True, [('test', '', '')])
            assert self._wait(cephadm_module, c) == ['Set ident light for test: on']
>>>>>>> 4815cc8a
<|MERGE_RESOLUTION|>--- conflicted
+++ resolved
@@ -230,10 +230,5 @@
     @mock.patch("cephadm.module.CephadmOrchestrator._get_connection")
     def test_blink_device_light(self, _send_command, _get_connection, cephadm_module):
         with self._with_host(cephadm_module, 'test'):
-<<<<<<< HEAD
-            c = cephadm_module.blink_device_light('ident', True, [('test', '')])
-            assert self._wait(cephadm_module, c) == ['Set ident light for test: on']
-=======
             c = cephadm_module.blink_device_light('ident', True, [('test', '', '')])
             assert self._wait(cephadm_module, c) == ['Set ident light for test: on']
->>>>>>> 4815cc8a
