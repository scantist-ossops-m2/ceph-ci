import json
import logging

from contextlib import contextmanager

import pytest

from ceph.deployment.drive_group import DriveGroupSpec, DeviceSelection
from cephadm.serve import CephadmServe
from cephadm.inventory import HostCacheStatus, ClientKeyringSpec
from cephadm.services.osd import OSD, OSDRemovalQueue, OsdIdClaims
from cephadm.utils import SpecialHostLabels

try:
    from typing import List
except ImportError:
    pass

from ceph.deployment.service_spec import ServiceSpec, PlacementSpec, RGWSpec, \
    NFSServiceSpec, IscsiServiceSpec, HostPlacementSpec, CustomContainerSpec, MDSSpec, \
    CustomConfig
from ceph.deployment.drive_selection.selector import DriveSelection
from ceph.deployment.inventory import Devices, Device
from ceph.utils import datetime_to_str, datetime_now
from orchestrator import DaemonDescription, InventoryHost, \
    HostSpec, OrchestratorError, DaemonDescriptionStatus, OrchestratorEvent
from tests import mock
from .fixtures import wait, _run_cephadm, match_glob, with_host, \
    with_cephadm_module, with_service, make_daemons_running, async_side_effect
from cephadm.module import CephadmOrchestrator

"""
TODOs:
    There is really room for improvement here. I just quickly assembled theses tests.
    I general, everything should be testes in Teuthology as well. Reasons for
    also testing this here is the development roundtrip time.
"""


def assert_rm_daemon(cephadm: CephadmOrchestrator, prefix, host):
    dds: List[DaemonDescription] = wait(cephadm, cephadm.list_daemons(host=host))
    d_names = [dd.name() for dd in dds if dd.name().startswith(prefix)]
    assert d_names
    # there should only be one daemon (if not match_glob will throw mismatch)
    assert len(d_names) == 1

    c = cephadm.remove_daemons(d_names)
    [out] = wait(cephadm, c)
    # picking the 1st element is needed, rather than passing the list when the daemon
    # name contains '-' char. If not, the '-' is treated as a range i.e. cephadm-exporter
    # is treated like a m-e range which is invalid. rbd-mirror (d-m) and node-exporter (e-e)
    # are valid, so pass without incident! Also, match_gob acts on strings anyway!
    match_glob(out, f"Removed {d_names[0]}* from host '{host}'")


@contextmanager
def with_daemon(cephadm_module: CephadmOrchestrator, spec: ServiceSpec, host: str):
    spec.placement = PlacementSpec(hosts=[host], count=1)

    c = cephadm_module.add_daemon(spec)
    [out] = wait(cephadm_module, c)
    match_glob(out, f"Deployed {spec.service_name()}.* on host '{host}'")

    dds = cephadm_module.cache.get_daemons_by_service(spec.service_name())
    for dd in dds:
        if dd.hostname == host:
            yield dd.daemon_id
            assert_rm_daemon(cephadm_module, spec.service_name(), host)
            return

    assert False, 'Daemon not found'


@contextmanager
def with_osd_daemon(cephadm_module: CephadmOrchestrator, _run_cephadm, host: str, osd_id: int, ceph_volume_lvm_list=None):
    cephadm_module.mock_store_set('_ceph_get', 'osd_map', {
        'osds': [
            {
                'osd': 1,
                'up_from': 0,
                'up': True,
                'uuid': 'uuid'
            }
        ]
    })

    _run_cephadm.reset_mock(return_value=True, side_effect=True)
    if ceph_volume_lvm_list:
        _run_cephadm.side_effect = ceph_volume_lvm_list
    else:
        async def _ceph_volume_list(s, host, entity, cmd, **kwargs):
            logging.info(f'ceph-volume cmd: {cmd}')
            if 'raw' in cmd:
                return json.dumps({
                    "21a4209b-f51b-4225-81dc-d2dca5b8b2f5": {
                        "ceph_fsid": cephadm_module._cluster_fsid,
                        "device": "/dev/loop0",
                        "osd_id": 21,
                        "osd_uuid": "21a4209b-f51b-4225-81dc-d2dca5b8b2f5",
                        "type": "bluestore"
                    },
                }), '', 0
            if 'lvm' in cmd:
                return json.dumps({
                    str(osd_id): [{
                        'tags': {
                            'ceph.cluster_fsid': cephadm_module._cluster_fsid,
                            'ceph.osd_fsid': 'uuid'
                        },
                        'type': 'data'
                    }]
                }), '', 0
            return '{}', '', 0

        _run_cephadm.side_effect = _ceph_volume_list

    assert cephadm_module._osd_activate(
        [host]).stdout == f"Created osd(s) 1 on host '{host}'"
    assert _run_cephadm.mock_calls == [
        mock.call(host, 'osd', 'ceph-volume',
                  ['--', 'lvm', 'list', '--format', 'json'], no_fsid=False, error_ok=False, image='', log_output=True),
        mock.call(host, f'osd.{osd_id}', 'deploy',
                  ['--name', f'osd.{osd_id}', '--meta-json', mock.ANY,
                   '--config-json', '-', '--osd-fsid', 'uuid'],
                  stdin=mock.ANY, image=''),
        mock.call(host, 'osd', 'ceph-volume',
                  ['--', 'raw', 'list', '--format', 'json'], no_fsid=False, error_ok=False, image='', log_output=True),
    ]
    dd = cephadm_module.cache.get_daemon(f'osd.{osd_id}', host=host)
    assert dd.name() == f'osd.{osd_id}'
    yield dd
    cephadm_module._remove_daemons([(f'osd.{osd_id}', host)])


class TestCephadm(object):

    def test_get_unique_name(self, cephadm_module):
        # type: (CephadmOrchestrator) -> None
        existing = [
            DaemonDescription(daemon_type='mon', daemon_id='a')
        ]
        new_mon = cephadm_module.get_unique_name('mon', 'myhost', existing)
        match_glob(new_mon, 'myhost')
        new_mgr = cephadm_module.get_unique_name('mgr', 'myhost', existing)
        match_glob(new_mgr, 'myhost.*')

    @mock.patch("cephadm.serve.CephadmServe._run_cephadm", _run_cephadm('[]'))
    def test_host(self, cephadm_module):
        assert wait(cephadm_module, cephadm_module.get_hosts()) == []
        with with_host(cephadm_module, 'test'):
            assert wait(cephadm_module, cephadm_module.get_hosts()) == [HostSpec('test', '1::4')]

            # Be careful with backward compatibility when changing things here:
            assert json.loads(cephadm_module.get_store('inventory')) == \
                {"test": {"hostname": "test", "addr": "1::4", "labels": [], "status": ""}}

            with with_host(cephadm_module, 'second', '1.2.3.5'):
                assert wait(cephadm_module, cephadm_module.get_hosts()) == [
                    HostSpec('test', '1::4'),
                    HostSpec('second', '1.2.3.5')
                ]

            assert wait(cephadm_module, cephadm_module.get_hosts()) == [HostSpec('test', '1::4')]
        assert wait(cephadm_module, cephadm_module.get_hosts()) == []

    @mock.patch("cephadm.serve.CephadmServe._run_cephadm", _run_cephadm('[]'))
    @mock.patch("cephadm.utils.resolve_ip")
    def test_re_add_host_receive_loopback(self, resolve_ip, cephadm_module):
        resolve_ip.side_effect = ['192.168.122.1', '127.0.0.1', '127.0.0.1']
        assert wait(cephadm_module, cephadm_module.get_hosts()) == []
        cephadm_module._add_host(HostSpec('test', '192.168.122.1'))
        assert wait(cephadm_module, cephadm_module.get_hosts()) == [
            HostSpec('test', '192.168.122.1')]
        cephadm_module._add_host(HostSpec('test'))
        assert wait(cephadm_module, cephadm_module.get_hosts()) == [
            HostSpec('test', '192.168.122.1')]
        with pytest.raises(OrchestratorError):
            cephadm_module._add_host(HostSpec('test2'))

    @mock.patch("cephadm.serve.CephadmServe._run_cephadm", _run_cephadm('[]'))
    def test_service_ls(self, cephadm_module):
        with with_host(cephadm_module, 'test'):
            c = cephadm_module.list_daemons(refresh=True)
            assert wait(cephadm_module, c) == []
            with with_service(cephadm_module, MDSSpec('mds', 'name', unmanaged=True)) as _, \
                    with_daemon(cephadm_module, MDSSpec('mds', 'name'), 'test') as _:

                c = cephadm_module.list_daemons()

                def remove_id_events(dd):
                    out = dd.to_json()
                    del out['daemon_id']
                    del out['events']
                    del out['daemon_name']
                    return out

                assert [remove_id_events(dd) for dd in wait(cephadm_module, c)] == [
                    {
                        'service_name': 'mds.name',
                        'daemon_type': 'mds',
                        'hostname': 'test',
                        'status': 2,
                        'status_desc': 'starting',
                        'is_active': False,
                        'ports': [],
                    }
                ]

                with with_service(cephadm_module, ServiceSpec('rgw', 'r.z'),
                                  CephadmOrchestrator.apply_rgw, 'test', status_running=True):
                    make_daemons_running(cephadm_module, 'mds.name')

                    c = cephadm_module.describe_service()
                    out = [dict(o.to_json()) for o in wait(cephadm_module, c)]
                    expected = [
                        {
                            'placement': {'count': 2},
                            'service_id': 'name',
                            'service_name': 'mds.name',
                            'service_type': 'mds',
                            'status': {'created': mock.ANY, 'running': 1, 'size': 2},
                            'unmanaged': True
                        },
                        {
                            'placement': {
                                'count': 1,
                                'hosts': ["test"]
                            },
                            'service_id': 'r.z',
                            'service_name': 'rgw.r.z',
                            'service_type': 'rgw',
                            'status': {'created': mock.ANY, 'running': 1, 'size': 1,
                                       'ports': [80]},
                        }
                    ]
                    for o in out:
                        if 'events' in o:
                            del o['events']  # delete it, as it contains a timestamp
                    assert out == expected

    @mock.patch("cephadm.serve.CephadmServe._run_cephadm", _run_cephadm('[]'))
    def test_service_ls_service_type_flag(self, cephadm_module):
        with with_host(cephadm_module, 'host1'):
            with with_host(cephadm_module, 'host2'):
                with with_service(cephadm_module, ServiceSpec('mgr', placement=PlacementSpec(count=2)),
                                  CephadmOrchestrator.apply_mgr, '', status_running=True):
                    with with_service(cephadm_module, MDSSpec('mds', 'test-id', placement=PlacementSpec(count=2)),
                                      CephadmOrchestrator.apply_mds, '', status_running=True):

                        # with no service-type. Should provide info fot both services
                        c = cephadm_module.describe_service()
                        out = [dict(o.to_json()) for o in wait(cephadm_module, c)]
                        expected = [
                            {
                                'placement': {'count': 2},
                                'service_name': 'mgr',
                                'service_type': 'mgr',
                                'status': {'created': mock.ANY,
                                           'running': 2,
                                           'size': 2}
                            },
                            {
                                'placement': {'count': 2},
                                'service_id': 'test-id',
                                'service_name': 'mds.test-id',
                                'service_type': 'mds',
                                'status': {'created': mock.ANY,
                                           'running': 2,
                                           'size': 2}
                            },
                        ]

                        for o in out:
                            if 'events' in o:
                                del o['events']  # delete it, as it contains a timestamp
                        assert out == expected

                        # with service-type. Should provide info fot only mds
                        c = cephadm_module.describe_service(service_type='mds')
                        out = [dict(o.to_json()) for o in wait(cephadm_module, c)]
                        expected = [
                            {
                                'placement': {'count': 2},
                                'service_id': 'test-id',
                                'service_name': 'mds.test-id',
                                'service_type': 'mds',
                                'status': {'created': mock.ANY,
                                           'running': 2,
                                           'size': 2}
                            },
                        ]

                        for o in out:
                            if 'events' in o:
                                del o['events']  # delete it, as it contains a timestamp
                        assert out == expected

                        # service-type should not match with service names
                        c = cephadm_module.describe_service(service_type='mds.test-id')
                        out = [dict(o.to_json()) for o in wait(cephadm_module, c)]
                        assert out == []

    @mock.patch("cephadm.serve.CephadmServe._run_cephadm", _run_cephadm('[]'))
    def test_device_ls(self, cephadm_module):
        with with_host(cephadm_module, 'test'):
            c = cephadm_module.get_inventory()
            assert wait(cephadm_module, c) == [InventoryHost('test')]

    @mock.patch("cephadm.serve.CephadmServe._run_cephadm", _run_cephadm(
        json.dumps([
            dict(
                name='rgw.myrgw.foobar',
                style='cephadm',
                fsid='fsid',
                container_id='container_id',
                version='version',
                state='running',
            ),
            dict(
                name='something.foo.bar',
                style='cephadm',
                fsid='fsid',
            ),
            dict(
                name='haproxy.test.bar',
                style='cephadm',
                fsid='fsid',
            ),

        ])
    ))
    def test_list_daemons(self, cephadm_module: CephadmOrchestrator):
        cephadm_module.service_cache_timeout = 10
        with with_host(cephadm_module, 'test'):
            CephadmServe(cephadm_module)._refresh_host_daemons('test')
            dds = wait(cephadm_module, cephadm_module.list_daemons())
            assert {d.name() for d in dds} == {'rgw.myrgw.foobar', 'haproxy.test.bar'}

    @mock.patch("cephadm.serve.CephadmServe._run_cephadm", _run_cephadm('[]'))
    def test_daemon_action(self, cephadm_module: CephadmOrchestrator):
        cephadm_module.service_cache_timeout = 10
        with with_host(cephadm_module, 'test'):
            with with_service(cephadm_module, RGWSpec(service_id='myrgw.foobar', unmanaged=True)) as _, \
                    with_daemon(cephadm_module, RGWSpec(service_id='myrgw.foobar'), 'test') as daemon_id:

                d_name = 'rgw.' + daemon_id

                c = cephadm_module.daemon_action('redeploy', d_name)
                assert wait(cephadm_module,
                            c) == f"Scheduled to redeploy rgw.{daemon_id} on host 'test'"

                for what in ('start', 'stop', 'restart'):
                    c = cephadm_module.daemon_action(what, d_name)
                    assert wait(cephadm_module,
                                c) == F"Scheduled to {what} {d_name} on host 'test'"

                # Make sure, _check_daemons does a redeploy due to monmap change:
                cephadm_module._store['_ceph_get/mon_map'] = {
                    'modified': datetime_to_str(datetime_now()),
                    'fsid': 'foobar',
                }
                cephadm_module.notify('mon_map', None)

                CephadmServe(cephadm_module)._check_daemons()

                assert cephadm_module.events.get_for_daemon(d_name) == [
                    OrchestratorEvent(mock.ANY, 'daemon', d_name, 'INFO',
                                      f"Deployed {d_name} on host \'test\'"),
                    OrchestratorEvent(mock.ANY, 'daemon', d_name, 'INFO',
                                      f"stop {d_name} from host \'test\'"),
                ]

    @mock.patch("cephadm.serve.CephadmServe._run_cephadm", _run_cephadm('[]'))
    def test_daemon_action_fail(self, cephadm_module: CephadmOrchestrator):
        cephadm_module.service_cache_timeout = 10
        with with_host(cephadm_module, 'test'):
            with with_service(cephadm_module, RGWSpec(service_id='myrgw.foobar', unmanaged=True)) as _, \
                    with_daemon(cephadm_module, RGWSpec(service_id='myrgw.foobar'), 'test') as daemon_id:
                with mock.patch('ceph_module.BaseMgrModule._ceph_send_command') as _ceph_send_command:

                    _ceph_send_command.side_effect = Exception("myerror")

                    # Make sure, _check_daemons does a redeploy due to monmap change:
                    cephadm_module.mock_store_set('_ceph_get', 'mon_map', {
                        'modified': datetime_to_str(datetime_now()),
                        'fsid': 'foobar',
                    })
                    cephadm_module.notify('mon_map', None)

                    CephadmServe(cephadm_module)._check_daemons()

                    evs = [e.message for e in cephadm_module.events.get_for_daemon(
                        f'rgw.{daemon_id}')]

                    assert 'myerror' in ''.join(evs)

    @pytest.mark.parametrize(
        "action",
        [
            'start',
            'stop',
            'restart',
            'reconfig',
            'redeploy'
        ]
    )
    @mock.patch("cephadm.serve.CephadmServe._run_cephadm", _run_cephadm('{}'))
    @mock.patch("cephadm.module.HostCache.save_host")
    def test_daemon_check(self, _save_host, cephadm_module: CephadmOrchestrator, action):
        with with_host(cephadm_module, 'test'):
            with with_service(cephadm_module, ServiceSpec(service_type='grafana'), CephadmOrchestrator.apply_grafana, 'test') as d_names:
                [daemon_name] = d_names

                cephadm_module._schedule_daemon_action(daemon_name, action)

                assert cephadm_module.cache.get_scheduled_daemon_action(
                    'test', daemon_name) == action

                CephadmServe(cephadm_module)._check_daemons()

                assert _save_host.called_with('test')
                assert cephadm_module.cache.get_scheduled_daemon_action('test', daemon_name) is None

    @mock.patch("cephadm.serve.CephadmServe._run_cephadm")
    def test_daemon_check_extra_config(self, _run_cephadm, cephadm_module: CephadmOrchestrator):
        _run_cephadm.side_effect = async_side_effect(('{}', '', 0))

        with with_host(cephadm_module, 'test'):

            # Also testing deploying mons without explicit network placement
            cephadm_module.check_mon_command({
                'prefix': 'config set',
                'who': 'mon',
                'name': 'public_network',
                'value': '127.0.0.0/8'
            })

            cephadm_module.cache.update_host_networks(
                'test',
                {
                    "127.0.0.0/8": [
                        "127.0.0.1"
                    ],
                }
            )

            with with_service(cephadm_module, ServiceSpec(service_type='mon'), CephadmOrchestrator.apply_mon, 'test') as d_names:
                [daemon_name] = d_names

                cephadm_module._set_extra_ceph_conf('[mon]\nk=v')

                CephadmServe(cephadm_module)._check_daemons()

                _run_cephadm.assert_called_with(
                    'test', 'mon.test', 'deploy', [
                        '--name', 'mon.test',
                        '--meta-json', ('{"service_name": "mon", "ports": [], "ip": null, "deployed_by": [], "rank": null, '
                                        '"rank_generation": null, "extra_container_args": null, "extra_entrypoint_args": null}'),
                        '--config-json', '-',
                        '--reconfig',
                    ],
                    stdin='{"config": "[mon]\\nk=v\\n[mon.test]\\npublic network = 127.0.0.0/8\\n", '
                    + '"keyring": "", "files": {"config": "[mon.test]\\npublic network = 127.0.0.0/8\\n"}}',
                    image='')

    @mock.patch("cephadm.serve.CephadmServe._run_cephadm")
    def test_extra_container_args(self, _run_cephadm, cephadm_module: CephadmOrchestrator):
        _run_cephadm.side_effect = async_side_effect(('{}', '', 0))
        with with_host(cephadm_module, 'test'):
            with with_service(cephadm_module, ServiceSpec(service_type='crash', extra_container_args=['--cpus=2', '--quiet']), CephadmOrchestrator.apply_crash):
                _run_cephadm.assert_called_with(
                    'test', 'crash.test', 'deploy', [
                        '--name', 'crash.test',
                        '--meta-json', ('{"service_name": "crash", "ports": [], "ip": null, "deployed_by": [], "rank": null, '
                                        '"rank_generation": null, "extra_container_args": ["--cpus=2", "--quiet"], "extra_entrypoint_args": null}'),
                        '--config-json', '-',
                        '--extra-container-args=--cpus=2',
                        '--extra-container-args=--quiet'
                    ],
                    stdin='{"config": "", "keyring": "[client.crash.test]\\nkey = None\\n"}',
                    image='',
                )

    @mock.patch("cephadm.serve.CephadmServe._run_cephadm")
    def test_extra_entrypoint_args(self, _run_cephadm, cephadm_module: CephadmOrchestrator):
        _run_cephadm.side_effect = async_side_effect(('{}', '', 0))
        with with_host(cephadm_module, 'test'):
            with with_service(cephadm_module, ServiceSpec(service_type='node-exporter',
                              extra_entrypoint_args=['--collector.textfile.directory=/var/lib/node_exporter/textfile_collector', '--some-other-arg']),
                              CephadmOrchestrator.apply_node_exporter):
                _run_cephadm.assert_called_with(
                    'test', 'node-exporter.test', 'deploy', [
                        '--name', 'node-exporter.test',
                        '--meta-json', ('{"service_name": "node-exporter", "ports": [9100], "ip": null, "deployed_by": [], "rank": null, '
                                        '"rank_generation": null, "extra_container_args": null, "extra_entrypoint_args": '
                                        '["--collector.textfile.directory=/var/lib/node_exporter/textfile_collector", '
                                        '"--some-other-arg"]}'),
                        '--config-json', '-',
                        '--tcp-ports', '9100',
                        '--extra-entrypoint-args=--collector.textfile.directory=/var/lib/node_exporter/textfile_collector',
                        '--extra-entrypoint-args=--some-other-arg'
                    ],
                    stdin='{}',
                    image='',
                )

    @mock.patch("cephadm.serve.CephadmServe._run_cephadm")
    def test_extra_entrypoint_and_container_args(self, _run_cephadm, cephadm_module: CephadmOrchestrator):
        _run_cephadm.side_effect = async_side_effect(('{}', '', 0))
        with with_host(cephadm_module, 'test'):
            with with_service(cephadm_module, ServiceSpec(service_type='node-exporter',
                              extra_entrypoint_args=['--collector.textfile.directory=/var/lib/node_exporter/textfile_collector', '--some-other-arg'],
                              extra_container_args=['--cpus=2', '--quiet']),
                              CephadmOrchestrator.apply_node_exporter):
                _run_cephadm.assert_called_with(
                    'test', 'node-exporter.test', 'deploy', [
                        '--name', 'node-exporter.test',
                        '--meta-json', ('{"service_name": "node-exporter", "ports": [9100], "ip": null, "deployed_by": [], "rank": null, '
                                        '"rank_generation": null, "extra_container_args": ["--cpus=2", "--quiet"], "extra_entrypoint_args": '
                                        '["--collector.textfile.directory=/var/lib/node_exporter/textfile_collector", '
                                        '"--some-other-arg"]}'),
                        '--config-json', '-',
                        '--tcp-ports', '9100',
                        '--extra-container-args=--cpus=2',
                        '--extra-container-args=--quiet',
                        '--extra-entrypoint-args=--collector.textfile.directory=/var/lib/node_exporter/textfile_collector',
                        '--extra-entrypoint-args=--some-other-arg'
                    ],
                    stdin='{}',
                    image='',
                )

    @mock.patch("cephadm.serve.CephadmServe._run_cephadm")
    def test_extra_entrypoint_and_container_args_with_spaces(self, _run_cephadm, cephadm_module: CephadmOrchestrator):
        _run_cephadm.side_effect = async_side_effect(('{}', '', 0))
        with with_host(cephadm_module, 'test'):
            with with_service(cephadm_module, ServiceSpec(service_type='node-exporter',
                              extra_entrypoint_args=['--entrypoint-arg-with-value value', '--some-other-arg   3'],
                              extra_container_args=['--cpus    2', '--container-arg-with-value value']),
                              CephadmOrchestrator.apply_node_exporter):
                _run_cephadm.assert_called_with(
                    'test', 'node-exporter.test', 'deploy', [
                        '--name', 'node-exporter.test',
                        '--meta-json', ('{"service_name": "node-exporter", "ports": [9100], "ip": null, "deployed_by": [], "rank": null, '
                                        '"rank_generation": null, "extra_container_args": ["--cpus    2", "--container-arg-with-value value"], '
                                        '"extra_entrypoint_args": ["--entrypoint-arg-with-value value", "--some-other-arg   3"]}'),
                        '--config-json', '-',
                        '--tcp-ports', '9100',
                        '--extra-container-args=--cpus',
                        '--extra-container-args=2',
                        '--extra-container-args=--container-arg-with-value',
                        '--extra-container-args=value',
                        '--extra-entrypoint-args=--entrypoint-arg-with-value',
                        '--extra-entrypoint-args=value',
                        '--extra-entrypoint-args=--some-other-arg',
                        '--extra-entrypoint-args=3'
                    ],
                    stdin='{}',
                    image='',
                )

    @mock.patch("cephadm.serve.CephadmServe._run_cephadm")
    def test_custom_config(self, _run_cephadm, cephadm_module: CephadmOrchestrator):
        _run_cephadm.side_effect = async_side_effect(('{}', '', 0))
        test_cert = ['-----BEGIN PRIVATE KEY-----',
                     'YSBhbGlxdXlhbSBlcmF0LCBzZWQgZGlhbSB2b2x1cHR1YS4gQXQgdmVybyBlb3Mg',
                     'ZXQgYWNjdXNhbSBldCBqdXN0byBkdW8=',
                     '-----END PRIVATE KEY-----',
                     '-----BEGIN CERTIFICATE-----',
                     'YSBhbGlxdXlhbSBlcmF0LCBzZWQgZGlhbSB2b2x1cHR1YS4gQXQgdmVybyBlb3Mg',
                     'ZXQgYWNjdXNhbSBldCBqdXN0byBkdW8=',
                     '-----END CERTIFICATE-----']
        configs = [
            CustomConfig(content='something something something',
                         mount_path='/etc/test.conf'),
            CustomConfig(content='\n'.join(test_cert), mount_path='/usr/share/grafana/thing.crt')
        ]
        conf_outs = [json.dumps(c.to_json()) for c in configs]
        stdin_str = '{' + \
            f'"config": "", "keyring": "[client.crash.test]\\nkey = None\\n", "custom_config_files": [{conf_outs[0]}, {conf_outs[1]}]' + '}'
        with with_host(cephadm_module, 'test'):
            with with_service(cephadm_module, ServiceSpec(service_type='crash', custom_configs=configs), CephadmOrchestrator.apply_crash):
                _run_cephadm.assert_called_with(
                    'test', 'crash.test', 'deploy', [
                        '--name', 'crash.test',
                        '--meta-json', ('{"service_name": "crash", "ports": [], "ip": null, "deployed_by": [], "rank": null, '
                                        '"rank_generation": null, "extra_container_args": null, "extra_entrypoint_args": null}'),
                        '--config-json', '-',
                    ],
                    stdin=stdin_str,
                    image='',
                )

    @mock.patch("cephadm.serve.CephadmServe._run_cephadm", _run_cephadm('{}'))
    def test_daemon_check_post(self, cephadm_module: CephadmOrchestrator):
        with with_host(cephadm_module, 'test'):
            with with_service(cephadm_module, ServiceSpec(service_type='grafana'), CephadmOrchestrator.apply_grafana, 'test'):

                # Make sure, _check_daemons does a redeploy due to monmap change:
                cephadm_module.mock_store_set('_ceph_get', 'mon_map', {
                    'modified': datetime_to_str(datetime_now()),
                    'fsid': 'foobar',
                })
                cephadm_module.notify('mon_map', None)
                cephadm_module.mock_store_set('_ceph_get', 'mgr_map', {
                    'modules': ['dashboard']
                })

                with mock.patch("cephadm.module.CephadmOrchestrator.mon_command") as _mon_cmd:
                    CephadmServe(cephadm_module)._check_daemons()
                    _mon_cmd.assert_any_call(
                        {'prefix': 'dashboard set-grafana-api-url', 'value': 'https://[1::4]:3000'},
                        None)

    @mock.patch("cephadm.serve.CephadmServe._run_cephadm", _run_cephadm('{}'))
    @mock.patch("cephadm.module.CephadmOrchestrator.get_mgr_ip", lambda _: '1.2.3.4')
    def test_iscsi_post_actions_with_missing_daemon_in_cache(self, cephadm_module: CephadmOrchestrator):
        # https://tracker.ceph.com/issues/52866
        with with_host(cephadm_module, 'test1'):
            with with_host(cephadm_module, 'test2'):
                with with_service(cephadm_module, IscsiServiceSpec(service_id='foobar', pool='pool', placement=PlacementSpec(host_pattern='*')), CephadmOrchestrator.apply_iscsi, 'test'):

                    CephadmServe(cephadm_module)._apply_all_services()
                    assert len(cephadm_module.cache.get_daemons_by_type('iscsi')) == 2

                    # get a deamons from postaction list (ARRGH sets!!)
                    tempset = cephadm_module.requires_post_actions.copy()
                    tempdeamon1 = tempset.pop()
                    tempdeamon2 = tempset.pop()

                    # make sure post actions has 2 daemons in it
                    assert len(cephadm_module.requires_post_actions) == 2

                    # replicate a host cache that is not in sync when check_daemons is called
                    tempdd1 = cephadm_module.cache.get_daemon(tempdeamon1)
                    tempdd2 = cephadm_module.cache.get_daemon(tempdeamon2)
                    host = 'test1'
                    if 'test1' not in tempdeamon1:
                        host = 'test2'
                    cephadm_module.cache.rm_daemon(host, tempdeamon1)

                    # Make sure, _check_daemons does a redeploy due to monmap change:
                    cephadm_module.mock_store_set('_ceph_get', 'mon_map', {
                        'modified': datetime_to_str(datetime_now()),
                        'fsid': 'foobar',
                    })
                    cephadm_module.notify('mon_map', None)
                    cephadm_module.mock_store_set('_ceph_get', 'mgr_map', {
                        'modules': ['dashboard']
                    })

                    with mock.patch("cephadm.module.IscsiService.config_dashboard") as _cfg_db:
                        CephadmServe(cephadm_module)._check_daemons()
                        _cfg_db.assert_called_once_with([tempdd2])

                        # post actions still has the other deamon in it and will run next _check_deamons
                        assert len(cephadm_module.requires_post_actions) == 1

                        # post actions was missed for a daemon
                        assert tempdeamon1 in cephadm_module.requires_post_actions

                        # put the daemon back in the cache
                        cephadm_module.cache.add_daemon(host, tempdd1)

                        _cfg_db.reset_mock()
                        # replicate serve loop running again
                        CephadmServe(cephadm_module)._check_daemons()

                        # post actions should have been called again
                        _cfg_db.asset_called()

                        # post actions is now empty
                        assert len(cephadm_module.requires_post_actions) == 0

    @mock.patch("cephadm.serve.CephadmServe._run_cephadm", _run_cephadm('[]'))
    def test_mon_add(self, cephadm_module):
        with with_host(cephadm_module, 'test'):
            with with_service(cephadm_module, ServiceSpec(service_type='mon', unmanaged=True)):
                ps = PlacementSpec(hosts=['test:0.0.0.0=a'], count=1)
                c = cephadm_module.add_daemon(ServiceSpec('mon', placement=ps))
                assert wait(cephadm_module, c) == ["Deployed mon.a on host 'test'"]

                with pytest.raises(OrchestratorError, match="Must set public_network config option or specify a CIDR network,"):
                    ps = PlacementSpec(hosts=['test'], count=1)
                    c = cephadm_module.add_daemon(ServiceSpec('mon', placement=ps))
                    wait(cephadm_module, c)

    @mock.patch("cephadm.serve.CephadmServe._run_cephadm", _run_cephadm('[]'))
    def test_mgr_update(self, cephadm_module):
        with with_host(cephadm_module, 'test'):
            ps = PlacementSpec(hosts=['test:0.0.0.0=a'], count=1)
            r = CephadmServe(cephadm_module)._apply_service(ServiceSpec('mgr', placement=ps))
            assert r

            assert_rm_daemon(cephadm_module, 'mgr.a', 'test')

    @mock.patch("cephadm.module.CephadmOrchestrator.mon_command")
    def test_find_destroyed_osds(self, _mon_cmd, cephadm_module):
        dict_out = {
            "nodes": [
                {
                    "id": -1,
                    "name": "default",
                    "type": "root",
                    "type_id": 11,
                    "children": [
                        -3
                    ]
                },
                {
                    "id": -3,
                    "name": "host1",
                    "type": "host",
                    "type_id": 1,
                    "pool_weights": {},
                    "children": [
                        0
                    ]
                },
                {
                    "id": 0,
                    "device_class": "hdd",
                    "name": "osd.0",
                    "type": "osd",
                    "type_id": 0,
                    "crush_weight": 0.0243988037109375,
                    "depth": 2,
                    "pool_weights": {},
                    "exists": 1,
                    "status": "destroyed",
                    "reweight": 1,
                    "primary_affinity": 1
                }
            ],
            "stray": []
        }
        json_out = json.dumps(dict_out)
        _mon_cmd.return_value = (0, json_out, '')
        osd_claims = OsdIdClaims(cephadm_module)
        assert osd_claims.get() == {'host1': ['0']}
        assert osd_claims.filtered_by_host('host1') == ['0']
        assert osd_claims.filtered_by_host('host1.domain.com') == ['0']

    @ pytest.mark.parametrize(
        "ceph_services, cephadm_daemons, strays_expected, metadata",
        # [ ([(daemon_type, daemon_id), ... ], [...], [...]), ... ]
        [
            (
                [('mds', 'a'), ('osd', '0'), ('mgr', 'x')],
                [],
                [('mds', 'a'), ('osd', '0'), ('mgr', 'x')],
                {},
            ),
            (
                [('mds', 'a'), ('osd', '0'), ('mgr', 'x')],
                [('mds', 'a'), ('osd', '0'), ('mgr', 'x')],
                [],
                {},
            ),
            (
                [('mds', 'a'), ('osd', '0'), ('mgr', 'x')],
                [('mds', 'a'), ('osd', '0')],
                [('mgr', 'x')],
                {},
            ),
            # https://tracker.ceph.com/issues/49573
            (
                [('rgw-nfs', '14649')],
                [],
                [('nfs', 'foo-rgw.host1')],
                {'14649': {'id': 'nfs.foo-rgw.host1-rgw'}},
            ),
            (
                [('rgw-nfs', '14649'), ('rgw-nfs', '14650')],
                [('nfs', 'foo-rgw.host1'), ('nfs', 'foo2.host2')],
                [],
                {'14649': {'id': 'nfs.foo-rgw.host1-rgw'}, '14650': {'id': 'nfs.foo2.host2-rgw'}},
            ),
            (
                [('rgw-nfs', '14649'), ('rgw-nfs', '14650')],
                [('nfs', 'foo-rgw.host1')],
                [('nfs', 'foo2.host2')],
                {'14649': {'id': 'nfs.foo-rgw.host1-rgw'}, '14650': {'id': 'nfs.foo2.host2-rgw'}},
            ),
        ]
    )
    def test_check_for_stray_daemons(
            self,
            cephadm_module,
            ceph_services,
            cephadm_daemons,
            strays_expected,
            metadata
    ):
        # mock ceph service-map
        services = []
        for service in ceph_services:
            s = {'type': service[0], 'id': service[1]}
            services.append(s)
        ls = [{'hostname': 'host1', 'services': services}]

        with mock.patch.object(cephadm_module, 'list_servers', mock.MagicMock()) as list_servers:
            list_servers.return_value = ls
            list_servers.__iter__.side_effect = ls.__iter__

            # populate cephadm daemon cache
            dm = {}
            for daemon_type, daemon_id in cephadm_daemons:
                dd = DaemonDescription(daemon_type=daemon_type, daemon_id=daemon_id)
                dm[dd.name()] = dd
            cephadm_module.cache.update_host_daemons('host1', dm)

            def get_metadata_mock(svc_type, svc_id, default):
                return metadata[svc_id]

            with mock.patch.object(cephadm_module, 'get_metadata', new_callable=lambda: get_metadata_mock):

                # test
                CephadmServe(cephadm_module)._check_for_strays()

                # verify
                strays = cephadm_module.health_checks.get('CEPHADM_STRAY_DAEMON')
                if not strays:
                    assert len(strays_expected) == 0
                else:
                    for dt, di in strays_expected:
                        name = '%s.%s' % (dt, di)
                        for detail in strays['detail']:
                            if name in detail:
                                strays['detail'].remove(detail)
                                break
                        assert name in detail
                    assert len(strays['detail']) == 0
                    assert strays['count'] == len(strays_expected)

    @mock.patch("cephadm.module.CephadmOrchestrator.mon_command")
    def test_find_destroyed_osds_cmd_failure(self, _mon_cmd, cephadm_module):
        _mon_cmd.return_value = (1, "", "fail_msg")
        with pytest.raises(OrchestratorError):
            OsdIdClaims(cephadm_module)

    @mock.patch("cephadm.serve.CephadmServe._run_cephadm")
    def test_apply_osd_save(self, _run_cephadm, cephadm_module: CephadmOrchestrator):
        _run_cephadm.side_effect = async_side_effect(('{}', '', 0))
        with with_host(cephadm_module, 'test'):

            spec = DriveGroupSpec(
                service_id='foo',
                placement=PlacementSpec(
                    host_pattern='*',
                ),
                data_devices=DeviceSelection(
                    all=True
                )
            )

            c = cephadm_module.apply([spec])
            assert wait(cephadm_module, c) == ['Scheduled osd.foo update...']

            inventory = Devices([
                Device(
                    '/dev/sdb',
                    available=True
                ),
            ])

            cephadm_module.cache.update_host_devices('test', inventory.devices)

            _run_cephadm.side_effect = async_side_effect((['{}'], '', 0))

            assert CephadmServe(cephadm_module)._apply_all_services() is False

            _run_cephadm.assert_any_call(
                'test', 'osd', 'ceph-volume',
                ['--config-json', '-', '--', 'lvm', 'batch',
                    '--no-auto', '/dev/sdb', '--yes', '--no-systemd'],
                env_vars=['CEPH_VOLUME_OSDSPEC_AFFINITY=foo'], error_ok=True,
                stdin='{"config": "", "keyring": ""}')
            _run_cephadm.assert_any_call(
                'test', 'osd', 'ceph-volume', ['--', 'lvm', 'list', '--format', 'json'], image='', no_fsid=False, error_ok=False, log_output=True)
            _run_cephadm.assert_any_call(
                'test', 'osd', 'ceph-volume', ['--', 'raw', 'list', '--format', 'json'], image='', no_fsid=False, error_ok=False, log_output=True)

    @mock.patch("cephadm.serve.CephadmServe._run_cephadm")
    def test_apply_osd_save_non_collocated(self, _run_cephadm, cephadm_module: CephadmOrchestrator):
        _run_cephadm.side_effect = async_side_effect(('{}', '', 0))
        with with_host(cephadm_module, 'test'):

            spec = DriveGroupSpec(
                service_id='noncollocated',
                placement=PlacementSpec(
                    hosts=['test']
                ),
                data_devices=DeviceSelection(paths=['/dev/sdb']),
                db_devices=DeviceSelection(paths=['/dev/sdc']),
                wal_devices=DeviceSelection(paths=['/dev/sdd'])
            )

            c = cephadm_module.apply([spec])
            assert wait(cephadm_module, c) == ['Scheduled osd.noncollocated update...']

            inventory = Devices([
                Device('/dev/sdb', available=True),
                Device('/dev/sdc', available=True),
                Device('/dev/sdd', available=True)
            ])

            cephadm_module.cache.update_host_devices('test', inventory.devices)

            _run_cephadm.side_effect = async_side_effect((['{}'], '', 0))

            assert CephadmServe(cephadm_module)._apply_all_services() is False

            _run_cephadm.assert_any_call(
                'test', 'osd', 'ceph-volume',
                ['--config-json', '-', '--', 'lvm', 'batch',
                    '--no-auto', '/dev/sdb', '--db-devices', '/dev/sdc',
                    '--wal-devices', '/dev/sdd', '--yes', '--no-systemd'],
                env_vars=['CEPH_VOLUME_OSDSPEC_AFFINITY=noncollocated'],
                error_ok=True, stdin='{"config": "", "keyring": ""}')
            _run_cephadm.assert_any_call(
                'test', 'osd', 'ceph-volume', ['--', 'lvm', 'list', '--format', 'json'], image='', no_fsid=False, error_ok=False, log_output=True)
            _run_cephadm.assert_any_call(
                'test', 'osd', 'ceph-volume', ['--', 'raw', 'list', '--format', 'json'], image='', no_fsid=False, error_ok=False, log_output=True)

    @mock.patch("cephadm.serve.CephadmServe._run_cephadm", _run_cephadm('{}'))
    @mock.patch("cephadm.module.SpecStore.save")
    def test_apply_osd_save_placement(self, _save_spec, cephadm_module):
        with with_host(cephadm_module, 'test'):
            json_spec = {'service_type': 'osd', 'placement': {'host_pattern': 'test'},
                         'service_id': 'foo', 'data_devices': {'all': True}}
            spec = ServiceSpec.from_json(json_spec)
            assert isinstance(spec, DriveGroupSpec)
            c = cephadm_module.apply([spec])
            assert wait(cephadm_module, c) == ['Scheduled osd.foo update...']
            _save_spec.assert_called_with(spec)

    @mock.patch("cephadm.serve.CephadmServe._run_cephadm", _run_cephadm('{}'))
    def test_create_osds(self, cephadm_module):
        with with_host(cephadm_module, 'test'):
            dg = DriveGroupSpec(placement=PlacementSpec(host_pattern='test'),
                                data_devices=DeviceSelection(paths=['']))
            c = cephadm_module.create_osds(dg)
            out = wait(cephadm_module, c)
            assert out == "Created no osd(s) on host test; already created?"
            bad_dg = DriveGroupSpec(placement=PlacementSpec(host_pattern='invalid_hsot'),
                                    data_devices=DeviceSelection(paths=['']))
            c = cephadm_module.create_osds(bad_dg)
            out = wait(cephadm_module, c)
            assert "Invalid 'host:device' spec: host not found in cluster" in out

    @mock.patch("cephadm.serve.CephadmServe._run_cephadm", _run_cephadm('{}'))
    def test_create_noncollocated_osd(self, cephadm_module):
        with with_host(cephadm_module, 'test'):
            dg = DriveGroupSpec(placement=PlacementSpec(host_pattern='test'),
                                data_devices=DeviceSelection(paths=['']))
            c = cephadm_module.create_osds(dg)
            out = wait(cephadm_module, c)
            assert out == "Created no osd(s) on host test; already created?"

    @mock.patch("cephadm.serve.CephadmServe._run_cephadm", _run_cephadm('{}'))
    @mock.patch('cephadm.services.osd.OSDService._run_ceph_volume_command')
    @mock.patch('cephadm.services.osd.OSDService.driveselection_to_ceph_volume')
    @mock.patch('cephadm.services.osd.OsdIdClaims.refresh', lambda _: None)
    @mock.patch('cephadm.services.osd.OsdIdClaims.get', lambda _: {})
    def test_limit_not_reached(self, d_to_cv, _run_cv_cmd, cephadm_module):
        with with_host(cephadm_module, 'test'):
            dg = DriveGroupSpec(placement=PlacementSpec(host_pattern='test'),
                                data_devices=DeviceSelection(limit=5, rotational=1),
                                service_id='not_enough')

            disks_found = [
                '[{"data": "/dev/vdb", "data_size": "50.00 GB", "encryption": "None"}, {"data": "/dev/vdc", "data_size": "50.00 GB", "encryption": "None"}]']
            d_to_cv.return_value = 'foo'
            _run_cv_cmd.side_effect = async_side_effect((disks_found, '', 0))
            preview = cephadm_module.osd_service.generate_previews([dg], 'test')

            for osd in preview:
                assert 'notes' in osd
                assert osd['notes'] == [
                    'NOTE: Did not find enough disks matching filter on host test to reach data device limit (Found: 2 | Limit: 5)']

    @mock.patch("cephadm.serve.CephadmServe._run_cephadm", _run_cephadm('{}'))
    def test_prepare_drivegroup(self, cephadm_module):
        with with_host(cephadm_module, 'test'):
            dg = DriveGroupSpec(placement=PlacementSpec(host_pattern='test'),
                                data_devices=DeviceSelection(paths=['']))
            out = cephadm_module.osd_service.prepare_drivegroup(dg)
            assert len(out) == 1
            f1 = out[0]
            assert f1[0] == 'test'
            assert isinstance(f1[1], DriveSelection)

    @pytest.mark.parametrize(
        "devices, preview, exp_commands",
        [
            # no preview and only one disk, prepare is used due the hack that is in place.
            (['/dev/sda'], False, ["lvm batch --no-auto /dev/sda --yes --no-systemd"]),
            # no preview and multiple disks, uses batch
            (['/dev/sda', '/dev/sdb'], False,
             ["CEPH_VOLUME_OSDSPEC_AFFINITY=test.spec lvm batch --no-auto /dev/sda /dev/sdb --yes --no-systemd"]),
            # preview and only one disk needs to use batch again to generate the preview
            (['/dev/sda'], True, ["lvm batch --no-auto /dev/sda --yes --no-systemd --report --format json"]),
            # preview and multiple disks work the same
            (['/dev/sda', '/dev/sdb'], True,
             ["CEPH_VOLUME_OSDSPEC_AFFINITY=test.spec lvm batch --no-auto /dev/sda /dev/sdb --yes --no-systemd --report --format json"]),
        ]
    )
    @mock.patch("cephadm.serve.CephadmServe._run_cephadm", _run_cephadm('{}'))
    def test_driveselection_to_ceph_volume(self, cephadm_module, devices, preview, exp_commands):
        with with_host(cephadm_module, 'test'):
            dg = DriveGroupSpec(service_id='test.spec', placement=PlacementSpec(
                host_pattern='test'), data_devices=DeviceSelection(paths=devices))
            ds = DriveSelection(dg, Devices([Device(path) for path in devices]))
            preview = preview
            out = cephadm_module.osd_service.driveselection_to_ceph_volume(ds, [], preview)
            assert all(any(cmd in exp_cmd for exp_cmd in exp_commands)
                       for cmd in out), f'Expected cmds from f{out} in {exp_commands}'

    @pytest.mark.parametrize(
        "devices, preview, exp_commands",
        [
            # one data device, no preview
            (['/dev/sda'], False, ["raw prepare --bluestore --data /dev/sda"]),
            # multiple data devices, no preview
            (['/dev/sda', '/dev/sdb'], False,
             ["raw prepare --bluestore --data /dev/sda", "raw prepare --bluestore --data /dev/sdb"]),
            # one data device, preview
            (['/dev/sda'], True, ["raw prepare --bluestore --data /dev/sda --report --format json"]),
            # multiple data devices, preview
            (['/dev/sda', '/dev/sdb'], True,
             ["raw prepare --bluestore --data /dev/sda --report --format json", "raw prepare --bluestore --data /dev/sdb --report --format json"]),
        ]
    )
    @mock.patch("cephadm.serve.CephadmServe._run_cephadm", _run_cephadm('{}'))
    def test_raw_driveselection_to_ceph_volume(self, cephadm_module, devices, preview, exp_commands):
        with with_host(cephadm_module, 'test'):
            dg = DriveGroupSpec(service_id='test.spec', method='raw', placement=PlacementSpec(
                host_pattern='test'), data_devices=DeviceSelection(paths=devices))
            ds = DriveSelection(dg, Devices([Device(path) for path in devices]))
            preview = preview
            out = cephadm_module.osd_service.driveselection_to_ceph_volume(ds, [], preview)
            assert all(any(cmd in exp_cmd for exp_cmd in exp_commands)
                       for cmd in out), f'Expected cmds from f{out} in {exp_commands}'

    @mock.patch("cephadm.serve.CephadmServe._run_cephadm", _run_cephadm(
        json.dumps([
            dict(
                name='osd.0',
                style='cephadm',
                fsid='fsid',
                container_id='container_id',
                version='version',
                state='running',
            )
        ])
    ))
    @mock.patch("cephadm.services.osd.OSD.exists", True)
    @mock.patch("cephadm.services.osd.RemoveUtil.get_pg_count", lambda _, __: 0)
    def test_remove_osds(self, cephadm_module):
        with with_host(cephadm_module, 'test'):
            CephadmServe(cephadm_module)._refresh_host_daemons('test')
            c = cephadm_module.list_daemons()
            wait(cephadm_module, c)

            c = cephadm_module.remove_daemons(['osd.0'])
            out = wait(cephadm_module, c)
            assert out == ["Removed osd.0 from host 'test'"]

            cephadm_module.to_remove_osds.enqueue(OSD(osd_id=0,
                                                      replace=False,
                                                      force=False,
                                                      hostname='test',
                                                      process_started_at=datetime_now(),
                                                      remove_util=cephadm_module.to_remove_osds.rm_util
                                                      ))
            cephadm_module.to_remove_osds.process_removal_queue()
            assert cephadm_module.to_remove_osds == OSDRemovalQueue(cephadm_module)

            c = cephadm_module.remove_osds_status()
            out = wait(cephadm_module, c)
            assert out == []

    @mock.patch("cephadm.serve.CephadmServe._run_cephadm", _run_cephadm('{}'))
    def test_rgw_update(self, cephadm_module):
        with with_host(cephadm_module, 'host1'):
            with with_host(cephadm_module, 'host2'):
                with with_service(cephadm_module, RGWSpec(service_id="foo", unmanaged=True)):
                    ps = PlacementSpec(hosts=['host1'], count=1)
                    c = cephadm_module.add_daemon(
                        RGWSpec(service_id="foo", placement=ps))
                    [out] = wait(cephadm_module, c)
                    match_glob(out, "Deployed rgw.foo.* on host 'host1'")

                    ps = PlacementSpec(hosts=['host1', 'host2'], count=2)
                    r = CephadmServe(cephadm_module)._apply_service(
                        RGWSpec(service_id="foo", placement=ps))
                    assert r

                    assert_rm_daemon(cephadm_module, 'rgw.foo', 'host1')
                    assert_rm_daemon(cephadm_module, 'rgw.foo', 'host2')

    @mock.patch("cephadm.serve.CephadmServe._run_cephadm", _run_cephadm(
        json.dumps([
            dict(
                name='rgw.myrgw.myhost.myid',
                style='cephadm',
                fsid='fsid',
                container_id='container_id',
                version='version',
                state='running',
            )
        ])
    ))
    def test_remove_daemon(self, cephadm_module):
        with with_host(cephadm_module, 'test'):
            CephadmServe(cephadm_module)._refresh_host_daemons('test')
            c = cephadm_module.list_daemons()
            wait(cephadm_module, c)
            c = cephadm_module.remove_daemons(['rgw.myrgw.myhost.myid'])
            out = wait(cephadm_module, c)
            assert out == ["Removed rgw.myrgw.myhost.myid from host 'test'"]

    @mock.patch("cephadm.serve.CephadmServe._run_cephadm")
    def test_remove_duplicate_osds(self, _run_cephadm, cephadm_module: CephadmOrchestrator):
        _run_cephadm.side_effect = async_side_effect(('{}', '', 0))
        with with_host(cephadm_module, 'host1'):
            with with_host(cephadm_module, 'host2'):
                with with_osd_daemon(cephadm_module, _run_cephadm, 'host1', 1) as dd1:  # type: DaemonDescription
                    with with_osd_daemon(cephadm_module, _run_cephadm, 'host2', 1) as dd2:  # type: DaemonDescription
                        CephadmServe(cephadm_module)._check_for_moved_osds()
                        # both are in status "starting"
                        assert len(cephadm_module.cache.get_daemons()) == 2

                        dd1.status = DaemonDescriptionStatus.running
                        dd2.status = DaemonDescriptionStatus.error
                        cephadm_module.cache.update_host_daemons(dd1.hostname, {dd1.name(): dd1})
                        cephadm_module.cache.update_host_daemons(dd2.hostname, {dd2.name(): dd2})
                        CephadmServe(cephadm_module)._check_for_moved_osds()
                        assert len(cephadm_module.cache.get_daemons()) == 1

                        assert cephadm_module.events.get_for_daemon('osd.1') == [
                            OrchestratorEvent(mock.ANY, 'daemon', 'osd.1', 'INFO',
                                              "Deployed osd.1 on host 'host1'"),
                            OrchestratorEvent(mock.ANY, 'daemon', 'osd.1', 'INFO',
                                              "Deployed osd.1 on host 'host2'"),
                            OrchestratorEvent(mock.ANY, 'daemon', 'osd.1', 'INFO',
                                              "Removed duplicated daemon on host 'host2'"),
                        ]

                        with pytest.raises(AssertionError):
                            cephadm_module.assert_issued_mon_command({
                                'prefix': 'auth rm',
                                'entity': 'osd.1',
                            })

                cephadm_module.assert_issued_mon_command({
                    'prefix': 'auth rm',
                    'entity': 'osd.1',
                })

    @pytest.mark.parametrize(
        "spec",
        [
            ServiceSpec('crash'),
            ServiceSpec('prometheus'),
            ServiceSpec('grafana'),
            ServiceSpec('node-exporter'),
            ServiceSpec('alertmanager'),
            ServiceSpec('rbd-mirror'),
            ServiceSpec('cephfs-mirror'),
            ServiceSpec('mds', service_id='fsname'),
            RGWSpec(rgw_realm='realm', rgw_zone='zone'),
            RGWSpec(service_id="foo"),
        ]
    )
    @mock.patch("cephadm.serve.CephadmServe._run_cephadm", _run_cephadm('{}'))
    def test_daemon_add(self, spec: ServiceSpec, cephadm_module):
        unmanaged_spec = ServiceSpec.from_json(spec.to_json())
        unmanaged_spec.unmanaged = True
        with with_host(cephadm_module, 'test'):
            with with_service(cephadm_module, unmanaged_spec):
                with with_daemon(cephadm_module, spec, 'test'):
                    pass

    @pytest.mark.parametrize(
        "entity,success,spec",
        [
            ('mgr.x', True, ServiceSpec(
                service_type='mgr',
                placement=PlacementSpec(hosts=[HostPlacementSpec('test', '', 'x')], count=1),
                unmanaged=True)
            ),  # noqa: E124
            ('client.rgw.x', True, ServiceSpec(
                service_type='rgw',
                service_id='id',
                placement=PlacementSpec(hosts=[HostPlacementSpec('test', '', 'x')], count=1),
                unmanaged=True)
            ),  # noqa: E124
            ('client.nfs.x', True, ServiceSpec(
                service_type='nfs',
                service_id='id',
                placement=PlacementSpec(hosts=[HostPlacementSpec('test', '', 'x')], count=1),
                unmanaged=True)
            ),  # noqa: E124
            ('mon.', False, ServiceSpec(
                service_type='mon',
                placement=PlacementSpec(
                    hosts=[HostPlacementSpec('test', '127.0.0.0/24', 'x')], count=1),
                unmanaged=True)
            ),  # noqa: E124
        ]
    )
    @mock.patch("cephadm.serve.CephadmServe._run_cephadm")
    @mock.patch("cephadm.services.nfs.NFSService.run_grace_tool", mock.MagicMock())
    @mock.patch("cephadm.services.nfs.NFSService.purge", mock.MagicMock())
    @mock.patch("cephadm.services.nfs.NFSService.create_rados_config_obj", mock.MagicMock())
    def test_daemon_add_fail(self, _run_cephadm, entity, success, spec, cephadm_module):
        _run_cephadm.side_effect = async_side_effect(('{}', '', 0))
        with with_host(cephadm_module, 'test'):
            with with_service(cephadm_module, spec):
                _run_cephadm.side_effect = OrchestratorError('fail')
                with pytest.raises(OrchestratorError):
                    wait(cephadm_module, cephadm_module.add_daemon(spec))
                if success:
                    cephadm_module.assert_issued_mon_command({
                        'prefix': 'auth rm',
                        'entity': entity,
                    })
                else:
                    with pytest.raises(AssertionError):
                        cephadm_module.assert_issued_mon_command({
                            'prefix': 'auth rm',
                            'entity': entity,
                        })
                    assert cephadm_module.events.get_for_service(spec.service_name()) == [
                        OrchestratorEvent(mock.ANY, 'service', spec.service_name(), 'INFO',
                                          "service was created"),
                        OrchestratorEvent(mock.ANY, 'service', spec.service_name(), 'ERROR',
                                          "fail"),
                    ]

    @mock.patch("cephadm.serve.CephadmServe._run_cephadm")
    def test_daemon_place_fail_health_warning(self, _run_cephadm, cephadm_module):
        _run_cephadm.side_effect = async_side_effect(('{}', '', 0))
        with with_host(cephadm_module, 'test'):
            _run_cephadm.side_effect = OrchestratorError('fail')
            ps = PlacementSpec(hosts=['test:0.0.0.0=a'], count=1)
            r = CephadmServe(cephadm_module)._apply_service(ServiceSpec('mgr', placement=ps))
            assert not r
            assert cephadm_module.health_checks.get('CEPHADM_DAEMON_PLACE_FAIL') is not None
            assert cephadm_module.health_checks['CEPHADM_DAEMON_PLACE_FAIL']['count'] == 1
            assert 'Failed to place 1 daemon(s)' in cephadm_module.health_checks[
                'CEPHADM_DAEMON_PLACE_FAIL']['summary']
            assert 'Failed while placing mgr.a on test: fail' in cephadm_module.health_checks[
                'CEPHADM_DAEMON_PLACE_FAIL']['detail']

    @mock.patch("cephadm.serve.CephadmServe._run_cephadm")
    def test_apply_spec_fail_health_warning(self, _run_cephadm, cephadm_module: CephadmOrchestrator):
        _run_cephadm.side_effect = async_side_effect(('{}', '', 0))
        with with_host(cephadm_module, 'test'):
            CephadmServe(cephadm_module)._apply_all_services()
            ps = PlacementSpec(hosts=['fail'], count=1)
            r = CephadmServe(cephadm_module)._apply_service(ServiceSpec('mgr', placement=ps))
            assert not r
            assert cephadm_module.apply_spec_fails
            assert cephadm_module.health_checks.get('CEPHADM_APPLY_SPEC_FAIL') is not None
            assert cephadm_module.health_checks['CEPHADM_APPLY_SPEC_FAIL']['count'] == 1
            assert 'Failed to apply 1 service(s)' in cephadm_module.health_checks[
                'CEPHADM_APPLY_SPEC_FAIL']['summary']

    @mock.patch("cephadm.module.CephadmOrchestrator.get_foreign_ceph_option")
    @mock.patch("cephadm.serve.CephadmServe._run_cephadm")
    @mock.patch("cephadm.module.HostCache.save_host_devices")
    def test_invalid_config_option_health_warning(self, _save_devs, _run_cephadm, get_foreign_ceph_option, cephadm_module: CephadmOrchestrator):
        _save_devs.return_value = None
        _run_cephadm.side_effect = async_side_effect(('{}', '', 0))
        with with_host(cephadm_module, 'test'):
            ps = PlacementSpec(hosts=['test:0.0.0.0=a'], count=1)
            get_foreign_ceph_option.side_effect = KeyError
            CephadmServe(cephadm_module)._apply_service_config(
                ServiceSpec('mgr', placement=ps, config={'test': 'foo'}))
            assert cephadm_module.health_checks.get('CEPHADM_INVALID_CONFIG_OPTION') is not None
            assert cephadm_module.health_checks['CEPHADM_INVALID_CONFIG_OPTION']['count'] == 1
            assert 'Ignoring 1 invalid config option(s)' in cephadm_module.health_checks[
                'CEPHADM_INVALID_CONFIG_OPTION']['summary']
            assert 'Ignoring invalid mgr config option test' in cephadm_module.health_checks[
                'CEPHADM_INVALID_CONFIG_OPTION']['detail']

    @mock.patch("cephadm.module.CephadmOrchestrator.get_foreign_ceph_option")
    @mock.patch("cephadm.serve.CephadmServe._run_cephadm")
    @mock.patch("cephadm.module.CephadmOrchestrator.set_store")
    def test_save_devices(self, _set_store, _run_cephadm, _get_foreign_ceph_option, cephadm_module: CephadmOrchestrator):
        _run_cephadm.side_effect = async_side_effect(('{}', '', 0))
        entry_size = 65536  # default 64k size
        _get_foreign_ceph_option.return_value = entry_size

        class FakeDev():
            def __init__(self, c: str = 'a'):
                # using 1015 here makes the serialized string exactly 1024 bytes if c is one char
                self.content = {c: c * 1015}
                self.path = 'dev/vdc'

            def to_json(self):
                return self.content

            def from_json(self, stuff):
                return json.loads(stuff)

        def byte_len(s):
            return len(s.encode('utf-8'))

        with with_host(cephadm_module, 'test'):
            fake_devices = [FakeDev()] * 100  # should be ~100k
            assert byte_len(json.dumps([d.to_json() for d in fake_devices])) > entry_size
            assert byte_len(json.dumps([d.to_json() for d in fake_devices])) < entry_size * 2
            cephadm_module.cache.update_host_devices('test', fake_devices)
            cephadm_module.cache.save_host_devices('test')
            expected_calls = [
                mock.call('host.test.devices.0', json.dumps(
                    {'devices': [d.to_json() for d in [FakeDev()] * 34], 'entries': 3})),
                mock.call('host.test.devices.1', json.dumps(
                    {'devices': [d.to_json() for d in [FakeDev()] * 34]})),
                mock.call('host.test.devices.2', json.dumps(
                    {'devices': [d.to_json() for d in [FakeDev()] * 32]})),
            ]
            _set_store.assert_has_calls(expected_calls)

            fake_devices = [FakeDev()] * 300  # should be ~300k
            assert byte_len(json.dumps([d.to_json() for d in fake_devices])) > entry_size * 4
            assert byte_len(json.dumps([d.to_json() for d in fake_devices])) < entry_size * 5
            cephadm_module.cache.update_host_devices('test', fake_devices)
            cephadm_module.cache.save_host_devices('test')
            expected_calls = [
                mock.call('host.test.devices.0', json.dumps(
                    {'devices': [d.to_json() for d in [FakeDev()] * 50], 'entries': 6})),
                mock.call('host.test.devices.1', json.dumps(
                    {'devices': [d.to_json() for d in [FakeDev()] * 50]})),
                mock.call('host.test.devices.2', json.dumps(
                    {'devices': [d.to_json() for d in [FakeDev()] * 50]})),
                mock.call('host.test.devices.3', json.dumps(
                    {'devices': [d.to_json() for d in [FakeDev()] * 50]})),
                mock.call('host.test.devices.4', json.dumps(
                    {'devices': [d.to_json() for d in [FakeDev()] * 50]})),
                mock.call('host.test.devices.5', json.dumps(
                    {'devices': [d.to_json() for d in [FakeDev()] * 50]})),
            ]
            _set_store.assert_has_calls(expected_calls)

            fake_devices = [FakeDev()] * 62  # should be ~62k, just under cache size
            assert byte_len(json.dumps([d.to_json() for d in fake_devices])) < entry_size
            cephadm_module.cache.update_host_devices('test', fake_devices)
            cephadm_module.cache.save_host_devices('test')
            expected_calls = [
                mock.call('host.test.devices.0', json.dumps(
                    {'devices': [d.to_json() for d in [FakeDev()] * 62], 'entries': 1})),
            ]
            _set_store.assert_has_calls(expected_calls)

            # should be ~64k but just over so it requires more entries
            fake_devices = [FakeDev()] * 64
            assert byte_len(json.dumps([d.to_json() for d in fake_devices])) > entry_size
            assert byte_len(json.dumps([d.to_json() for d in fake_devices])) < entry_size * 2
            cephadm_module.cache.update_host_devices('test', fake_devices)
            cephadm_module.cache.save_host_devices('test')
            expected_calls = [
                mock.call('host.test.devices.0', json.dumps(
                    {'devices': [d.to_json() for d in [FakeDev()] * 22], 'entries': 3})),
                mock.call('host.test.devices.1', json.dumps(
                    {'devices': [d.to_json() for d in [FakeDev()] * 22]})),
                mock.call('host.test.devices.2', json.dumps(
                    {'devices': [d.to_json() for d in [FakeDev()] * 20]})),
            ]
            _set_store.assert_has_calls(expected_calls)

            # test for actual content being correct using differing devices
            entry_size = 3072
            _get_foreign_ceph_option.return_value = entry_size
            fake_devices = [FakeDev('a'), FakeDev('b'), FakeDev('c'), FakeDev('d'), FakeDev('e')]
            assert byte_len(json.dumps([d.to_json() for d in fake_devices])) > entry_size
            assert byte_len(json.dumps([d.to_json() for d in fake_devices])) < entry_size * 2
            cephadm_module.cache.update_host_devices('test', fake_devices)
            cephadm_module.cache.save_host_devices('test')
            expected_calls = [
                mock.call('host.test.devices.0', json.dumps(
                    {'devices': [d.to_json() for d in [FakeDev('a'), FakeDev('b')]], 'entries': 3})),
                mock.call('host.test.devices.1', json.dumps(
                    {'devices': [d.to_json() for d in [FakeDev('c'), FakeDev('d')]]})),
                mock.call('host.test.devices.2', json.dumps(
                    {'devices': [d.to_json() for d in [FakeDev('e')]]})),
            ]
            _set_store.assert_has_calls(expected_calls)

    @mock.patch("cephadm.module.CephadmOrchestrator.get_store")
    def test_load_devices(self, _get_store, cephadm_module: CephadmOrchestrator):
        def _fake_store(key):
            if key == 'host.test.devices.0':
                return json.dumps({'devices': [d.to_json() for d in [Device('/path')] * 9], 'entries': 3})
            elif key == 'host.test.devices.1':
                return json.dumps({'devices': [d.to_json() for d in [Device('/path')] * 7]})
            elif key == 'host.test.devices.2':
                return json.dumps({'devices': [d.to_json() for d in [Device('/path')] * 4]})
            else:
                raise Exception(f'Get store with unexpected value {key}')

        _get_store.side_effect = _fake_store
        devs = cephadm_module.cache.load_host_devices('test')
        assert devs == [Device('/path')] * 20

    @mock.patch("cephadm.module.Inventory.__contains__")
    def test_check_stray_host_cache_entry(self, _contains, cephadm_module: CephadmOrchestrator):
        def _fake_inv(key):
            if key in ['host1', 'node02', 'host.something.com']:
                return True
            return False

        _contains.side_effect = _fake_inv
        assert cephadm_module.cache._get_host_cache_entry_status('host1') == HostCacheStatus.host
        assert cephadm_module.cache._get_host_cache_entry_status(
            'host.something.com') == HostCacheStatus.host
        assert cephadm_module.cache._get_host_cache_entry_status(
            'node02.devices.37') == HostCacheStatus.devices
        assert cephadm_module.cache._get_host_cache_entry_status(
            'host.something.com.devices.0') == HostCacheStatus.devices
        assert cephadm_module.cache._get_host_cache_entry_status('hostXXX') == HostCacheStatus.stray
        assert cephadm_module.cache._get_host_cache_entry_status(
            'host.nothing.com') == HostCacheStatus.stray

    @mock.patch("cephadm.serve.CephadmServe._run_cephadm", _run_cephadm('{}'))
    @mock.patch("cephadm.services.nfs.NFSService.run_grace_tool", mock.MagicMock())
    @mock.patch("cephadm.services.nfs.NFSService.purge", mock.MagicMock())
    @mock.patch("cephadm.services.nfs.NFSService.create_rados_config_obj", mock.MagicMock())
    def test_nfs(self, cephadm_module):
        with with_host(cephadm_module, 'test'):
            ps = PlacementSpec(hosts=['test'], count=1)
            spec = NFSServiceSpec(
                service_id='name',
                placement=ps)
            unmanaged_spec = ServiceSpec.from_json(spec.to_json())
            unmanaged_spec.unmanaged = True
            with with_service(cephadm_module, unmanaged_spec):
                c = cephadm_module.add_daemon(spec)
                [out] = wait(cephadm_module, c)
                match_glob(out, "Deployed nfs.name.* on host 'test'")

                assert_rm_daemon(cephadm_module, 'nfs.name.test', 'test')

    @mock.patch("cephadm.serve.CephadmServe._run_cephadm", _run_cephadm('{}'))
    @mock.patch("subprocess.run", None)
    @mock.patch("cephadm.module.CephadmOrchestrator.rados", mock.MagicMock())
    @mock.patch("cephadm.module.CephadmOrchestrator.get_mgr_ip", lambda _: '1::4')
    def test_iscsi(self, cephadm_module):
        with with_host(cephadm_module, 'test'):
            ps = PlacementSpec(hosts=['test'], count=1)
            spec = IscsiServiceSpec(
                service_id='name',
                pool='pool',
                api_user='user',
                api_password='password',
                placement=ps)
            unmanaged_spec = ServiceSpec.from_json(spec.to_json())
            unmanaged_spec.unmanaged = True
            with with_service(cephadm_module, unmanaged_spec):

                c = cephadm_module.add_daemon(spec)
                [out] = wait(cephadm_module, c)
                match_glob(out, "Deployed iscsi.name.* on host 'test'")

                assert_rm_daemon(cephadm_module, 'iscsi.name.test', 'test')

    @pytest.mark.parametrize(
        "on_bool",
        [
            True,
            False
        ]
    )
    @pytest.mark.parametrize(
        "fault_ident",
        [
            'fault',
            'ident'
        ]
    )
    @mock.patch("cephadm.serve.CephadmServe._run_cephadm")
    def test_blink_device_light(self, _run_cephadm, on_bool, fault_ident, cephadm_module):
        _run_cephadm.side_effect = async_side_effect(('{}', '', 0))
        with with_host(cephadm_module, 'test'):
            c = cephadm_module.blink_device_light(fault_ident, on_bool, [('test', '', 'dev')])
            on_off = 'on' if on_bool else 'off'
            assert wait(cephadm_module, c) == [f'Set {fault_ident} light for test: {on_off}']
            _run_cephadm.assert_called_with('test', 'osd', 'shell', [
                                            '--', 'lsmcli', f'local-disk-{fault_ident}-led-{on_off}', '--path', 'dev'], error_ok=True)

    @mock.patch("cephadm.serve.CephadmServe._run_cephadm")
    def test_blink_device_light_custom(self, _run_cephadm, cephadm_module):
        _run_cephadm.side_effect = async_side_effect(('{}', '', 0))
        with with_host(cephadm_module, 'test'):
            cephadm_module.set_store('blink_device_light_cmd', 'echo hello')
            c = cephadm_module.blink_device_light('ident', True, [('test', '', '/dev/sda')])
            assert wait(cephadm_module, c) == ['Set ident light for test: on']
            _run_cephadm.assert_called_with('test', 'osd', 'shell', [
                                            '--', 'echo', 'hello'], error_ok=True)

    @mock.patch("cephadm.serve.CephadmServe._run_cephadm")
    def test_blink_device_light_custom_per_host(self, _run_cephadm, cephadm_module):
        _run_cephadm.side_effect = async_side_effect(('{}', '', 0))
        with with_host(cephadm_module, 'mgr0'):
            cephadm_module.set_store('mgr0/blink_device_light_cmd',
                                     'xyz --foo --{{ ident_fault }}={{\'on\' if on else \'off\'}} \'{{ path or dev }}\'')
            c = cephadm_module.blink_device_light(
                'fault', True, [('mgr0', 'SanDisk_X400_M.2_2280_512GB_162924424784', '')])
            assert wait(cephadm_module, c) == [
                'Set fault light for mgr0:SanDisk_X400_M.2_2280_512GB_162924424784 on']
            _run_cephadm.assert_called_with('mgr0', 'osd', 'shell', [
                '--', 'xyz', '--foo', '--fault=on', 'SanDisk_X400_M.2_2280_512GB_162924424784'
            ], error_ok=True)

    @pytest.mark.parametrize(
        "spec, meth",
        [
            (ServiceSpec('mgr'), CephadmOrchestrator.apply_mgr),
            (ServiceSpec('crash'), CephadmOrchestrator.apply_crash),
            (ServiceSpec('prometheus'), CephadmOrchestrator.apply_prometheus),
            (ServiceSpec('grafana'), CephadmOrchestrator.apply_grafana),
            (ServiceSpec('node-exporter'), CephadmOrchestrator.apply_node_exporter),
            (ServiceSpec('alertmanager'), CephadmOrchestrator.apply_alertmanager),
            (ServiceSpec('rbd-mirror'), CephadmOrchestrator.apply_rbd_mirror),
            (ServiceSpec('cephfs-mirror'), CephadmOrchestrator.apply_rbd_mirror),
            (ServiceSpec('mds', service_id='fsname'), CephadmOrchestrator.apply_mds),
            (ServiceSpec(
                'mds', service_id='fsname',
                placement=PlacementSpec(
                    hosts=[HostPlacementSpec(
                        hostname='test',
                        name='fsname',
                        network=''
                    )]
                )
            ), CephadmOrchestrator.apply_mds),
            (RGWSpec(service_id='foo'), CephadmOrchestrator.apply_rgw),
            (RGWSpec(
                service_id='bar',
                rgw_realm='realm', rgw_zone='zone',
                placement=PlacementSpec(
                    hosts=[HostPlacementSpec(
                        hostname='test',
                        name='bar',
                        network=''
                    )]
                )
            ), CephadmOrchestrator.apply_rgw),
            (NFSServiceSpec(
                service_id='name',
            ), CephadmOrchestrator.apply_nfs),
            (IscsiServiceSpec(
                service_id='name',
                pool='pool',
                api_user='user',
                api_password='password'
            ), CephadmOrchestrator.apply_iscsi),
            (CustomContainerSpec(
                service_id='hello-world',
                image='docker.io/library/hello-world:latest',
                uid=65534,
                gid=65534,
                dirs=['foo/bar'],
                files={
                    'foo/bar/xyz.conf': 'aaa\nbbb'
                },
                bind_mounts=[[
                    'type=bind',
                    'source=lib/modules',
                    'destination=/lib/modules',
                    'ro=true'
                ]],
                volume_mounts={
                    'foo/bar': '/foo/bar:Z'
                },
                args=['--no-healthcheck'],
                envs=['SECRET=password'],
                ports=[8080, 8443]
            ), CephadmOrchestrator.apply_container),
        ]
    )
    @mock.patch("subprocess.run", None)
    @mock.patch("cephadm.serve.CephadmServe._run_cephadm", _run_cephadm('{}'))
    @mock.patch("cephadm.services.nfs.NFSService.run_grace_tool", mock.MagicMock())
    @mock.patch("cephadm.services.nfs.NFSService.create_rados_config_obj", mock.MagicMock())
    @mock.patch("cephadm.services.nfs.NFSService.purge", mock.MagicMock())
    @mock.patch("subprocess.run", mock.MagicMock())
    def test_apply_save(self, spec: ServiceSpec, meth, cephadm_module: CephadmOrchestrator):
        with with_host(cephadm_module, 'test'):
            with with_service(cephadm_module, spec, meth, 'test'):
                pass

    @mock.patch("cephadm.serve.CephadmServe._run_cephadm", _run_cephadm('{}'))
    def test_mds_config_purge(self, cephadm_module: CephadmOrchestrator):
        spec = MDSSpec('mds', service_id='fsname', config={'test': 'foo'})
        with with_host(cephadm_module, 'test'):
            with with_service(cephadm_module, spec, host='test'):
                ret, out, err = cephadm_module.check_mon_command({
                    'prefix': 'config get',
                    'who': spec.service_name(),
                    'key': 'mds_join_fs',
                })
                assert out == 'fsname'
            ret, out, err = cephadm_module.check_mon_command({
                'prefix': 'config get',
                'who': spec.service_name(),
                'key': 'mds_join_fs',
            })
            assert not out

    @mock.patch("cephadm.serve.CephadmServe._run_cephadm", _run_cephadm('{}'))
    @mock.patch("cephadm.services.cephadmservice.CephadmService.ok_to_stop")
    def test_daemon_ok_to_stop(self, ok_to_stop, cephadm_module: CephadmOrchestrator):
        spec = MDSSpec(
            'mds',
            service_id='fsname',
            placement=PlacementSpec(hosts=['host1', 'host2']),
            config={'test': 'foo'}
        )
        with with_host(cephadm_module, 'host1'), with_host(cephadm_module, 'host2'):
            c = cephadm_module.apply_mds(spec)
            out = wait(cephadm_module, c)
            match_glob(out, "Scheduled mds.fsname update...")
            CephadmServe(cephadm_module)._apply_all_services()

            [daemon] = cephadm_module.cache.daemons['host1'].keys()

            spec.placement.set_hosts(['host2'])

            ok_to_stop.side_effect = False

            c = cephadm_module.apply_mds(spec)
            out = wait(cephadm_module, c)
            match_glob(out, "Scheduled mds.fsname update...")
            CephadmServe(cephadm_module)._apply_all_services()

            ok_to_stop.assert_called_with([daemon[4:]], force=True)

            assert_rm_daemon(cephadm_module, spec.service_name(), 'host1')  # verifies ok-to-stop
            assert_rm_daemon(cephadm_module, spec.service_name(), 'host2')

    @mock.patch("cephadm.serve.CephadmServe._run_cephadm", _run_cephadm('{}'))
    def test_dont_touch_offline_or_maintenance_host_daemons(self, cephadm_module):
        # test daemons on offline/maint hosts not removed when applying specs
        # test daemons not added to hosts in maint/offline state
        with with_host(cephadm_module, 'test1'):
            with with_host(cephadm_module, 'test2'):
                with with_host(cephadm_module, 'test3'):
                    with with_service(cephadm_module, ServiceSpec('mgr', placement=PlacementSpec(host_pattern='*'))):
                        # should get a mgr on all 3 hosts
                        # CephadmServe(cephadm_module)._apply_all_services()
                        assert len(cephadm_module.cache.get_daemons_by_type('mgr')) == 3

                        # put one host in offline state and one host in maintenance state
                        cephadm_module.offline_hosts = {'test2'}
                        cephadm_module.inventory._inventory['test3']['status'] = 'maintenance'
                        cephadm_module.inventory.save()

                        # being in offline/maint mode should disqualify hosts from being
                        # candidates for scheduling
                        candidates = [
                            h.hostname for h in cephadm_module.cache.get_schedulable_hosts()]
                        assert 'test2' in candidates
                        assert 'test3' in candidates

                        unreachable = [
                            h.hostname for h in cephadm_module.cache.get_unreachable_hosts()]
                        assert 'test2' in unreachable
                        assert 'test3' in unreachable

                        with with_service(cephadm_module, ServiceSpec('crash', placement=PlacementSpec(host_pattern='*'))):
                            # re-apply services. No mgr should be removed from maint/offline hosts
                            # crash daemon should only be on host not in maint/offline mode
                            CephadmServe(cephadm_module)._apply_all_services()
                            assert len(cephadm_module.cache.get_daemons_by_type('mgr')) == 3
                            assert len(cephadm_module.cache.get_daemons_by_type('crash')) == 1

                        cephadm_module.offline_hosts = {}

    @mock.patch("cephadm.serve.CephadmServe._run_cephadm")
    @mock.patch("cephadm.CephadmOrchestrator._host_ok_to_stop")
    @mock.patch("cephadm.module.HostCache.get_daemon_types")
    @mock.patch("cephadm.module.HostCache.get_hosts")
    def test_maintenance_enter_success(self, _hosts, _get_daemon_types, _host_ok, _run_cephadm, cephadm_module: CephadmOrchestrator):
        hostname = 'host1'
        _run_cephadm.side_effect = async_side_effect(
            ([''], ['something\nsuccess - systemd target xxx disabled'], 0))
        _host_ok.return_value = 0, 'it is okay'
        _get_daemon_types.return_value = ['crash']
        _hosts.return_value = [hostname, 'other_host']
        cephadm_module.inventory.add_host(HostSpec(hostname))
        # should not raise an error
        retval = cephadm_module.enter_host_maintenance(hostname)
        assert retval.result_str().startswith('Daemons for Ceph cluster')
        assert not retval.exception_str
        assert cephadm_module.inventory._inventory[hostname]['status'] == 'maintenance'

    @mock.patch("cephadm.serve.CephadmServe._run_cephadm")
    @mock.patch("cephadm.CephadmOrchestrator._host_ok_to_stop")
    @mock.patch("cephadm.module.HostCache.get_daemon_types")
    @mock.patch("cephadm.module.HostCache.get_hosts")
    def test_maintenance_enter_failure(self, _hosts, _get_daemon_types, _host_ok, _run_cephadm, cephadm_module: CephadmOrchestrator):
        hostname = 'host1'
        _run_cephadm.side_effect = async_side_effect(
            ([''], ['something\nfailed - disable the target'], 0))
        _host_ok.return_value = 0, 'it is okay'
        _get_daemon_types.return_value = ['crash']
        _hosts.return_value = [hostname, 'other_host']
        cephadm_module.inventory.add_host(HostSpec(hostname))

        with pytest.raises(OrchestratorError, match='Failed to place host1 into maintenance for cluster fsid'):
            cephadm_module.enter_host_maintenance(hostname)

        assert not cephadm_module.inventory._inventory[hostname]['status']

    @mock.patch("cephadm.serve.CephadmServe._run_cephadm")
    @mock.patch("cephadm.module.HostCache.get_daemon_types")
    @mock.patch("cephadm.module.HostCache.get_hosts")
    def test_maintenance_exit_success(self, _hosts, _get_daemon_types, _run_cephadm, cephadm_module: CephadmOrchestrator):
        hostname = 'host1'
        _run_cephadm.side_effect = async_side_effect(([''], [
            'something\nsuccess - systemd target xxx enabled and started'], 0))
        _get_daemon_types.return_value = ['crash']
        _hosts.return_value = [hostname, 'other_host']
        cephadm_module.inventory.add_host(HostSpec(hostname, status='maintenance'))
        # should not raise an error
        retval = cephadm_module.exit_host_maintenance(hostname)
        assert retval.result_str().startswith('Ceph cluster')
        assert not retval.exception_str
        assert not cephadm_module.inventory._inventory[hostname]['status']

    @mock.patch("cephadm.serve.CephadmServe._run_cephadm")
    @mock.patch("cephadm.module.HostCache.get_daemon_types")
    @mock.patch("cephadm.module.HostCache.get_hosts")
    def test_maintenance_exit_failure(self, _hosts, _get_daemon_types, _run_cephadm, cephadm_module: CephadmOrchestrator):
        hostname = 'host1'
        _run_cephadm.side_effect = async_side_effect(
            ([''], ['something\nfailed - unable to enable the target'], 0))
        _get_daemon_types.return_value = ['crash']
        _hosts.return_value = [hostname, 'other_host']
        cephadm_module.inventory.add_host(HostSpec(hostname, status='maintenance'))

        with pytest.raises(OrchestratorError, match='Failed to exit maintenance state for host host1, cluster fsid'):
            cephadm_module.exit_host_maintenance(hostname)

        assert cephadm_module.inventory._inventory[hostname]['status'] == 'maintenance'

    @mock.patch("cephadm.ssh.SSHManager._remote_connection")
    @mock.patch("cephadm.ssh.SSHManager._execute_command")
    @mock.patch("cephadm.ssh.SSHManager._check_execute_command")
    @mock.patch("cephadm.ssh.SSHManager._write_remote_file")
    def test_etc_ceph(self, _write_file, check_execute_command, execute_command, remote_connection, cephadm_module):
        _write_file.side_effect = async_side_effect(None)
        check_execute_command.side_effect = async_side_effect('')
        execute_command.side_effect = async_side_effect(('{}', '', 0))
        remote_connection.side_effect = async_side_effect(mock.Mock())

        assert cephadm_module.manage_etc_ceph_ceph_conf is False

        with with_host(cephadm_module, 'test'):
            assert '/etc/ceph/ceph.conf' not in cephadm_module.cache.get_host_client_files('test')

        with with_host(cephadm_module, 'test'):
            cephadm_module.set_module_option('manage_etc_ceph_ceph_conf', True)
            cephadm_module.config_notify()
            assert cephadm_module.manage_etc_ceph_ceph_conf is True

            CephadmServe(cephadm_module)._write_all_client_files()
            # Make sure both ceph conf locations (default and per fsid) are called
            _write_file.assert_has_calls([mock.call('test', '/etc/ceph/ceph.conf', b'',
                                          0o644, 0, 0, None),
                                         mock.call('test', '/var/lib/ceph/fsid/config/ceph.conf', b'',
                                          0o644, 0, 0, None)]
                                         )
            ceph_conf_files = cephadm_module.cache.get_host_client_files('test')
            assert len(ceph_conf_files) == 2
            assert '/etc/ceph/ceph.conf' in ceph_conf_files
            assert '/var/lib/ceph/fsid/config/ceph.conf' in ceph_conf_files

            # set extra config and expect that we deploy another ceph.conf
            cephadm_module._set_extra_ceph_conf('[mon]\nk=v')
            CephadmServe(cephadm_module)._write_all_client_files()
            _write_file.assert_has_calls([mock.call('test',
                                                    '/etc/ceph/ceph.conf',
                                                    b'[mon]\nk=v\n', 0o644, 0, 0, None),
                                          mock.call('test',
                                                    '/var/lib/ceph/fsid/config/ceph.conf',
                                                    b'[mon]\nk=v\n', 0o644, 0, 0, None)])
            # reload
            cephadm_module.cache.last_client_files = {}
            cephadm_module.cache.load()

            ceph_conf_files = cephadm_module.cache.get_host_client_files('test')
            assert len(ceph_conf_files) == 2
            assert '/etc/ceph/ceph.conf' in ceph_conf_files
            assert '/var/lib/ceph/fsid/config/ceph.conf' in ceph_conf_files

            # Make sure, _check_daemons does a redeploy due to monmap change:
            f1_before_digest = cephadm_module.cache.get_host_client_files('test')[
                '/etc/ceph/ceph.conf'][0]
            f2_before_digest = cephadm_module.cache.get_host_client_files(
                'test')['/var/lib/ceph/fsid/config/ceph.conf'][0]
            cephadm_module._set_extra_ceph_conf('[mon]\nk2=v2')
            CephadmServe(cephadm_module)._write_all_client_files()
            f1_after_digest = cephadm_module.cache.get_host_client_files('test')[
                '/etc/ceph/ceph.conf'][0]
            f2_after_digest = cephadm_module.cache.get_host_client_files(
                'test')['/var/lib/ceph/fsid/config/ceph.conf'][0]
            assert f1_before_digest != f1_after_digest
            assert f2_before_digest != f2_after_digest

    def test_etc_ceph_init(self):
        with with_cephadm_module({'manage_etc_ceph_ceph_conf': True}) as m:
            assert m.manage_etc_ceph_ceph_conf is True

<<<<<<< HEAD
    def test_client_keyrings_special_host_labels(self, cephadm_module):
        cephadm_module.inventory.add_host(HostSpec('host1', labels=['keyring1']))
        cephadm_module.inventory.add_host(HostSpec('host2', labels=['keyring1', SpecialHostLabels.drain_daemons_label]))
        cephadm_module.inventory.add_host(HostSpec('host3', labels=['keyring1', SpecialHostLabels.drain_daemons_label, SpecialHostLabels.drain_conf_keyring_label]))
        # hosts need to be marked as having had refresh to be available for placement
        # so "refresh" with empty daemon list
        cephadm_module.cache.update_host_daemons('host1', {})
        cephadm_module.cache.update_host_daemons('host2', {})
        cephadm_module.cache.update_host_daemons('host3', {})

        assert 'host1' in [h.hostname for h in cephadm_module.cache.get_conf_keyring_available_hosts()]
        assert 'host2' in [h.hostname for h in cephadm_module.cache.get_conf_keyring_available_hosts()]
        assert 'host3' not in [h.hostname for h in cephadm_module.cache.get_conf_keyring_available_hosts()]

        assert 'host1' not in [h.hostname for h in cephadm_module.cache.get_conf_keyring_draining_hosts()]
        assert 'host2' not in [h.hostname for h in cephadm_module.cache.get_conf_keyring_draining_hosts()]
        assert 'host3' in [h.hostname for h in cephadm_module.cache.get_conf_keyring_draining_hosts()]

        cephadm_module.keys.update(ClientKeyringSpec('keyring1', PlacementSpec(label='keyring1')))

        with mock.patch("cephadm.module.CephadmOrchestrator.mon_command") as _mon_cmd:
            _mon_cmd.return_value = (0, 'real-keyring', '')
            client_files = CephadmServe(cephadm_module)._calc_client_files()
            assert 'host1' in client_files.keys()
            assert '/etc/ceph/ceph.keyring1.keyring' in client_files['host1'].keys()
            assert 'host2' in client_files.keys()
            assert '/etc/ceph/ceph.keyring1.keyring' in client_files['host2'].keys()
            assert 'host3' not in client_files.keys()
=======
    @mock.patch("cephadm.CephadmOrchestrator.check_mon_command")
    @mock.patch("cephadm.CephadmOrchestrator.extra_ceph_conf")
    def test_extra_ceph_conf(self, _extra_ceph_conf, _check_mon_cmd, cephadm_module: CephadmOrchestrator):
        # settings put into the [global] section in the extra conf
        # need to be appended to existing [global] section in given
        # minimal ceph conf, but anything in another section (e.g. [mon])
        # needs to continue to be its own section

        # this is the conf "ceph generate-minimal-conf" will return in this test
        _check_mon_cmd.return_value = (0, """[global]
global_k1 = global_v1
global_k2 = global_v2
[mon]
mon_k1 = mon_v1
[osd]
osd_k1 = osd_v1
osd_k2 = osd_v2
""", '')

        # test with extra ceph conf that has some of the sections from minimal conf
        _extra_ceph_conf.return_value = CephadmOrchestrator.ExtraCephConf(conf="""[mon]
mon_k2 = mon_v2
[global]
global_k3 = global_v3
""", last_modified=datetime_now())

        expected_combined_conf = """[global]
global_k1 = global_v1
global_k2 = global_v2
global_k3 = global_v3
[mon]
mon_k1 = mon_v1
mon_k2 = mon_v2
[osd]
osd_k1 = osd_v1
osd_k2 = osd_v2
"""

        assert cephadm_module.get_minimal_ceph_conf() == expected_combined_conf
>>>>>>> 0d1596e9

    @mock.patch("cephadm.serve.CephadmServe._run_cephadm")
    def test_registry_login(self, _run_cephadm, cephadm_module: CephadmOrchestrator):
        def check_registry_credentials(url, username, password):
            assert json.loads(cephadm_module.get_store('registry_credentials')) == {
                'url': url, 'username': username, 'password': password}

        _run_cephadm.side_effect = async_side_effect(('{}', '', 0))
        with with_host(cephadm_module, 'test'):
            # test successful login with valid args
            code, out, err = cephadm_module.registry_login('test-url', 'test-user', 'test-password')
            assert out == 'registry login scheduled'
            assert err == ''
            check_registry_credentials('test-url', 'test-user', 'test-password')

            # test bad login attempt with invalid args
            code, out, err = cephadm_module.registry_login('bad-args')
            assert err == ("Invalid arguments. Please provide arguments <url> <username> <password> "
                           "or -i <login credentials json file>")
            check_registry_credentials('test-url', 'test-user', 'test-password')

            # test bad login using invalid json file
            code, out, err = cephadm_module.registry_login(
                None, None, None, '{"bad-json": "bad-json"}')
            assert err == ("json provided for custom registry login did not include all necessary fields. "
                           "Please setup json file as\n"
                           "{\n"
                           " \"url\": \"REGISTRY_URL\",\n"
                           " \"username\": \"REGISTRY_USERNAME\",\n"
                           " \"password\": \"REGISTRY_PASSWORD\"\n"
                           "}\n")
            check_registry_credentials('test-url', 'test-user', 'test-password')

            # test  good login using valid json file
            good_json = ("{\"url\": \"" + "json-url" + "\", \"username\": \"" + "json-user" + "\", "
                         " \"password\": \"" + "json-pass" + "\"}")
            code, out, err = cephadm_module.registry_login(None, None, None, good_json)
            assert out == 'registry login scheduled'
            assert err == ''
            check_registry_credentials('json-url', 'json-user', 'json-pass')

            # test bad login where args are valid but login command fails
            _run_cephadm.side_effect = async_side_effect(('{}', 'error', 1))
            code, out, err = cephadm_module.registry_login('fail-url', 'fail-user', 'fail-password')
            assert err == 'Host test failed to login to fail-url as fail-user with given password'
            check_registry_credentials('json-url', 'json-user', 'json-pass')

    @mock.patch("cephadm.serve.CephadmServe._run_cephadm", _run_cephadm(json.dumps({
        'image_id': 'image_id',
                    'repo_digests': ['image@repo_digest'],
    })))
    @pytest.mark.parametrize("use_repo_digest",
                             [
                                 False,
                                 True
                             ])
    def test_upgrade_run(self, use_repo_digest, cephadm_module: CephadmOrchestrator):
        cephadm_module.use_repo_digest = use_repo_digest

        with with_host(cephadm_module, 'test', refresh_hosts=False):
            cephadm_module.set_container_image('global', 'image')

            if use_repo_digest:

                CephadmServe(cephadm_module).convert_tags_to_repo_digest()

            _, image, _ = cephadm_module.check_mon_command({
                'prefix': 'config get',
                'who': 'global',
                'key': 'container_image',
            })
            if use_repo_digest:
                assert image == 'image@repo_digest'
            else:
                assert image == 'image'

    @mock.patch("cephadm.serve.CephadmServe._run_cephadm")
    def test_ceph_volume_no_filter_for_batch(self, _run_cephadm, cephadm_module: CephadmOrchestrator):
        _run_cephadm.side_effect = async_side_effect(('{}', '', 0))

        error_message = """cephadm exited with an error code: 1, stderr:/usr/bin/podman:stderr usage: ceph-volume inventory [-h] [--format {plain,json,json-pretty}] [path]/usr/bin/podman:stderr ceph-volume inventory: error: unrecognized arguments: --filter-for-batch
Traceback (most recent call last):
  File "<stdin>", line 6112, in <module>
  File "<stdin>", line 1299, in _infer_fsid
  File "<stdin>", line 1382, in _infer_image
  File "<stdin>", line 3612, in command_ceph_volume
  File "<stdin>", line 1061, in call_throws"""

        with with_host(cephadm_module, 'test'):
            _run_cephadm.reset_mock()
            _run_cephadm.side_effect = OrchestratorError(error_message)

            s = CephadmServe(cephadm_module)._refresh_host_devices('test')
            assert s == 'host test `cephadm ceph-volume` failed: ' + error_message

            assert _run_cephadm.mock_calls == [
                mock.call('test', 'osd', 'ceph-volume',
                          ['--', 'inventory', '--format=json-pretty', '--filter-for-batch'], image='',
                          no_fsid=False, error_ok=False, log_output=False),
                mock.call('test', 'osd', 'ceph-volume',
                          ['--', 'inventory', '--format=json-pretty'], image='',
                          no_fsid=False, error_ok=False, log_output=False),
            ]

    @mock.patch("cephadm.serve.CephadmServe._run_cephadm")
    def test_osd_activate_datadevice(self, _run_cephadm, cephadm_module: CephadmOrchestrator):
        _run_cephadm.side_effect = async_side_effect(('{}', '', 0))
        with with_host(cephadm_module, 'test', refresh_hosts=False):
            with with_osd_daemon(cephadm_module, _run_cephadm, 'test', 1):
                pass

    @mock.patch("cephadm.serve.CephadmServe._run_cephadm")
    def test_osd_activate_datadevice_fail(self, _run_cephadm, cephadm_module: CephadmOrchestrator):
        _run_cephadm.side_effect = async_side_effect(('{}', '', 0))
        with with_host(cephadm_module, 'test', refresh_hosts=False):
            cephadm_module.mock_store_set('_ceph_get', 'osd_map', {
                'osds': [
                    {
                        'osd': 1,
                        'up_from': 0,
                        'uuid': 'uuid'
                    }
                ]
            })

            ceph_volume_lvm_list = {
                '1': [{
                    'tags': {
                        'ceph.cluster_fsid': cephadm_module._cluster_fsid,
                        'ceph.osd_fsid': 'uuid'
                    },
                    'type': 'data'
                }]
            }
            _run_cephadm.reset_mock(return_value=True, side_effect=True)

            async def _r_c(*args, **kwargs):
                if 'ceph-volume' in args:
                    return (json.dumps(ceph_volume_lvm_list), '', 0)
                else:
                    assert 'deploy' in args
                    raise OrchestratorError("let's fail somehow")
            _run_cephadm.side_effect = _r_c
            assert cephadm_module._osd_activate(
                ['test']).stderr == "let's fail somehow"
            with pytest.raises(AssertionError):
                cephadm_module.assert_issued_mon_command({
                    'prefix': 'auth rm',
                    'entity': 'osd.1',
                })

    @mock.patch("cephadm.serve.CephadmServe._run_cephadm")
    def test_osd_activate_datadevice_dbdevice(self, _run_cephadm, cephadm_module: CephadmOrchestrator):
        _run_cephadm.side_effect = async_side_effect(('{}', '', 0))
        with with_host(cephadm_module, 'test', refresh_hosts=False):

            async def _ceph_volume_list(s, host, entity, cmd, **kwargs):
                logging.info(f'ceph-volume cmd: {cmd}')
                if 'raw' in cmd:
                    return json.dumps({
                        "21a4209b-f51b-4225-81dc-d2dca5b8b2f5": {
                            "ceph_fsid": "64c84f19-fe1d-452a-a731-ab19dc144aa8",
                            "device": "/dev/loop0",
                            "osd_id": 21,
                            "osd_uuid": "21a4209b-f51b-4225-81dc-d2dca5b8b2f5",
                            "type": "bluestore"
                        },
                    }), '', 0
                if 'lvm' in cmd:
                    return json.dumps({
                        '1': [{
                            'tags': {
                                'ceph.cluster_fsid': cephadm_module._cluster_fsid,
                                'ceph.osd_fsid': 'uuid'
                            },
                            'type': 'data'
                        }, {
                            'tags': {
                                'ceph.cluster_fsid': cephadm_module._cluster_fsid,
                                'ceph.osd_fsid': 'uuid'
                            },
                            'type': 'db'
                        }]
                    }), '', 0
                return '{}', '', 0

            with with_osd_daemon(cephadm_module, _run_cephadm, 'test', 1, ceph_volume_lvm_list=_ceph_volume_list):
                pass

    @mock.patch("cephadm.serve.CephadmServe._run_cephadm")
    def test_osd_count(self, _run_cephadm, cephadm_module: CephadmOrchestrator):
        _run_cephadm.side_effect = async_side_effect(('{}', '', 0))
        dg = DriveGroupSpec(service_id='', data_devices=DeviceSelection(all=True))
        with with_host(cephadm_module, 'test', refresh_hosts=False):
            with with_service(cephadm_module, dg, host='test'):
                with with_osd_daemon(cephadm_module, _run_cephadm, 'test', 1):
                    assert wait(cephadm_module, cephadm_module.describe_service())[0].size == 1

    @mock.patch("cephadm.serve.CephadmServe._run_cephadm", _run_cephadm('[]'))
    def test_host_rm_last_admin(self, cephadm_module: CephadmOrchestrator):
        with pytest.raises(OrchestratorError):
            with with_host(cephadm_module, 'test', refresh_hosts=False, rm_with_force=False):
                cephadm_module.inventory.add_label('test', SpecialHostLabels.admin_label)
                pass
            assert False
        with with_host(cephadm_module, 'test1', refresh_hosts=False, rm_with_force=True):
            with with_host(cephadm_module, 'test2', refresh_hosts=False, rm_with_force=False):
                cephadm_module.inventory.add_label('test2', SpecialHostLabels.admin_label)

    @pytest.mark.parametrize("facts, settings, expected_value",
                             [
                                 # All options are available on all hosts
                                 (
                                     {
                                         "host1":
                                         {
                                             "sysctl_options":
                                             {
                                                 'opt1': 'val1',
                                                 'opt2': 'val2',
                                             }
                                         },
                                         "host2":
                                         {
                                             "sysctl_options":
                                             {
                                                 'opt1': '',
                                                 'opt2': '',
                                             }
                                         },
                                     },
                                     {'opt1', 'opt2'},  # settings
                                     {'host1': [], 'host2': []}  # expected_value
                                 ),
                                 # opt1 is missing on host 1, opt2 is missing on host2
                                 ({
                                     "host1":
                                     {
                                         "sysctl_options":
                                         {
                                             'opt2': '',
                                             'optX': '',
                                         }
                                     },
                                     "host2":
                                     {
                                         "sysctl_options":
                                         {
                                             'opt1': '',
                                             'opt3': '',
                                             'opt4': '',
                                         }
                                     },
                                 },
                                     {'opt1', 'opt2'},  # settings
                                     {'host1': ['opt1'], 'host2': ['opt2']}  # expected_value
                                 ),
                                 # All options are missing on all hosts
                                 ({
                                     "host1":
                                     {
                                         "sysctl_options":
                                         {
                                         }
                                     },
                                     "host2":
                                     {
                                         "sysctl_options":
                                         {
                                         }
                                     },
                                 },
                                     {'opt1', 'opt2'},  # settings
                                     {'host1': ['opt1', 'opt2'], 'host2': [
                                         'opt1', 'opt2']}  # expected_value
                                 ),
                             ]
                             )
    @mock.patch("cephadm.serve.CephadmServe._run_cephadm", _run_cephadm('[]'))
    def test_tuned_profiles_settings_validation(self, facts, settings, expected_value, cephadm_module):
        with with_host(cephadm_module, 'test'):
            spec = mock.Mock()
            spec.settings = sorted(settings)
            spec.placement.filter_matching_hostspecs = mock.Mock()
            spec.placement.filter_matching_hostspecs.return_value = ['host1', 'host2']
            cephadm_module.cache.facts = facts
            assert cephadm_module._validate_tunedprofile_settings(spec) == expected_value

    @mock.patch("cephadm.serve.CephadmServe._run_cephadm", _run_cephadm('[]'))
    def test_tuned_profiles_validation(self, cephadm_module):
        with with_host(cephadm_module, 'test'):

            with pytest.raises(OrchestratorError, match="^Invalid placement specification.+"):
                spec = mock.Mock()
                spec.settings = {'a': 'b'}
                spec.placement = PlacementSpec(hosts=[])
                cephadm_module._validate_tuned_profile_spec(spec)

            with pytest.raises(OrchestratorError, match="Invalid spec: settings section cannot be empty."):
                spec = mock.Mock()
                spec.settings = {}
                spec.placement = PlacementSpec(hosts=['host1', 'host2'])
                cephadm_module._validate_tuned_profile_spec(spec)

            with pytest.raises(OrchestratorError, match="^Placement 'count' field is no supported .+"):
                spec = mock.Mock()
                spec.settings = {'a': 'b'}
                spec.placement = PlacementSpec(count=1)
                cephadm_module._validate_tuned_profile_spec(spec)

            with pytest.raises(OrchestratorError, match="^Placement 'count_per_host' field is no supported .+"):
                spec = mock.Mock()
                spec.settings = {'a': 'b'}
                spec.placement = PlacementSpec(count_per_host=1, label='foo')
                cephadm_module._validate_tuned_profile_spec(spec)

            with pytest.raises(OrchestratorError, match="^Found invalid host"):
                spec = mock.Mock()
                spec.settings = {'a': 'b'}
                spec.placement = PlacementSpec(hosts=['host1', 'host2'])
                cephadm_module.inventory = mock.Mock()
                cephadm_module.inventory.all_specs = mock.Mock(
                    return_value=[mock.Mock().hostname, mock.Mock().hostname])
                cephadm_module._validate_tuned_profile_spec(spec)

    def test_set_unmanaged(self, cephadm_module):
        cephadm_module.spec_store._specs['crash'] = ServiceSpec('crash', unmanaged=False)
        assert not cephadm_module.spec_store._specs['crash'].unmanaged
        cephadm_module.spec_store.set_unmanaged('crash', True)
        assert cephadm_module.spec_store._specs['crash'].unmanaged
        cephadm_module.spec_store.set_unmanaged('crash', False)
        assert not cephadm_module.spec_store._specs['crash'].unmanaged

    def test_inventory_known_hostnames(self, cephadm_module):
        cephadm_module.inventory.add_host(HostSpec('host1', '1.2.3.1'))
        cephadm_module.inventory.add_host(HostSpec('host2', '1.2.3.2'))
        cephadm_module.inventory.add_host(HostSpec('host3.domain', '1.2.3.3'))
        cephadm_module.inventory.add_host(HostSpec('host4.domain', '1.2.3.4'))
        cephadm_module.inventory.add_host(HostSpec('host5', '1.2.3.5'))

        # update_known_hostname expects args to be <hostname, shortname, fqdn>
        # as are gathered from cephadm gather-facts. Although, passing the
        # names in the wrong order should actually have no effect on functionality
        cephadm_module.inventory.update_known_hostnames('host1', 'host1', 'host1.domain')
        cephadm_module.inventory.update_known_hostnames('host2.domain', 'host2', 'host2.domain')
        cephadm_module.inventory.update_known_hostnames('host3', 'host3', 'host3.domain')
        cephadm_module.inventory.update_known_hostnames('host4.domain', 'host4', 'host4.domain')
        cephadm_module.inventory.update_known_hostnames('host5', 'host5', 'host5')

        assert 'host1' in cephadm_module.inventory
        assert 'host1.domain' in cephadm_module.inventory
        assert cephadm_module.inventory.get_addr('host1') == '1.2.3.1'
        assert cephadm_module.inventory.get_addr('host1.domain') == '1.2.3.1'

        assert 'host2' in cephadm_module.inventory
        assert 'host2.domain' in cephadm_module.inventory
        assert cephadm_module.inventory.get_addr('host2') == '1.2.3.2'
        assert cephadm_module.inventory.get_addr('host2.domain') == '1.2.3.2'

        assert 'host3' in cephadm_module.inventory
        assert 'host3.domain' in cephadm_module.inventory
        assert cephadm_module.inventory.get_addr('host3') == '1.2.3.3'
        assert cephadm_module.inventory.get_addr('host3.domain') == '1.2.3.3'

        assert 'host4' in cephadm_module.inventory
        assert 'host4.domain' in cephadm_module.inventory
        assert cephadm_module.inventory.get_addr('host4') == '1.2.3.4'
        assert cephadm_module.inventory.get_addr('host4.domain') == '1.2.3.4'

        assert 'host4.otherdomain' not in cephadm_module.inventory
        with pytest.raises(OrchestratorError):
            cephadm_module.inventory.get_addr('host4.otherdomain')

        assert 'host5' in cephadm_module.inventory
        assert cephadm_module.inventory.get_addr('host5') == '1.2.3.5'
        with pytest.raises(OrchestratorError):
            cephadm_module.inventory.get_addr('host5.domain')<|MERGE_RESOLUTION|>--- conflicted
+++ resolved
@@ -1817,7 +1817,6 @@
         with with_cephadm_module({'manage_etc_ceph_ceph_conf': True}) as m:
             assert m.manage_etc_ceph_ceph_conf is True
 
-<<<<<<< HEAD
     def test_client_keyrings_special_host_labels(self, cephadm_module):
         cephadm_module.inventory.add_host(HostSpec('host1', labels=['keyring1']))
         cephadm_module.inventory.add_host(HostSpec('host2', labels=['keyring1', SpecialHostLabels.drain_daemons_label]))
@@ -1846,7 +1845,7 @@
             assert 'host2' in client_files.keys()
             assert '/etc/ceph/ceph.keyring1.keyring' in client_files['host2'].keys()
             assert 'host3' not in client_files.keys()
-=======
+
     @mock.patch("cephadm.CephadmOrchestrator.check_mon_command")
     @mock.patch("cephadm.CephadmOrchestrator.extra_ceph_conf")
     def test_extra_ceph_conf(self, _extra_ceph_conf, _check_mon_cmd, cephadm_module: CephadmOrchestrator):
@@ -1886,7 +1885,6 @@
 """
 
         assert cephadm_module.get_minimal_ceph_conf() == expected_combined_conf
->>>>>>> 0d1596e9
 
     @mock.patch("cephadm.serve.CephadmServe._run_cephadm")
     def test_registry_login(self, _run_cephadm, cephadm_module: CephadmOrchestrator):
