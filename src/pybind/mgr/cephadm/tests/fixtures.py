--- conflicted
+++ resolved
@@ -98,13 +98,8 @@
             mock.patch("cephadm.agent.CephadmAgentHelpers._request_agent_acks"), \
             mock.patch("cephadm.agent.CephadmAgentHelpers._apply_agent", return_value=False), \
             mock.patch("cephadm.agent.CephadmAgentHelpers._agent_down", return_value=False), \
-<<<<<<< HEAD
-            mock.patch('cephadm.offline_watcher.OfflineHostWatcher.run'):
-=======
-            mock.patch('cephadm.agent.CherryPyThread.run'), \
             mock.patch('cephadm.offline_watcher.OfflineHostWatcher.run'), \
             mock.patch('cephadm.tuned_profiles.TunedProfileUtils._remove_stray_tuned_profiles'):
->>>>>>> d085b5c6
 
         m = CephadmOrchestrator.__new__(CephadmOrchestrator)
         if module_options is not None:
