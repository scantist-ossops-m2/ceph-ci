--- conflicted
+++ resolved
@@ -425,12 +425,9 @@
                         '--config-json', '-',
                         '--tcp-ports', '9095'
                     ],
-<<<<<<< HEAD
                     stdin=json.dumps({"files": {"prometheus.yml": y,
-                                                "/etc/prometheus/alerting/custom_alerts.yml": ""}}),
-=======
-                    stdin=json.dumps({"files": {"prometheus.yml": y}, 'retention_time': '15d'}),
->>>>>>> afef9950
+                                                "/etc/prometheus/alerting/custom_alerts.yml": ""},
+                                      'retention_time': '15d'}),
                     image='')
 
     @patch("cephadm.serve.CephadmServe._run_cephadm")
