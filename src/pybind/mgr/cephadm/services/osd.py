--- conflicted
+++ resolved
@@ -773,11 +773,8 @@
         out['force'] = self.force
         out['zap'] = self.zap
         out['hostname'] = self.hostname  # type: ignore
-<<<<<<< HEAD
         out['host_offline'] = self.host_offline
-=======
         out['original_weight'] = self.original_weight
->>>>>>> 99fc4a8d
 
         for k in ['drain_started_at', 'drain_stopped_at', 'drain_done_at', 'process_started_at']:
             if getattr(self, k):
