import errno
import ipaddress
import logging
import os
import socket
from typing import List, Any, Tuple, Dict, Optional, cast
from urllib.parse import urlparse

from mgr_module import HandleCommandResult

from orchestrator import DaemonDescription
from ceph.deployment.service_spec import AlertManagerSpec, GrafanaSpec, ServiceSpec, \
    SNMPGatewaySpec, PrometheusSpec
from cephadm.services.cephadmservice import CephadmService, CephadmDaemonDeploySpec
from mgr_util import verify_tls, ServerConfigException, create_self_signed_cert, build_url, get_cert_issuer_info, password_hash
from ceph.deployment.utils import wrap_ipv6

logger = logging.getLogger(__name__)


class GrafanaService(CephadmService):
    TYPE = 'grafana'
    DEFAULT_SERVICE_PORT = 3000

    def prepare_create(self, daemon_spec: CephadmDaemonDeploySpec) -> CephadmDaemonDeploySpec:
        assert self.TYPE == daemon_spec.daemon_type
        daemon_spec.final_config, daemon_spec.deps = self.generate_config(daemon_spec)
        return daemon_spec

    def generate_config(self, daemon_spec: CephadmDaemonDeploySpec) -> Tuple[Dict[str, Any], List[str]]:
        assert self.TYPE == daemon_spec.daemon_type
        prometheus_user, prometheus_password = self.mgr._get_prometheus_credentials()
        deps = []  # type: List[str]
        if self.mgr.secure_monitoring_stack and prometheus_user and prometheus_password:
            deps.append(f'{hash(prometheus_user + prometheus_password)}')
        deps.append(f'secure_monitoring_stack:{self.mgr.secure_monitoring_stack}')

        prom_services = []  # type: List[str]
        for dd in self.mgr.cache.get_daemons_by_service('prometheus'):
            assert dd.hostname is not None
            addr = dd.ip if dd.ip else self._inventory_get_fqdn(dd.hostname)
            port = dd.ports[0] if dd.ports else 9095
            protocol = 'https' if self.mgr.secure_monitoring_stack else 'http'
            prom_services.append(build_url(scheme=protocol, host=addr, port=port))

            deps.append(dd.name())

        daemons = self.mgr.cache.get_daemons_by_service('loki')
        loki_host = ''
        for i, dd in enumerate(daemons):
            assert dd.hostname is not None
            if i == 0:
                addr = dd.ip if dd.ip else self._inventory_get_fqdn(dd.hostname)
                loki_host = build_url(scheme='http', host=addr, port=3100)

            deps.append(dd.name())

        root_cert = self.mgr.http_server.service_discovery.ssl_certs.get_root_cert()
        oneline_root_cert = '\\n'.join([line.strip() for line in root_cert.splitlines()])
        grafana_data_sources = self.mgr.template.render('services/grafana/ceph-dashboard.yml.j2',
                                                        {'hosts': prom_services,
                                                         'prometheus_user': prometheus_user,
                                                         'prometheus_password': prometheus_password,
                                                         'cephadm_root_ca': oneline_root_cert,
                                                         'security_enabled': self.mgr.secure_monitoring_stack,
                                                         'loki_host': loki_host})

        spec: GrafanaSpec = cast(
            GrafanaSpec, self.mgr.spec_store.active_specs[daemon_spec.service_name])

        grafana_port = daemon_spec.ports[0] if daemon_spec.ports else self.DEFAULT_SERVICE_PORT
        grafana_ip = daemon_spec.ip if daemon_spec.ip else ''

        if spec.only_bind_port_on_networks and spec.networks:
            assert daemon_spec.host is not None
            ip_to_bind_to = self.mgr.get_first_matching_network_ip(daemon_spec.host, spec)
            if ip_to_bind_to:
                daemon_spec.port_ips = {str(grafana_port): ip_to_bind_to}
                grafana_ip = ip_to_bind_to

        grafana_ini = self.mgr.template.render(
            'services/grafana/grafana.ini.j2', {
                'anonymous_access': spec.anonymous_access,
                'initial_admin_password': spec.initial_admin_password,
                'http_port': grafana_port,
                'protocol': spec.protocol,
                'http_addr': grafana_ip
            })

        if 'dashboard' in self.mgr.get('mgr_map')['modules'] and spec.initial_admin_password:
            self.mgr.check_mon_command(
                {'prefix': 'dashboard set-grafana-api-password'}, inbuf=spec.initial_admin_password)

        # the path of the grafana dashboards are assumed from the providers.yml.j2 file by grafana
        grafana_dashboards_path = self.mgr.grafana_dashboards_path or '/etc/grafana/dashboards/ceph-dashboard/'
        grafana_providers = self.mgr.template.render(
            'services/grafana/providers.yml.j2', {
                'grafana_dashboards_path': grafana_dashboards_path
            }
        )

        cert, pkey = self.prepare_certificates(daemon_spec)
        config_file = {
            'files': {
                "grafana.ini": grafana_ini,
                'provisioning/datasources/ceph-dashboard.yml': grafana_data_sources,
                'certs/cert_file': '# generated by cephadm\n%s' % cert,
                'certs/cert_key': '# generated by cephadm\n%s' % pkey,
                'provisioning/dashboards/default.yml': grafana_providers
            }
        }

        # include dashboards, if present in the container
        if os.path.exists(grafana_dashboards_path):
            files = os.listdir(grafana_dashboards_path)
            for file_name in files:
                with open(os.path.join(grafana_dashboards_path, file_name), 'r', encoding='utf-8') as f:
                    dashboard = f.read()
                    config_file['files'][f'/etc/grafana/provisioning/dashboards/{file_name}'] = dashboard

        return config_file, sorted(deps)

    def prepare_certificates(self, daemon_spec: CephadmDaemonDeploySpec) -> Tuple[str, str]:
        cert_path = f'{daemon_spec.host}/grafana_crt'
        key_path = f'{daemon_spec.host}/grafana_key'
        cert = self.mgr.get_store(cert_path)
        pkey = self.mgr.get_store(key_path)
        certs_present = (cert and pkey)
        is_valid_certificate = False
        (org, cn) = (None, None)
        if certs_present:
            try:
                (org, cn) = get_cert_issuer_info(cert)
                verify_tls(cert, pkey)
                is_valid_certificate = True
            except ServerConfigException as e:
                logger.warning(f'Provided grafana TLS certificates are invalid: {e}')

        if is_valid_certificate:
            # let's clear health error just in case it was set
            self.mgr.remove_health_warning('CEPHADM_CERT_ERROR')
            return cert, pkey

        # certificate is not valid, to avoid overwriting user generated
        # certificates we only re-generate in case of self signed certificates
        # that were originally generated by cephadm or in case cert/key are empty.
        if not certs_present or (org == 'Ceph' and cn == 'cephadm'):
            logger.info('Regenerating cephadm self-signed grafana TLS certificates')
            host_fqdn = socket.getfqdn(daemon_spec.host)
            cert, pkey = create_self_signed_cert('Ceph', host_fqdn)
            self.mgr.set_store(cert_path, cert)
            self.mgr.set_store(key_path, pkey)
            if 'dashboard' in self.mgr.get('mgr_map')['modules']:
                self.mgr.check_mon_command({
                    'prefix': 'dashboard set-grafana-api-ssl-verify',
                    'value': 'false',
                })
            self.mgr.remove_health_warning('CEPHADM_CERT_ERROR')  # clear if any
        else:
            # the certificate was not generated by cephadm, we cannot overwrite
            # it by new self-signed ones. Let's warn the user to fix the issue
            err_msg = """
            Detected invalid grafana certificates. Set mgr/cephadm/grafana_crt
            and mgr/cephadm/grafana_key to valid certificates or reset their value
            to an empty string in case you want cephadm to generate self-signed Grafana
            certificates.

            Once done, run the following command to reconfig the daemon:

               > ceph orch daemon reconfig <grafana-daemon>

            """
            self.mgr.set_health_warning(
                'CEPHADM_CERT_ERROR', 'Invalid grafana certificate: ', 1, [err_msg])

        return cert, pkey

    def get_active_daemon(self, daemon_descrs: List[DaemonDescription]) -> DaemonDescription:
        # Use the least-created one as the active daemon
        if daemon_descrs:
            return daemon_descrs[-1]
        # if empty list provided, return empty Daemon Desc
        return DaemonDescription()

    def config_dashboard(self, daemon_descrs: List[DaemonDescription]) -> None:
        # TODO: signed cert
        dd = self.get_active_daemon(daemon_descrs)
        assert dd.hostname is not None
        addr = dd.ip if dd.ip else self._inventory_get_fqdn(dd.hostname)
        port = dd.ports[0] if dd.ports else self.DEFAULT_SERVICE_PORT
        spec = cast(GrafanaSpec, self.mgr.spec_store[dd.service_name()].spec)
        service_url = build_url(scheme=spec.protocol, host=addr, port=port)
        self._set_service_url_on_dashboard(
            'Grafana',
            'dashboard get-grafana-api-url',
            'dashboard set-grafana-api-url',
            service_url
        )

    def pre_remove(self, daemon: DaemonDescription) -> None:
        """
        Called before grafana daemon is removed.
        """
        if daemon.hostname is not None:
            # delete cert/key entires for this grafana daemon
            cert_path = f'{daemon.hostname}/grafana_crt'
            key_path = f'{daemon.hostname}/grafana_key'
            self.mgr.set_store(cert_path, None)
            self.mgr.set_store(key_path, None)

    def ok_to_stop(self,
                   daemon_ids: List[str],
                   force: bool = False,
                   known: Optional[List[str]] = None) -> HandleCommandResult:
        warn, warn_message = self._enough_daemons_to_stop(self.TYPE, daemon_ids, 'Grafana', 1)
        if warn and not force:
            return HandleCommandResult(-errno.EBUSY, '', warn_message)
        return HandleCommandResult(0, warn_message, '')


class AlertmanagerService(CephadmService):
    TYPE = 'alertmanager'
    DEFAULT_SERVICE_PORT = 9093
    USER_CFG_KEY = 'alertmanager/web_user'
    PASS_CFG_KEY = 'alertmanager/web_password'

    def prepare_create(self, daemon_spec: CephadmDaemonDeploySpec) -> CephadmDaemonDeploySpec:
        assert self.TYPE == daemon_spec.daemon_type
        daemon_spec.final_config, daemon_spec.deps = self.generate_config(daemon_spec)
        return daemon_spec

    def generate_config(self, daemon_spec: CephadmDaemonDeploySpec) -> Tuple[Dict[str, Any], List[str]]:
        assert self.TYPE == daemon_spec.daemon_type
        deps: List[str] = []
        default_webhook_urls: List[str] = []

        spec = cast(AlertManagerSpec, self.mgr.spec_store[daemon_spec.service_name].spec)
        try:
            secure = spec.secure
        except AttributeError:
            secure = False
        user_data = spec.user_data
        if 'default_webhook_urls' in user_data and isinstance(
                user_data['default_webhook_urls'], list):
            default_webhook_urls.extend(user_data['default_webhook_urls'])

        # dashboard(s)
        dashboard_urls: List[str] = []
        snmp_gateway_urls: List[str] = []
        mgr_map = self.mgr.get('mgr_map')
        port = None
        proto = None  # http: or https:
        url = mgr_map.get('services', {}).get('dashboard', None)
        if url:
            p_result = urlparse(url.rstrip('/'))
            hostname = socket.getfqdn(p_result.hostname)

            try:
                ip = ipaddress.ip_address(hostname)
            except ValueError:
                pass
            else:
                if ip.version == 6:
                    hostname = f'[{hostname}]'

            dashboard_urls.append(
                f'{p_result.scheme}://{hostname}:{p_result.port}{p_result.path}')
            proto = p_result.scheme
            port = p_result.port

        # scan all mgrs to generate deps and to get standbys too.
        # assume that they are all on the same port as the active mgr.
        for dd in self.mgr.cache.get_daemons_by_service('mgr'):
            # we consider mgr a dep even if the dashboard is disabled
            # in order to be consistent with _calc_daemon_deps().
            deps.append(dd.name())
            if not port:
                continue
            if dd.daemon_id == self.mgr.get_mgr_id():
                continue
            assert dd.hostname is not None
            addr = self._inventory_get_fqdn(dd.hostname)
            dashboard_urls.append(build_url(scheme=proto, host=addr, port=port).rstrip('/'))

        for dd in self.mgr.cache.get_daemons_by_service('snmp-gateway'):
            assert dd.hostname is not None
            assert dd.ports
            addr = dd.ip if dd.ip else self._inventory_get_fqdn(dd.hostname)
            deps.append(dd.name())

            snmp_gateway_urls.append(build_url(scheme='http', host=addr,
                                     port=dd.ports[0], path='/alerts'))

        context = {
            'secure_monitoring_stack': self.mgr.secure_monitoring_stack,
            'dashboard_urls': dashboard_urls,
            'default_webhook_urls': default_webhook_urls,
            'snmp_gateway_urls': snmp_gateway_urls,
            'secure': secure,
        }
        yml = self.mgr.template.render('services/alertmanager/alertmanager.yml.j2', context)

        peers = []
        port = 9094
        for dd in self.mgr.cache.get_daemons_by_service('alertmanager'):
            assert dd.hostname is not None
            deps.append(dd.name())
            addr = self._inventory_get_fqdn(dd.hostname)
            peers.append(build_url(host=addr, port=port).lstrip('/'))

        deps.append(f'secure_monitoring_stack:{self.mgr.secure_monitoring_stack}')

        if self.mgr.secure_monitoring_stack:
            alertmanager_user, alertmanager_password = self.mgr._get_alertmanager_credentials()
            if alertmanager_user and alertmanager_password:
                deps.append(f'{hash(alertmanager_user + alertmanager_password)}')
            node_ip = self.mgr.inventory.get_addr(daemon_spec.host)
            host_fqdn = self._inventory_get_fqdn(daemon_spec.host)
            cert, key = self.mgr.http_server.service_discovery.ssl_certs.generate_cert(
                host_fqdn, node_ip)
            context = {
                'alertmanager_web_user': alertmanager_user,
                'alertmanager_web_password': password_hash(alertmanager_password),
            }
            return {
                "files": {
                    "alertmanager.yml": yml,
                    'alertmanager.crt': cert,
                    'alertmanager.key': key,
                    'web.yml': self.mgr.template.render('services/alertmanager/web.yml.j2', context),
                    'root_cert.pem': self.mgr.http_server.service_discovery.ssl_certs.get_root_cert()
                },
                'peers': peers,
                'web_config': '/etc/alertmanager/web.yml'
            }, sorted(deps)
        else:
            return {
                "files": {
                    "alertmanager.yml": yml
                },
                "peers": peers
            }, sorted(deps)

    def get_active_daemon(self, daemon_descrs: List[DaemonDescription]) -> DaemonDescription:
        # TODO: if there are multiple daemons, who is the active one?
        if daemon_descrs:
            return daemon_descrs[0]
        # if empty list provided, return empty Daemon Desc
        return DaemonDescription()

    def config_dashboard(self, daemon_descrs: List[DaemonDescription]) -> None:
        dd = self.get_active_daemon(daemon_descrs)
        assert dd.hostname is not None
        addr = dd.ip if dd.ip else self._inventory_get_fqdn(dd.hostname)
        port = dd.ports[0] if dd.ports else self.DEFAULT_SERVICE_PORT
        protocol = 'https' if self.mgr.secure_monitoring_stack else 'http'
        service_url = build_url(scheme=protocol, host=addr, port=port)
        self._set_service_url_on_dashboard(
            'AlertManager',
            'dashboard get-alertmanager-api-host',
            'dashboard set-alertmanager-api-host',
            service_url
        )

    def ok_to_stop(self,
                   daemon_ids: List[str],
                   force: bool = False,
                   known: Optional[List[str]] = None) -> HandleCommandResult:
        warn, warn_message = self._enough_daemons_to_stop(self.TYPE, daemon_ids, 'Alertmanager', 1)
        if warn and not force:
            return HandleCommandResult(-errno.EBUSY, '', warn_message)
        return HandleCommandResult(0, warn_message, '')


class PrometheusService(CephadmService):
    TYPE = 'prometheus'
    DEFAULT_SERVICE_PORT = 9095
    DEFAULT_MGR_PROMETHEUS_PORT = 9283
    USER_CFG_KEY = 'prometheus/web_user'
    PASS_CFG_KEY = 'prometheus/web_password'

    def config(self, spec: ServiceSpec) -> None:
        # make sure module is enabled
        mgr_map = self.mgr.get('mgr_map')
        if 'prometheus' not in mgr_map.get('services', {}):
            self.mgr.check_mon_command({
                'prefix': 'mgr module enable',
                'module': 'prometheus'
            })
            # we shouldn't get here (mon will tell the mgr to respawn), but no
            # harm done if we do.

    def prepare_create(
            self,
            daemon_spec: CephadmDaemonDeploySpec,
    ) -> CephadmDaemonDeploySpec:
        assert self.TYPE == daemon_spec.daemon_type
        daemon_spec.final_config, daemon_spec.deps = self.generate_config(daemon_spec)
        return daemon_spec

    def generate_config(
            self,
            daemon_spec: CephadmDaemonDeploySpec,
    ) -> Tuple[Dict[str, Any], List[str]]:

        assert self.TYPE == daemon_spec.daemon_type
        spec = cast(PrometheusSpec, self.mgr.spec_store[daemon_spec.service_name].spec)
        try:
            retention_time = spec.retention_time if spec.retention_time else '15d'
        except AttributeError:
            retention_time = '15d'

        try:
            targets = spec.targets
        except AttributeError:
            logger.warning('Prometheus targets not found in the spec. Using empty list.')
            targets = []

        try:
            retention_size = spec.retention_size if spec.retention_size else '0'
        except AttributeError:
            # default to disabled
            retention_size = '0'

        try:
            enable_admin_api = spec.enable_admin_api
        except AttributeError:
            enable_admin_api = False

        # build service discovery end-point
        port = self.mgr.service_discovery_port
        mgr_addr = wrap_ipv6(self.mgr.get_mgr_ip())
        protocol = 'https' if self.mgr.secure_monitoring_stack else 'http'
        srv_end_point = f'{protocol}://{mgr_addr}:{port}/sd/prometheus/sd-config?'

        node_exporter_cnt = len(self.mgr.cache.get_daemons_by_service('node-exporter'))
        alertmgr_cnt = len(self.mgr.cache.get_daemons_by_service('alertmanager'))
        haproxy_cnt = len(self.mgr.cache.get_daemons_by_type('ingress'))
        node_exporter_sd_url = f'{srv_end_point}service=node-exporter' if node_exporter_cnt > 0 else None
        alertmanager_sd_url = f'{srv_end_point}service=alertmanager' if alertmgr_cnt > 0 else None
        haproxy_sd_url = f'{srv_end_point}service=haproxy' if haproxy_cnt > 0 else None
        mgr_prometheus_sd_url = f'{srv_end_point}service=mgr-prometheus'  # always included
        ceph_exporter_sd_url = f'{srv_end_point}service=ceph-exporter'  # always included
        nvmeof_sd_url = f'{srv_end_point}service=nvmeof'  # always included

        alertmanager_user, alertmanager_password = self.mgr._get_alertmanager_credentials()
        prometheus_user, prometheus_password = self.mgr._get_prometheus_credentials()
        FSID = self.mgr._cluster_fsid

        # generate the prometheus configuration
        context = {
            'alertmanager_web_user': alertmanager_user,
            'alertmanager_web_password': alertmanager_password,
            'secure_monitoring_stack': self.mgr.secure_monitoring_stack,
            'service_discovery_username': self.mgr.http_server.service_discovery.username,
            'service_discovery_password': self.mgr.http_server.service_discovery.password,
            'mgr_prometheus_sd_url': mgr_prometheus_sd_url,
            'node_exporter_sd_url': node_exporter_sd_url,
            'alertmanager_sd_url': alertmanager_sd_url,
            'haproxy_sd_url': haproxy_sd_url,
            'ceph_exporter_sd_url': ceph_exporter_sd_url,
            'nvmeof_sd_url': nvmeof_sd_url,
            'external_prometheus_targets': targets,
            'cluster_fsid': FSID
        }

        ip_to_bind_to = ''
        if spec.only_bind_port_on_networks and spec.networks:
            assert daemon_spec.host is not None
            ip_to_bind_to = self.mgr.get_first_matching_network_ip(daemon_spec.host, spec) or ''
            if ip_to_bind_to:
                daemon_spec.port_ips = {str(port): ip_to_bind_to}

        web_context = {
            'prometheus_web_user': prometheus_user,
            'prometheus_web_password': password_hash(prometheus_password),
        }

        if self.mgr.secure_monitoring_stack:
            cfg_key = 'mgr/prometheus/root/cert'
            cmd = {'prefix': 'config-key get', 'key': cfg_key}
            ret, mgr_prometheus_rootca, err = self.mgr.mon_command(cmd)
            if ret != 0:
                logger.error(f'mon command to get config-key {cfg_key} failed: {err}')
            else:
                node_ip = self.mgr.inventory.get_addr(daemon_spec.host)
                host_fqdn = self._inventory_get_fqdn(daemon_spec.host)
                cert, key = self.mgr.http_server.service_discovery.ssl_certs.generate_cert(host_fqdn, node_ip)
                r: Dict[str, Any] = {
                    'files': {
                        'prometheus.yml': self.mgr.template.render('services/prometheus/prometheus.yml.j2', context),
                        'root_cert.pem': self.mgr.http_server.service_discovery.ssl_certs.get_root_cert(),
                        'mgr_prometheus_cert.pem': mgr_prometheus_rootca,
                        'web.yml': self.mgr.template.render('services/prometheus/web.yml.j2', web_context),
                        'prometheus.crt': cert,
                        'prometheus.key': key,
                    },
                    'retention_time': retention_time,
                    'retention_size': retention_size,
<<<<<<< HEAD
                    'enable_admin_api': enable_admin_api,
=======
                    'ip_to_bind_to': ip_to_bind_to,
>>>>>>> e6943dd6
                    'web_config': '/etc/prometheus/web.yml'
                }
        else:
            r = {
                'files': {
                    'prometheus.yml': self.mgr.template.render('services/prometheus/prometheus.yml.j2', context)
                },
                'retention_time': retention_time,
                'retention_size': retention_size,
<<<<<<< HEAD
                'enable_admin_api': enable_admin_api,
=======
                'ip_to_bind_to': ip_to_bind_to
>>>>>>> e6943dd6
            }

        # include alerts, if present in the container
        if os.path.exists(self.mgr.prometheus_alerts_path):
            with open(self.mgr.prometheus_alerts_path, 'r', encoding='utf-8') as f:
                alerts = f.read()
            r['files']['/etc/prometheus/alerting/ceph_alerts.yml'] = alerts

        # Include custom alerts if present in key value store. This enables the
        # users to add custom alerts. Write the file in any case, so that if the
        # content of the key value store changed, that file is overwritten
        # (emptied in case they value has been removed from the key value
        # store). This prevents the necessity to adapt `cephadm` binary to
        # remove the file.
        #
        # Don't use the template engine for it as
        #
        #   1. the alerts are always static and
        #   2. they are a template themselves for the Go template engine, which
        #      use curly braces and escaping that is cumbersome and unnecessary
        #      for the user.
        #
        r['files']['/etc/prometheus/alerting/custom_alerts.yml'] = \
            self.mgr.get_store('services/prometheus/alerting/custom_alerts.yml', '')

        return r, sorted(self.calculate_deps())

    def calculate_deps(self) -> List[str]:
        deps = []  # type: List[str]
        port = cast(int, self.mgr.get_module_option_ex('prometheus', 'server_port', self.DEFAULT_MGR_PROMETHEUS_PORT))
        deps.append(str(port))
        deps.append(str(self.mgr.service_discovery_port))
        # add an explicit dependency on the active manager. This will force to
        # re-deploy prometheus if the mgr has changed (due to a fail-over i.e).
        deps.append(self.mgr.get_active_mgr().name())
        if self.mgr.secure_monitoring_stack:
            alertmanager_user, alertmanager_password = self.mgr._get_alertmanager_credentials()
            prometheus_user, prometheus_password = self.mgr._get_prometheus_credentials()
            if prometheus_user and prometheus_password:
                deps.append(f'{hash(prometheus_user + prometheus_password)}')
            if alertmanager_user and alertmanager_password:
                deps.append(f'{hash(alertmanager_user + alertmanager_password)}')
        deps.append(f'secure_monitoring_stack:{self.mgr.secure_monitoring_stack}')
        # add dependency on ceph-exporter daemons
        deps += [d.name() for d in self.mgr.cache.get_daemons_by_service('ceph-exporter')]
        deps += [s for s in ['node-exporter', 'alertmanager'] if self.mgr.cache.get_daemons_by_service(s)]
        if len(self.mgr.cache.get_daemons_by_type('ingress')) > 0:
            deps.append('ingress')
        return deps

    def get_active_daemon(self, daemon_descrs: List[DaemonDescription]) -> DaemonDescription:
        # TODO: if there are multiple daemons, who is the active one?
        if daemon_descrs:
            return daemon_descrs[0]
        # if empty list provided, return empty Daemon Desc
        return DaemonDescription()

    def config_dashboard(self, daemon_descrs: List[DaemonDescription]) -> None:
        dd = self.get_active_daemon(daemon_descrs)
        assert dd.hostname is not None
        addr = dd.ip if dd.ip else self._inventory_get_fqdn(dd.hostname)
        port = dd.ports[0] if dd.ports else self.DEFAULT_SERVICE_PORT
        protocol = 'https' if self.mgr.secure_monitoring_stack else 'http'
        service_url = build_url(scheme=protocol, host=addr, port=port)
        self._set_service_url_on_dashboard(
            'Prometheus',
            'dashboard get-prometheus-api-host',
            'dashboard set-prometheus-api-host',
            service_url
        )

    def ok_to_stop(self,
                   daemon_ids: List[str],
                   force: bool = False,
                   known: Optional[List[str]] = None) -> HandleCommandResult:
        warn, warn_message = self._enough_daemons_to_stop(self.TYPE, daemon_ids, 'Prometheus', 1)
        if warn and not force:
            return HandleCommandResult(-errno.EBUSY, '', warn_message)
        return HandleCommandResult(0, warn_message, '')


class NodeExporterService(CephadmService):
    TYPE = 'node-exporter'
    DEFAULT_SERVICE_PORT = 9100

    def prepare_create(self, daemon_spec: CephadmDaemonDeploySpec) -> CephadmDaemonDeploySpec:
        assert self.TYPE == daemon_spec.daemon_type
        daemon_spec.final_config, daemon_spec.deps = self.generate_config(daemon_spec)
        return daemon_spec

    def generate_config(self, daemon_spec: CephadmDaemonDeploySpec) -> Tuple[Dict[str, Any], List[str]]:
        assert self.TYPE == daemon_spec.daemon_type
        deps = [f'secure_monitoring_stack:{self.mgr.secure_monitoring_stack}']
        if self.mgr.secure_monitoring_stack:
            node_ip = self.mgr.inventory.get_addr(daemon_spec.host)
            host_fqdn = self._inventory_get_fqdn(daemon_spec.host)
            cert, key = self.mgr.http_server.service_discovery.ssl_certs.generate_cert(
                host_fqdn, node_ip)
            r = {
                'files': {
                    'web.yml': self.mgr.template.render('services/node-exporter/web.yml.j2', {}),
                    'root_cert.pem': self.mgr.http_server.service_discovery.ssl_certs.get_root_cert(),
                    'node_exporter.crt': cert,
                    'node_exporter.key': key,
                },
                'web_config': '/etc/node-exporter/web.yml'
            }
        else:
            r = {}

        return r, deps

    def ok_to_stop(self,
                   daemon_ids: List[str],
                   force: bool = False,
                   known: Optional[List[str]] = None) -> HandleCommandResult:
        # since node exporter runs on each host and cannot compromise data, no extra checks required
        names = [f'{self.TYPE}.{d_id}' for d_id in daemon_ids]
        out = f'It is presumed safe to stop {names}'
        return HandleCommandResult(0, out, '')


class LokiService(CephadmService):
    TYPE = 'loki'
    DEFAULT_SERVICE_PORT = 3100

    def prepare_create(self, daemon_spec: CephadmDaemonDeploySpec) -> CephadmDaemonDeploySpec:
        assert self.TYPE == daemon_spec.daemon_type
        daemon_spec.final_config, daemon_spec.deps = self.generate_config(daemon_spec)
        return daemon_spec

    def generate_config(self, daemon_spec: CephadmDaemonDeploySpec) -> Tuple[Dict[str, Any], List[str]]:
        assert self.TYPE == daemon_spec.daemon_type
        deps: List[str] = []

        yml = self.mgr.template.render('services/loki.yml.j2')
        return {
            "files": {
                "loki.yml": yml
            }
        }, sorted(deps)


class PromtailService(CephadmService):
    TYPE = 'promtail'
    DEFAULT_SERVICE_PORT = 9080

    def prepare_create(self, daemon_spec: CephadmDaemonDeploySpec) -> CephadmDaemonDeploySpec:
        assert self.TYPE == daemon_spec.daemon_type
        daemon_spec.final_config, daemon_spec.deps = self.generate_config(daemon_spec)
        return daemon_spec

    def generate_config(self, daemon_spec: CephadmDaemonDeploySpec) -> Tuple[Dict[str, Any], List[str]]:
        assert self.TYPE == daemon_spec.daemon_type
        deps: List[str] = []

        daemons = self.mgr.cache.get_daemons_by_service('loki')
        loki_host = ''
        for i, dd in enumerate(daemons):
            assert dd.hostname is not None
            if i == 0:
                loki_host = dd.ip if dd.ip else self._inventory_get_fqdn(dd.hostname)

            deps.append(dd.name())

        context = {
            'client_hostname': loki_host,
        }

        yml = self.mgr.template.render('services/promtail.yml.j2', context)
        return {
            "files": {
                "promtail.yml": yml
            }
        }, sorted(deps)


class SNMPGatewayService(CephadmService):
    TYPE = 'snmp-gateway'

    def prepare_create(self, daemon_spec: CephadmDaemonDeploySpec) -> CephadmDaemonDeploySpec:
        assert self.TYPE == daemon_spec.daemon_type
        daemon_spec.final_config, daemon_spec.deps = self.generate_config(daemon_spec)
        return daemon_spec

    def generate_config(self, daemon_spec: CephadmDaemonDeploySpec) -> Tuple[Dict[str, Any], List[str]]:
        assert self.TYPE == daemon_spec.daemon_type
        deps: List[str] = []

        spec = cast(SNMPGatewaySpec, self.mgr.spec_store[daemon_spec.service_name].spec)
        config = {
            "destination": spec.snmp_destination,
            "snmp_version": spec.snmp_version,
        }
        if spec.snmp_version == 'V2c':
            community = spec.credentials.get('snmp_community', None)
            assert community is not None

            config.update({
                "snmp_community": community
            })
        else:
            # SNMP v3 settings can be either authNoPriv or authPriv
            auth_protocol = 'SHA' if not spec.auth_protocol else spec.auth_protocol

            auth_username = spec.credentials.get('snmp_v3_auth_username', None)
            auth_password = spec.credentials.get('snmp_v3_auth_password', None)
            assert auth_username is not None
            assert auth_password is not None
            assert spec.engine_id is not None

            config.update({
                "snmp_v3_auth_protocol": auth_protocol,
                "snmp_v3_auth_username": auth_username,
                "snmp_v3_auth_password": auth_password,
                "snmp_v3_engine_id": spec.engine_id,
            })
            # authPriv adds encryption
            if spec.privacy_protocol:
                priv_password = spec.credentials.get('snmp_v3_priv_password', None)
                assert priv_password is not None

                config.update({
                    "snmp_v3_priv_protocol": spec.privacy_protocol,
                    "snmp_v3_priv_password": priv_password,
                })

        logger.debug(
            f"Generated configuration for '{self.TYPE}' service. Dependencies={deps}")

        return config, sorted(deps)<|MERGE_RESOLUTION|>--- conflicted
+++ resolved
@@ -497,11 +497,8 @@
                     },
                     'retention_time': retention_time,
                     'retention_size': retention_size,
-<<<<<<< HEAD
                     'enable_admin_api': enable_admin_api,
-=======
                     'ip_to_bind_to': ip_to_bind_to,
->>>>>>> e6943dd6
                     'web_config': '/etc/prometheus/web.yml'
                 }
         else:
@@ -511,11 +508,8 @@
                 },
                 'retention_time': retention_time,
                 'retention_size': retention_size,
-<<<<<<< HEAD
                 'enable_admin_api': enable_admin_api,
-=======
                 'ip_to_bind_to': ip_to_bind_to
->>>>>>> e6943dd6
             }
 
         # include alerts, if present in the container
