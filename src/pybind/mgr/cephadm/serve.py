--- conflicted
+++ resolved
@@ -1285,9 +1285,4 @@
     def _deploy_cephadm_binary(self, host: str, addr: Optional[str] = None) -> None:
         # Use tee (from coreutils) to create a copy of cephadm on the target machine
         self.log.info(f"Deploying cephadm binary to {host}")
-<<<<<<< HEAD
-        self.mgr.ssh.write_remote_file(host, self.mgr.cephadm_binary_path,
-                                       self.mgr._cephadm.encode('utf-8'), addr=addr)
-=======
-        self.mgr.ssh.write_remote_file(host, self.mgr.cephadm_binary_path, self.mgr._cephadm, addr=addr)
->>>>>>> 29e2eacb
+        self.mgr.ssh.write_remote_file(host, self.mgr.cephadm_binary_path, self.mgr._cephadm, addr=addr)