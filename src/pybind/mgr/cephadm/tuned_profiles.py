import logging
from typing import Dict, List, TYPE_CHECKING
from ceph.utils import datetime_now
from .schedule import HostAssignment
from ceph.deployment.service_spec import ServiceSpec, TunedProfileSpec

if TYPE_CHECKING:
    from cephadm.module import CephadmOrchestrator

logger = logging.getLogger(__name__)

SYSCTL_DIR = '/etc/sysctl.d'


class TunedProfileUtils():
    def __init__(self, mgr: "CephadmOrchestrator") -> None:
        self.mgr = mgr

    def _profile_to_str(self, p: TunedProfileSpec) -> str:
        p_str = f'# created by cephadm\n# tuned profile "{p.profile_name}"\n\n'
        for k, v in p.settings.items():
            p_str += f'{k} = {v}\n'
        return p_str

    def _write_all_tuned_profiles(self) -> None:
        host_profile_mapping: Dict[str, List[Dict[str, str]]] = {}
        for host in self.mgr.cache.get_hosts():
            host_profile_mapping[host] = []

        for profile in self.mgr.tuned_profiles.list_profiles():
            p_str = self._profile_to_str(profile)
            ha = HostAssignment(
                spec=ServiceSpec(
                    'crash', placement=profile.placement),
                hosts=self.mgr.cache.get_schedulable_hosts(),
                unreachable_hosts=self.mgr.cache.get_unreachable_hosts(),
                draining_hosts=self.mgr.cache.get_draining_hosts(),
                daemons=[],
                networks=self.mgr.cache.networks,
            )
            all_slots, _, _ = ha.place()
            for host in {s.hostname for s in all_slots}:
                host_profile_mapping[host].append({profile.profile_name: p_str})

        for host, profiles in host_profile_mapping.items():
            self._remove_stray_tuned_profiles(host, profiles)
            self._write_tuned_profiles(host, profiles)

    def _remove_stray_tuned_profiles(self, host: str, profiles: List[Dict[str, str]]) -> None:
        """
        this function looks at the contents of /etc/sysctl.d/ for profiles we have written
        that should now be removed. It assumes any file with "-cephadm-tuned-profile.conf" in
        it is written by us any without that are not. Only files written by us are considered
        candidates for removal. The "profiles" parameter is a list of dictionaries that map
        profile names to the file contents to actually be written to the
        /etc/sysctl.d/<profile-name>-cephadm-tuned-profile.conf. For example
        [
            {
                'profile1': 'setting1: value1\nsetting2: value2'
            },
            {
                'profile2': 'setting3: value3'
            }
        ]
        what we want to end up doing is going through the keys of the dicts and appending
        -cephadm-tuned-profile.conf to the profile names to build our list of profile files that
        SHOULD be on the host. Then if we see any file names that don't match this, but
        DO include "-cephadm-tuned-profile.conf" (implying they're from us), remove them.
        """
<<<<<<< HEAD
        if host in [h.hostname for h in self.mgr.cache.get_unreachable_hosts()]:
=======
        if self.mgr.cache.is_host_unreachable(host):
>>>>>>> 5a5e00c3
            return
        cmd = ['ls', SYSCTL_DIR]
        found_files = self.mgr.ssh.check_execute_command(host, cmd, log_command=self.mgr.log_refresh_metadata).split('\n')
        found_files = [s.strip() for s in found_files]
        profile_names: List[str] = sum([[*p] for p in profiles], [])  # extract all profiles names
        profile_names = list(set(profile_names))  # remove duplicates
        expected_files = [p + '-cephadm-tuned-profile.conf' for p in profile_names]
        updated = False
        for file in found_files:
            if '-cephadm-tuned-profile.conf' not in file:
                continue
            if file not in expected_files:
                logger.info(f'Removing stray tuned profile file {file}')
                cmd = ['rm', '-f', f'{SYSCTL_DIR}/{file}']
                self.mgr.ssh.check_execute_command(host, cmd)
                updated = True
        if updated:
            self.mgr.ssh.check_execute_command(host, ['sysctl', '--system'])

    def _write_tuned_profiles(self, host: str, profiles: List[Dict[str, str]]) -> None:
<<<<<<< HEAD
        if host in [h.hostname for h in self.mgr.cache.get_unreachable_hosts()]:
=======
        if self.mgr.cache.is_host_unreachable(host):
>>>>>>> 5a5e00c3
            return
        updated = False
        for p in profiles:
            for profile_name, content in p.items():
                if self.mgr.cache.host_needs_tuned_profile_update(host, profile_name):
                    logger.info(f'Writing tuned profile {profile_name} to host {host}')
                    profile_filename: str = f'{SYSCTL_DIR}/{profile_name}-cephadm-tuned-profile.conf'
                    self.mgr.ssh.write_remote_file(host, profile_filename, content.encode('utf-8'))
                    updated = True
        if updated:
            self.mgr.ssh.check_execute_command(host, ['sysctl', '--system'])
        self.mgr.cache.last_tuned_profile_update[host] = datetime_now()<|MERGE_RESOLUTION|>--- conflicted
+++ resolved
@@ -67,11 +67,7 @@
         SHOULD be on the host. Then if we see any file names that don't match this, but
         DO include "-cephadm-tuned-profile.conf" (implying they're from us), remove them.
         """
-<<<<<<< HEAD
-        if host in [h.hostname for h in self.mgr.cache.get_unreachable_hosts()]:
-=======
         if self.mgr.cache.is_host_unreachable(host):
->>>>>>> 5a5e00c3
             return
         cmd = ['ls', SYSCTL_DIR]
         found_files = self.mgr.ssh.check_execute_command(host, cmd, log_command=self.mgr.log_refresh_metadata).split('\n')
@@ -92,11 +88,7 @@
             self.mgr.ssh.check_execute_command(host, ['sysctl', '--system'])
 
     def _write_tuned_profiles(self, host: str, profiles: List[Dict[str, str]]) -> None:
-<<<<<<< HEAD
-        if host in [h.hostname for h in self.mgr.cache.get_unreachable_hosts()]:
-=======
         if self.mgr.cache.is_host_unreachable(host):
->>>>>>> 5a5e00c3
             return
         updated = False
         for p in profiles:
