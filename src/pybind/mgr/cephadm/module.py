import asyncio
import json
import errno
import ipaddress
import logging
import re
import shlex
from collections import defaultdict
from configparser import ConfigParser
from contextlib import contextmanager
from functools import wraps
from tempfile import TemporaryDirectory, NamedTemporaryFile
from threading import Event

from cephadm.service_discovery import ServiceDiscovery

import string
from typing import List, Dict, Optional, Callable, Tuple, TypeVar, \
    Any, Set, TYPE_CHECKING, cast, NamedTuple, Sequence, Type, \
    Awaitable, Iterator

import datetime
import os
import random
import multiprocessing.pool
import subprocess
from prettytable import PrettyTable

from ceph.deployment import inventory
from ceph.deployment.drive_group import DriveGroupSpec
from ceph.deployment.service_spec import \
    ServiceSpec, PlacementSpec, \
    HostPlacementSpec, IngressSpec, \
    TunedProfileSpec, IscsiServiceSpec
from ceph.utils import str_to_datetime, datetime_to_str, datetime_now
from cephadm.serve import CephadmServe
from cephadm.services.cephadmservice import CephadmDaemonDeploySpec
from cephadm.http_server import CephadmHttpServer
from cephadm.agent import CephadmAgentHelpers


from mgr_module import MgrModule, HandleCommandResult, Option, NotifyType
import orchestrator
from orchestrator.module import to_format, Format

from orchestrator import OrchestratorError, OrchestratorValidationError, HostSpec, \
    CLICommandMeta, DaemonDescription, DaemonDescriptionStatus, handle_orch_error, \
    service_to_daemon_types
from orchestrator._interface import GenericSpec
from orchestrator._interface import daemon_type_to_service

from . import utils
from . import ssh
from .migrations import Migrations
from .services.cephadmservice import MonService, MgrService, MdsService, RgwService, \
    RbdMirrorService, CrashService, CephadmService, CephfsMirrorService, CephadmAgent, \
    CephExporterService
from .services.ingress import IngressService
from .services.container import CustomContainerService
from .services.iscsi import IscsiService
from .services.nvmeof import NvmeofService
from .services.nfs import NFSService
from .services.osd import OSDRemovalQueue, OSDService, OSD, NotFoundError
from .services.monitoring import GrafanaService, AlertmanagerService, PrometheusService, \
    NodeExporterService, SNMPGatewayService, LokiService, PromtailService
from .services.jaeger import ElasticSearchService, JaegerAgentService, JaegerCollectorService, JaegerQueryService
from .schedule import HostAssignment
from .inventory import Inventory, SpecStore, HostCache, AgentCache, EventStore, \
    ClientKeyringStore, ClientKeyringSpec, TunedProfileStore
from .upgrade import CephadmUpgrade
from .template import TemplateMgr
from .utils import CEPH_IMAGE_TYPES, RESCHEDULE_FROM_OFFLINE_HOSTS_TYPES, forall_hosts, \
    cephadmNoImage, CEPH_UPGRADE_ORDER
from .configchecks import CephadmConfigChecks
from .offline_watcher import OfflineHostWatcher
from .tuned_profiles import TunedProfileUtils

try:
    import asyncssh
except ImportError as e:
    asyncssh = None  # type: ignore
    asyncssh_import_error = str(e)

logger = logging.getLogger(__name__)

T = TypeVar('T')

DEFAULT_SSH_CONFIG = """
Host *
  User root
  StrictHostKeyChecking no
  UserKnownHostsFile /dev/null
  ConnectTimeout=30
"""

# cherrypy likes to sys.exit on error.  don't let it take us down too!


def os_exit_noop(status: int) -> None:
    pass


os._exit = os_exit_noop   # type: ignore


# Default container images -----------------------------------------------------
DEFAULT_IMAGE = 'quay.io/ceph/ceph'
DEFAULT_PROMETHEUS_IMAGE = 'quay.io/prometheus/prometheus:v2.43.0'
DEFAULT_NODE_EXPORTER_IMAGE = 'quay.io/prometheus/node-exporter:v1.5.0'
DEFAULT_NVMEOF_IMAGE = 'quay.io/ceph/nvmeof:0.0.1'
DEFAULT_LOKI_IMAGE = 'docker.io/grafana/loki:2.4.0'
DEFAULT_PROMTAIL_IMAGE = 'docker.io/grafana/promtail:2.4.0'
DEFAULT_ALERT_MANAGER_IMAGE = 'quay.io/prometheus/alertmanager:v0.25.0'
DEFAULT_GRAFANA_IMAGE = 'quay.io/ceph/ceph-grafana:9.4.7'
DEFAULT_HAPROXY_IMAGE = 'quay.io/ceph/haproxy:2.3'
DEFAULT_KEEPALIVED_IMAGE = 'quay.io/ceph/keepalived:2.2.4'
DEFAULT_SNMP_GATEWAY_IMAGE = 'docker.io/maxwo/snmp-notifier:v1.2.1'
DEFAULT_ELASTICSEARCH_IMAGE = 'quay.io/omrizeneva/elasticsearch:6.8.23'
DEFAULT_JAEGER_COLLECTOR_IMAGE = 'quay.io/jaegertracing/jaeger-collector:1.29'
DEFAULT_JAEGER_AGENT_IMAGE = 'quay.io/jaegertracing/jaeger-agent:1.29'
DEFAULT_JAEGER_QUERY_IMAGE = 'quay.io/jaegertracing/jaeger-query:1.29'
# ------------------------------------------------------------------------------


def host_exists(hostname_position: int = 1) -> Callable:
    """Check that a hostname exists in the inventory"""
    def inner(func: Callable) -> Callable:
        @wraps(func)
        def wrapper(*args: Any, **kwargs: Any) -> Any:
            this = args[0]  # self object
            hostname = args[hostname_position]
            if hostname not in this.cache.get_hosts():
                candidates = ','.join([h for h in this.cache.get_hosts() if h.startswith(hostname)])
                help_msg = f"Did you mean {candidates}?" if candidates else ""
                raise OrchestratorError(
                    f"Cannot find host '{hostname}' in the inventory. {help_msg}")

            return func(*args, **kwargs)
        return wrapper
    return inner


class CephadmOrchestrator(orchestrator.Orchestrator, MgrModule,
                          metaclass=CLICommandMeta):

    _STORE_HOST_PREFIX = "host"

    instance = None
    NOTIFY_TYPES = [NotifyType.mon_map, NotifyType.pg_summary]
    NATIVE_OPTIONS = []  # type: List[Any]
    MODULE_OPTIONS = [
        Option(
            'ssh_config_file',
            type='str',
            default=None,
            desc='customized SSH config file to connect to managed hosts',
        ),
        Option(
            'device_cache_timeout',
            type='secs',
            default=30 * 60,
            desc='seconds to cache device inventory',
        ),
        Option(
            'device_enhanced_scan',
            type='bool',
            default=False,
            desc='Use libstoragemgmt during device scans',
        ),
        Option(
            'daemon_cache_timeout',
            type='secs',
            default=10 * 60,
            desc='seconds to cache service (daemon) inventory',
        ),
        Option(
            'facts_cache_timeout',
            type='secs',
            default=1 * 60,
            desc='seconds to cache host facts data',
        ),
        Option(
            'host_check_interval',
            type='secs',
            default=10 * 60,
            desc='how frequently to perform a host check',
        ),
        Option(
            'mode',
            type='str',
            enum_allowed=['root', 'cephadm-package'],
            default='root',
            desc='mode for remote execution of cephadm',
        ),
        Option(
            'container_image_base',
            default=DEFAULT_IMAGE,
            desc='Container image name, without the tag',
            runtime=True,
        ),
        Option(
            'container_image_prometheus',
            default=DEFAULT_PROMETHEUS_IMAGE,
            desc='Prometheus container image',
        ),
        Option(
            'container_image_nvmeof',
            default=DEFAULT_NVMEOF_IMAGE,
            desc='Nvme-of container image',
        ),
        Option(
            'container_image_grafana',
            default=DEFAULT_GRAFANA_IMAGE,
            desc='Prometheus container image',
        ),
        Option(
            'container_image_alertmanager',
            default=DEFAULT_ALERT_MANAGER_IMAGE,
            desc='Prometheus container image',
        ),
        Option(
            'container_image_node_exporter',
            default=DEFAULT_NODE_EXPORTER_IMAGE,
            desc='Prometheus container image',
        ),
        Option(
            'container_image_loki',
            default=DEFAULT_LOKI_IMAGE,
            desc='Loki container image',
        ),
        Option(
            'container_image_promtail',
            default=DEFAULT_PROMTAIL_IMAGE,
            desc='Promtail container image',
        ),
        Option(
            'container_image_haproxy',
            default=DEFAULT_HAPROXY_IMAGE,
            desc='HAproxy container image',
        ),
        Option(
            'container_image_keepalived',
            default=DEFAULT_KEEPALIVED_IMAGE,
            desc='Keepalived container image',
        ),
        Option(
            'container_image_snmp_gateway',
            default=DEFAULT_SNMP_GATEWAY_IMAGE,
            desc='SNMP Gateway container image',
        ),
        Option(
            'container_image_elasticsearch',
            default=DEFAULT_ELASTICSEARCH_IMAGE,
            desc='elasticsearch container image',
        ),
        Option(
            'container_image_jaeger_agent',
            default=DEFAULT_JAEGER_AGENT_IMAGE,
            desc='Jaeger agent container image',
        ),
        Option(
            'container_image_jaeger_collector',
            default=DEFAULT_JAEGER_COLLECTOR_IMAGE,
            desc='Jaeger collector container image',
        ),
        Option(
            'container_image_jaeger_query',
            default=DEFAULT_JAEGER_QUERY_IMAGE,
            desc='Jaeger query container image',
        ),
        Option(
            'warn_on_stray_hosts',
            type='bool',
            default=True,
            desc='raise a health warning if daemons are detected on a host '
            'that is not managed by cephadm',
        ),
        Option(
            'warn_on_stray_daemons',
            type='bool',
            default=True,
            desc='raise a health warning if daemons are detected '
            'that are not managed by cephadm',
        ),
        Option(
            'warn_on_failed_host_check',
            type='bool',
            default=True,
            desc='raise a health warning if the host check fails',
        ),
        Option(
            'log_to_cluster',
            type='bool',
            default=True,
            desc='log to the "cephadm" cluster log channel"',
        ),
        Option(
            'allow_ptrace',
            type='bool',
            default=False,
            desc='allow SYS_PTRACE capability on ceph containers',
            long_desc='The SYS_PTRACE capability is needed to attach to a '
            'process with gdb or strace.  Enabling this options '
            'can allow debugging daemons that encounter problems '
            'at runtime.',
        ),
        Option(
            'container_init',
            type='bool',
            default=True,
            desc='Run podman/docker with `--init`'
        ),
        Option(
            'prometheus_alerts_path',
            type='str',
            default='/etc/prometheus/ceph/ceph_default_alerts.yml',
            desc='location of alerts to include in prometheus deployments',
        ),
        Option(
            'migration_current',
            type='int',
            default=None,
            desc='internal - do not modify',
            # used to track spec and other data migrations.
        ),
        Option(
            'config_dashboard',
            type='bool',
            default=True,
            desc='manage configs like API endpoints in Dashboard.'
        ),
        Option(
            'manage_etc_ceph_ceph_conf',
            type='bool',
            default=False,
            desc='Manage and own /etc/ceph/ceph.conf on the hosts.',
        ),
        Option(
            'manage_etc_ceph_ceph_conf_hosts',
            type='str',
            default='*',
            desc='PlacementSpec describing on which hosts to manage /etc/ceph/ceph.conf',
        ),
        # not used anymore
        Option(
            'registry_url',
            type='str',
            default=None,
            desc='Registry url for login purposes. This is not the default registry'
        ),
        Option(
            'registry_username',
            type='str',
            default=None,
            desc='Custom repository username. Only used for logging into a registry.'
        ),
        Option(
            'registry_password',
            type='str',
            default=None,
            desc='Custom repository password. Only used for logging into a registry.'
        ),
        ####
        Option(
            'registry_insecure',
            type='bool',
            default=False,
            desc='Registry is to be considered insecure (no TLS available). Only for development purposes.'
        ),
        Option(
            'use_repo_digest',
            type='bool',
            default=True,
            desc='Automatically convert image tags to image digest. Make sure all daemons use the same image',
        ),
        Option(
            'config_checks_enabled',
            type='bool',
            default=False,
            desc='Enable or disable the cephadm configuration analysis',
        ),
        Option(
            'default_registry',
            type='str',
            default='docker.io',
            desc='Search-registry to which we should normalize unqualified image names. '
                 'This is not the default registry',
        ),
        Option(
            'max_count_per_host',
            type='int',
            default=10,
            desc='max number of daemons per service per host',
        ),
        Option(
            'autotune_memory_target_ratio',
            type='float',
            default=.7,
            desc='ratio of total system memory to divide amongst autotuned daemons'
        ),
        Option(
            'autotune_interval',
            type='secs',
            default=10 * 60,
            desc='how frequently to autotune daemon memory'
        ),
        Option(
            'use_agent',
            type='bool',
            default=False,
            desc='Use cephadm agent on each host to gather and send metadata'
        ),
        Option(
            'agent_refresh_rate',
            type='secs',
            default=20,
            desc='How often agent on each host will try to gather and send metadata'
        ),
        Option(
            'agent_starting_port',
            type='int',
            default=4721,
            desc='First port agent will try to bind to (will also try up to next 1000 subsequent ports if blocked)'
        ),
        Option(
            'agent_down_multiplier',
            type='float',
            default=3.0,
            desc='Multiplied by agent refresh rate to calculate how long agent must not report before being marked down'
        ),
        Option(
            'max_osd_draining_count',
            type='int',
            default=10,
            desc='max number of osds that will be drained simultaneously when osds are removed'
        ),
        Option(
            'service_discovery_port',
            type='int',
            default=8765,
            desc='cephadm service discovery port'
        ),
        Option(
            'cgroups_split',
            type='bool',
            default=True,
            desc='Pass --cgroups=split when cephadm creates containers (currently podman only)'
        ),
        Option(
            'log_refresh_metadata',
            type='bool',
            default=False,
            desc='Log all refresh metadata. Includes daemon, device, and host info collected regularly. Only has effect if logging at debug level'
        ),
        Option(
            'secure_monitoring_stack',
            type='bool',
            default=False,
            desc='Enable TLS security for all the monitoring stack daemons'
        ),
        Option(
            'default_cephadm_command_timeout',
            type='secs',
            default=15 * 60,
            desc='Default timeout applied to cephadm commands run directly on '
            'the host (in seconds)'
        ),
    ]

    def __init__(self, *args: Any, **kwargs: Any):
        super(CephadmOrchestrator, self).__init__(*args, **kwargs)
        self._cluster_fsid: str = self.get('mon_map')['fsid']
        self.last_monmap: Optional[datetime.datetime] = None

        # for serve()
        self.run = True
        self.event = Event()

        self.ssh = ssh.SSHManager(self)

        if self.get_store('pause'):
            self.paused = True
        else:
            self.paused = False

        # for mypy which does not run the code
        if TYPE_CHECKING:
            self.ssh_config_file = None  # type: Optional[str]
            self.device_cache_timeout = 0
            self.daemon_cache_timeout = 0
            self.facts_cache_timeout = 0
            self.host_check_interval = 0
            self.max_count_per_host = 0
            self.mode = ''
            self.container_image_base = ''
            self.container_image_prometheus = ''
            self.container_image_nvmeof = ''
            self.container_image_grafana = ''
            self.container_image_alertmanager = ''
            self.container_image_node_exporter = ''
            self.container_image_loki = ''
            self.container_image_promtail = ''
            self.container_image_haproxy = ''
            self.container_image_keepalived = ''
            self.container_image_snmp_gateway = ''
            self.container_image_elasticsearch = ''
            self.container_image_jaeger_agent = ''
            self.container_image_jaeger_collector = ''
            self.container_image_jaeger_query = ''
            self.warn_on_stray_hosts = True
            self.warn_on_stray_daemons = True
            self.warn_on_failed_host_check = True
            self.allow_ptrace = False
            self.container_init = True
            self.prometheus_alerts_path = ''
            self.migration_current: Optional[int] = None
            self.config_dashboard = True
            self.manage_etc_ceph_ceph_conf = True
            self.manage_etc_ceph_ceph_conf_hosts = '*'
            self.registry_url: Optional[str] = None
            self.registry_username: Optional[str] = None
            self.registry_password: Optional[str] = None
            self.registry_insecure: bool = False
            self.use_repo_digest = True
            self.default_registry = ''
            self.autotune_memory_target_ratio = 0.0
            self.autotune_interval = 0
            self.ssh_user: Optional[str] = None
            self._ssh_options: Optional[str] = None
            self.tkey = NamedTemporaryFile()
            self.ssh_config_fname: Optional[str] = None
            self.ssh_config: Optional[str] = None
            self._temp_files: List = []
            self.ssh_key: Optional[str] = None
            self.ssh_pub: Optional[str] = None
            self.use_agent = False
            self.agent_refresh_rate = 0
            self.agent_down_multiplier = 0.0
            self.agent_starting_port = 0
            self.service_discovery_port = 0
            self.secure_monitoring_stack = False
            self.apply_spec_fails: List[Tuple[str, str]] = []
            self.max_osd_draining_count = 10
            self.device_enhanced_scan = False
            self.cgroups_split = True
            self.log_refresh_metadata = False
            self.default_cephadm_command_timeout = 0

        self.notify(NotifyType.mon_map, None)
        self.config_notify()

        path = self.get_ceph_option('cephadm_path')
        try:
            assert isinstance(path, str)
            with open(path, 'rb') as f:
                self._cephadm = f.read()
        except (IOError, TypeError) as e:
            raise RuntimeError("unable to read cephadm at '%s': %s" % (
                path, str(e)))

        self.cephadm_binary_path = self._get_cephadm_binary_path()

        self._worker_pool = multiprocessing.pool.ThreadPool(10)

        self.ssh._reconfig_ssh()

        CephadmOrchestrator.instance = self

        self.upgrade = CephadmUpgrade(self)

        self.health_checks: Dict[str, dict] = {}

        self.inventory = Inventory(self)

        self.cache = HostCache(self)
        self.cache.load()

        self.agent_cache = AgentCache(self)
        self.agent_cache.load()

        self.to_remove_osds = OSDRemovalQueue(self)
        self.to_remove_osds.load_from_store()

        self.spec_store = SpecStore(self)
        self.spec_store.load()

        self.keys = ClientKeyringStore(self)
        self.keys.load()

        self.tuned_profiles = TunedProfileStore(self)
        self.tuned_profiles.load()

        self.tuned_profile_utils = TunedProfileUtils(self)

        # ensure the host lists are in sync
        for h in self.inventory.keys():
            if h not in self.cache.daemons:
                self.cache.prime_empty_host(h)
        for h in self.cache.get_hosts():
            if h not in self.inventory:
                self.cache.rm_host(h)

        # in-memory only.
        self.events = EventStore(self)
        self.offline_hosts: Set[str] = set()

        self.migration = Migrations(self)

        _service_classes: Sequence[Type[CephadmService]] = [
            OSDService, NFSService, MonService, MgrService, MdsService,
            RgwService, RbdMirrorService, GrafanaService, AlertmanagerService,
            PrometheusService, NodeExporterService, LokiService, PromtailService, CrashService, IscsiService,
            IngressService, CustomContainerService, CephfsMirrorService, NvmeofService,
            CephadmAgent, CephExporterService, SNMPGatewayService, ElasticSearchService,
            JaegerQueryService, JaegerAgentService, JaegerCollectorService
        ]

        # https://github.com/python/mypy/issues/8993
        self.cephadm_services: Dict[str, CephadmService] = {
            cls.TYPE: cls(self) for cls in _service_classes}  # type: ignore

        self.mgr_service: MgrService = cast(MgrService, self.cephadm_services['mgr'])
        self.osd_service: OSDService = cast(OSDService, self.cephadm_services['osd'])
        self.iscsi_service: IscsiService = cast(IscsiService, self.cephadm_services['iscsi'])
        self.nvmeof_service: NvmeofService = cast(NvmeofService, self.cephadm_services['nvmeof'])

        self.scheduled_async_actions: List[Callable] = []

        self.template = TemplateMgr(self)

        self.requires_post_actions: Set[str] = set()
        self.need_connect_dashboard_rgw = False

        self.config_checker = CephadmConfigChecks(self)

        self.http_server = CephadmHttpServer(self)
        self.http_server.start()
        self.agent_helpers = CephadmAgentHelpers(self)
        if self.use_agent:
            self.agent_helpers._apply_agent()

        self.offline_watcher = OfflineHostWatcher(self)
        self.offline_watcher.start()

    def shutdown(self) -> None:
        self.log.debug('shutdown')
        self._worker_pool.close()
        self._worker_pool.join()
        self.http_server.shutdown()
        self.offline_watcher.shutdown()
        self.run = False
        self.event.set()

    def _get_cephadm_service(self, service_type: str) -> CephadmService:
        assert service_type in ServiceSpec.KNOWN_SERVICE_TYPES
        return self.cephadm_services[service_type]

    def _get_cephadm_binary_path(self) -> str:
        import hashlib
        m = hashlib.sha256()
        m.update(self._cephadm)
        return f'/var/lib/ceph/{self._cluster_fsid}/cephadm.{m.hexdigest()}'

    def _kick_serve_loop(self) -> None:
        self.log.debug('_kick_serve_loop')
        self.event.set()

    def serve(self) -> None:
        """
        The main loop of cephadm.

        A command handler will typically change the declarative state
        of cephadm. This loop will then attempt to apply this new state.
        """
        # for ssh in serve
        self.event_loop = ssh.EventLoopThread()

        serve = CephadmServe(self)
        serve.serve()

    def wait_async(self, coro: Awaitable[T], timeout: Optional[int] = None) -> T:
        if not timeout:
            timeout = self.default_cephadm_command_timeout
            # put a lower bound of 60 seconds in case users
            # accidentally set it to something unreasonable.
            # For example if they though it was in minutes
            # rather than seconds
            if timeout < 60:
                self.log.info(f'Found default timeout set to {timeout}. Instead trying minimum of 60.')
                timeout = 60
        return self.event_loop.get_result(coro, timeout)

    @contextmanager
    def async_timeout_handler(self, host: Optional[str] = '',
                              cmd: Optional[str] = '',
                              timeout: Optional[int] = None) -> Iterator[None]:
        # this is meant to catch asyncio.TimeoutError and convert it into an
        # OrchestratorError which much of the cephadm codebase is better equipped to handle.
        # If the command being run, the host it is run on, or the timeout being used
        # are provided, that will be included in the OrchestratorError's message
        try:
            yield
        except asyncio.TimeoutError:
            err_str: str = ''
            if cmd:
                err_str = f'Command "{cmd}" timed out '
            else:
                err_str = 'Command timed out '
            if host:
                err_str += f'on host {host} '
            if timeout:
                err_str += f'(non-default {timeout} second timeout)'
            else:
                err_str += (f'(default {self.default_cephadm_command_timeout} second timeout)')
            raise OrchestratorError(err_str)

    def set_container_image(self, entity: str, image: str) -> None:
        self.check_mon_command({
            'prefix': 'config set',
            'name': 'container_image',
            'value': image,
            'who': entity,
        })

    def config_notify(self) -> None:
        """
        This method is called whenever one of our config options is changed.

        TODO: this method should be moved into mgr_module.py
        """
        for opt in self.MODULE_OPTIONS:
            setattr(self,
                    opt['name'],  # type: ignore
                    self.get_module_option(opt['name']))  # type: ignore
            self.log.debug(' mgr option %s = %s',
                           opt['name'], getattr(self, opt['name']))  # type: ignore
        for opt in self.NATIVE_OPTIONS:
            setattr(self,
                    opt,  # type: ignore
                    self.get_ceph_option(opt))
            self.log.debug(' native option %s = %s', opt, getattr(self, opt))  # type: ignore

        self.event.set()

    def notify(self, notify_type: NotifyType, notify_id: Optional[str]) -> None:
        if notify_type == NotifyType.mon_map:
            # get monmap mtime so we can refresh configs when mons change
            monmap = self.get('mon_map')
            self.last_monmap = str_to_datetime(monmap['modified'])
            if self.last_monmap and self.last_monmap > datetime_now():
                self.last_monmap = None  # just in case clocks are skewed
            if getattr(self, 'manage_etc_ceph_ceph_conf', False):
                # getattr, due to notify() being called before config_notify()
                self._kick_serve_loop()
        if notify_type == NotifyType.pg_summary:
            self._trigger_osd_removal()

    def _trigger_osd_removal(self) -> None:
        remove_queue = self.to_remove_osds.as_osd_ids()
        if not remove_queue:
            return
        data = self.get("osd_stats")
        for osd in data.get('osd_stats', []):
            if osd.get('num_pgs') == 0:
                # if _ANY_ osd that is currently in the queue appears to be empty,
                # start the removal process
                if int(osd.get('osd')) in remove_queue:
                    self.log.debug('Found empty osd. Starting removal process')
                    # if the osd that is now empty is also part of the removal queue
                    # start the process
                    self._kick_serve_loop()

    def pause(self) -> None:
        if not self.paused:
            self.log.info('Paused')
            self.set_store('pause', 'true')
            self.paused = True
            # wake loop so we update the health status
            self._kick_serve_loop()

    def resume(self) -> None:
        if self.paused:
            self.log.info('Resumed')
            self.paused = False
            self.set_store('pause', None)
        # unconditionally wake loop so that 'orch resume' can be used to kick
        # cephadm
        self._kick_serve_loop()

    def get_unique_name(
            self,
            daemon_type: str,
            host: str,
            existing: List[orchestrator.DaemonDescription],
            prefix: Optional[str] = None,
            forcename: Optional[str] = None,
            rank: Optional[int] = None,
            rank_generation: Optional[int] = None,
    ) -> str:
        """
        Generate a unique random service name
        """
        suffix = daemon_type not in [
            'mon', 'crash', 'ceph-exporter',
            'prometheus', 'node-exporter', 'grafana', 'alertmanager',
            'container', 'agent', 'snmp-gateway', 'loki', 'promtail',
            'elasticsearch', 'jaeger-collector', 'jaeger-agent', 'jaeger-query'
        ]
        if forcename:
            if len([d for d in existing if d.daemon_id == forcename]):
                raise orchestrator.OrchestratorValidationError(
                    f'name {daemon_type}.{forcename} already in use')
            return forcename

        if '.' in host:
            host = host.split('.')[0]
        while True:
            if prefix:
                name = prefix + '.'
            else:
                name = ''
            if rank is not None and rank_generation is not None:
                name += f'{rank}.{rank_generation}.'
            name += host
            if suffix:
                name += '.' + ''.join(random.choice(string.ascii_lowercase)
                                      for _ in range(6))
            if len([d for d in existing if d.daemon_id == name]):
                if not suffix:
                    raise orchestrator.OrchestratorValidationError(
                        f'name {daemon_type}.{name} already in use')
                self.log.debug('name %s exists, trying again', name)
                continue
            return name

    def validate_ssh_config_content(self, ssh_config: Optional[str]) -> None:
        if ssh_config is None or len(ssh_config.strip()) == 0:
            raise OrchestratorValidationError('ssh_config cannot be empty')
        # StrictHostKeyChecking is [yes|no] ?
        res = re.findall(r'StrictHostKeyChecking\s+.*', ssh_config)
        if not res:
            raise OrchestratorValidationError('ssh_config requires StrictHostKeyChecking')
        for s in res:
            if 'ask' in s.lower():
                raise OrchestratorValidationError(f'ssh_config cannot contain: \'{s}\'')

    def validate_ssh_config_fname(self, ssh_config_fname: str) -> None:
        if not os.path.isfile(ssh_config_fname):
            raise OrchestratorValidationError("ssh_config \"{}\" does not exist".format(
                ssh_config_fname))

    def _process_ls_output(self, host: str, ls: List[Dict[str, Any]]) -> None:
        def _as_datetime(value: Optional[str]) -> Optional[datetime.datetime]:
            return str_to_datetime(value) if value is not None else None

        dm = {}
        for d in ls:
            if not d['style'].startswith('cephadm'):
                continue
            if d['fsid'] != self._cluster_fsid:
                continue
            if '.' not in d['name']:
                continue
            daemon_type = d['name'].split('.')[0]
            if daemon_type not in orchestrator.KNOWN_DAEMON_TYPES:
                logger.warning(f"Found unknown daemon type {daemon_type} on host {host}")
                continue

            container_id = d.get('container_id')
            if container_id:
                # shorten the hash
                container_id = container_id[0:12]
            rank = int(d['rank']) if d.get('rank') is not None else None
            rank_generation = int(d['rank_generation']) if d.get(
                'rank_generation') is not None else None
            status, status_desc = None, 'unknown'
            if 'state' in d:
                status_desc = d['state']
                status = {
                    'running': DaemonDescriptionStatus.running,
                    'stopped': DaemonDescriptionStatus.stopped,
                    'error': DaemonDescriptionStatus.error,
                    'unknown': DaemonDescriptionStatus.error,
                }[d['state']]
            sd = orchestrator.DaemonDescription(
                daemon_type=daemon_type,
                daemon_id='.'.join(d['name'].split('.')[1:]),
                hostname=host,
                container_id=container_id,
                container_image_id=d.get('container_image_id'),
                container_image_name=d.get('container_image_name'),
                container_image_digests=d.get('container_image_digests'),
                version=d.get('version'),
                status=status,
                status_desc=status_desc,
                created=_as_datetime(d.get('created')),
                started=_as_datetime(d.get('started')),
                last_configured=_as_datetime(d.get('last_configured')),
                last_deployed=_as_datetime(d.get('last_deployed')),
                memory_usage=d.get('memory_usage'),
                memory_request=d.get('memory_request'),
                memory_limit=d.get('memory_limit'),
                cpu_percentage=d.get('cpu_percentage'),
                service_name=d.get('service_name'),
                ports=d.get('ports'),
                ip=d.get('ip'),
                deployed_by=d.get('deployed_by'),
                rank=rank,
                rank_generation=rank_generation,
                extra_container_args=d.get('extra_container_args'),
                extra_entrypoint_args=d.get('extra_entrypoint_args'),
            )
            dm[sd.name()] = sd
        self.log.debug('Refreshed host %s daemons (%d)' % (host, len(dm)))
        self.cache.update_host_daemons(host, dm)
        self.cache.save_host(host)
        return None

    def update_watched_hosts(self) -> None:
        # currently, we are watching hosts with nfs daemons
        hosts_to_watch = [d.hostname for d in self.cache.get_daemons(
        ) if d.daemon_type in RESCHEDULE_FROM_OFFLINE_HOSTS_TYPES]
        self.offline_watcher.set_hosts(list(set([h for h in hosts_to_watch if h is not None])))

    def offline_hosts_remove(self, host: str) -> None:
        if host in self.offline_hosts:
            self.offline_hosts.remove(host)

    def update_failed_daemon_health_check(self) -> None:
        failed_daemons = []
        for dd in self.cache.get_error_daemons():
            if dd.daemon_type != 'agent':  # agents tracked by CEPHADM_AGENT_DOWN
                failed_daemons.append('daemon %s on %s is in %s state' % (
                    dd.name(), dd.hostname, dd.status_desc
                ))
        self.remove_health_warning('CEPHADM_FAILED_DAEMON')
        if failed_daemons:
            self.set_health_warning('CEPHADM_FAILED_DAEMON', f'{len(failed_daemons)} failed cephadm daemon(s)', len(
                failed_daemons), failed_daemons)

    @staticmethod
    def can_run() -> Tuple[bool, str]:
        if asyncssh is not None:
            return True, ""
        else:
            return False, "loading asyncssh library:{}".format(
                asyncssh_import_error)

    def available(self) -> Tuple[bool, str, Dict[str, Any]]:
        """
        The cephadm orchestrator is always available.
        """
        ok, err = self.can_run()
        if not ok:
            return ok, err, {}
        if not self.ssh_key or not self.ssh_pub:
            return False, 'SSH keys not set. Use `ceph cephadm set-priv-key` and `ceph cephadm set-pub-key` or `ceph cephadm generate-key`', {}

        # mypy is unable to determine type for _processes since it's private
        worker_count: int = self._worker_pool._processes  # type: ignore
        ret = {
            "workers": worker_count,
            "paused": self.paused,
        }

        return True, err, ret

    def _validate_and_set_ssh_val(self, what: str, new: Optional[str], old: Optional[str]) -> None:
        self.set_store(what, new)
        self.ssh._reconfig_ssh()
        if self.cache.get_hosts():
            # Can't check anything without hosts
            host = self.cache.get_hosts()[0]
            r = CephadmServe(self)._check_host(host)
            if r is not None:
                # connection failed reset user
                self.set_store(what, old)
                self.ssh._reconfig_ssh()
                raise OrchestratorError('ssh connection %s@%s failed' % (self.ssh_user, host))
        self.log.info(f'Set ssh {what}')

    @orchestrator._cli_write_command(
        prefix='cephadm set-ssh-config')
    def _set_ssh_config(self, inbuf: Optional[str] = None) -> Tuple[int, str, str]:
        """
        Set the ssh_config file (use -i <ssh_config>)
        """
        # Set an ssh_config file provided from stdin

        old = self.ssh_config
        if inbuf == old:
            return 0, "value unchanged", ""
        self.validate_ssh_config_content(inbuf)
        self._validate_and_set_ssh_val('ssh_config', inbuf, old)
        return 0, "", ""

    @orchestrator._cli_write_command('cephadm clear-ssh-config')
    def _clear_ssh_config(self) -> Tuple[int, str, str]:
        """
        Clear the ssh_config file
        """
        # Clear the ssh_config file provided from stdin
        self.set_store("ssh_config", None)
        self.ssh_config_tmp = None
        self.log.info('Cleared ssh_config')
        self.ssh._reconfig_ssh()
        return 0, "", ""

    @orchestrator._cli_read_command('cephadm get-ssh-config')
    def _get_ssh_config(self) -> HandleCommandResult:
        """
        Returns the ssh config as used by cephadm
        """
        if self.ssh_config_file:
            self.validate_ssh_config_fname(self.ssh_config_file)
            with open(self.ssh_config_file) as f:
                return HandleCommandResult(stdout=f.read())
        ssh_config = self.get_store("ssh_config")
        if ssh_config:
            return HandleCommandResult(stdout=ssh_config)
        return HandleCommandResult(stdout=DEFAULT_SSH_CONFIG)

    @orchestrator._cli_write_command('cephadm generate-key')
    def _generate_key(self) -> Tuple[int, str, str]:
        """
        Generate a cluster SSH key (if not present)
        """
        if not self.ssh_pub or not self.ssh_key:
            self.log.info('Generating ssh key...')
            tmp_dir = TemporaryDirectory()
            path = tmp_dir.name + '/key'
            try:
                subprocess.check_call([
                    '/usr/bin/ssh-keygen',
                    '-C', 'ceph-%s' % self._cluster_fsid,
                    '-N', '',
                    '-f', path
                ])
                with open(path, 'r') as f:
                    secret = f.read()
                with open(path + '.pub', 'r') as f:
                    pub = f.read()
            finally:
                os.unlink(path)
                os.unlink(path + '.pub')
                tmp_dir.cleanup()
            self.set_store('ssh_identity_key', secret)
            self.set_store('ssh_identity_pub', pub)
            self.ssh._reconfig_ssh()
        return 0, '', ''

    @orchestrator._cli_write_command(
        'cephadm set-priv-key')
    def _set_priv_key(self, inbuf: Optional[str] = None) -> Tuple[int, str, str]:
        """Set cluster SSH private key (use -i <private_key>)"""
        if inbuf is None or len(inbuf) == 0:
            return -errno.EINVAL, "", "empty private ssh key provided"
        old = self.ssh_key
        if inbuf == old:
            return 0, "value unchanged", ""
        self._validate_and_set_ssh_val('ssh_identity_key', inbuf, old)
        self.log.info('Set ssh private key')
        return 0, "", ""

    @orchestrator._cli_write_command(
        'cephadm set-pub-key')
    def _set_pub_key(self, inbuf: Optional[str] = None) -> Tuple[int, str, str]:
        """Set cluster SSH public key (use -i <public_key>)"""
        if inbuf is None or len(inbuf) == 0:
            return -errno.EINVAL, "", "empty public ssh key provided"
        old = self.ssh_pub
        if inbuf == old:
            return 0, "value unchanged", ""
        self._validate_and_set_ssh_val('ssh_identity_pub', inbuf, old)
        return 0, "", ""

    @orchestrator._cli_write_command(
        'cephadm clear-key')
    def _clear_key(self) -> Tuple[int, str, str]:
        """Clear cluster SSH key"""
        self.set_store('ssh_identity_key', None)
        self.set_store('ssh_identity_pub', None)
        self.ssh._reconfig_ssh()
        self.log.info('Cleared cluster SSH key')
        return 0, '', ''

    @orchestrator._cli_read_command(
        'cephadm get-pub-key')
    def _get_pub_key(self) -> Tuple[int, str, str]:
        """Show SSH public key for connecting to cluster hosts"""
        if self.ssh_pub:
            return 0, self.ssh_pub, ''
        else:
            return -errno.ENOENT, '', 'No cluster SSH key defined'

    @orchestrator._cli_read_command(
        'cephadm get-user')
    def _get_user(self) -> Tuple[int, str, str]:
        """
        Show user for SSHing to cluster hosts
        """
        if self.ssh_user is None:
            return -errno.ENOENT, '', 'No cluster SSH user configured'
        else:
            return 0, self.ssh_user, ''

    @orchestrator._cli_read_command(
        'cephadm set-user')
    def set_ssh_user(self, user: str) -> Tuple[int, str, str]:
        """
        Set user for SSHing to cluster hosts, passwordless sudo will be needed for non-root users
        """
        current_user = self.ssh_user
        if user == current_user:
            return 0, "value unchanged", ""

        self._validate_and_set_ssh_val('ssh_user', user, current_user)
        current_ssh_config = self._get_ssh_config()
        new_ssh_config = re.sub(r"(\s{2}User\s)(.*)", r"\1" + user, current_ssh_config.stdout)
        self._set_ssh_config(new_ssh_config)

        msg = 'ssh user set to %s' % user
        if user != 'root':
            msg += '. sudo will be used'
        self.log.info(msg)
        return 0, msg, ''

    @orchestrator._cli_read_command(
        'cephadm registry-login')
    def registry_login(self, url: Optional[str] = None, username: Optional[str] = None, password: Optional[str] = None, inbuf: Optional[str] = None) -> Tuple[int, str, str]:
        """
        Set custom registry login info by providing url, username and password or json file with login info (-i <file>)
        """
        # if password not given in command line, get it through file input
        if not (url and username and password) and (inbuf is None or len(inbuf) == 0):
            return -errno.EINVAL, "", ("Invalid arguments. Please provide arguments <url> <username> <password> "
                                       "or -i <login credentials json file>")
        elif (url and username and password):
            registry_json = {'url': url, 'username': username, 'password': password}
        else:
            assert isinstance(inbuf, str)
            registry_json = json.loads(inbuf)
            if "url" not in registry_json or "username" not in registry_json or "password" not in registry_json:
                return -errno.EINVAL, "", ("json provided for custom registry login did not include all necessary fields. "
                                           "Please setup json file as\n"
                                           "{\n"
                                           " \"url\": \"REGISTRY_URL\",\n"
                                           " \"username\": \"REGISTRY_USERNAME\",\n"
                                           " \"password\": \"REGISTRY_PASSWORD\"\n"
                                           "}\n")

        # verify login info works by attempting login on random host
        host = None
        for host_name in self.inventory.keys():
            host = host_name
            break
        if not host:
            raise OrchestratorError('no hosts defined')
        with self.async_timeout_handler(host, 'cephadm registry-login'):
            r = self.wait_async(CephadmServe(self)._registry_login(host, registry_json))
        if r is not None:
            return 1, '', r
        # if logins succeeded, store info
        self.log.debug("Host logins successful. Storing login info.")
        self.set_store('registry_credentials', json.dumps(registry_json))
        # distribute new login info to all hosts
        self.cache.distribute_new_registry_login_info()
        return 0, "registry login scheduled", ''

    @orchestrator._cli_read_command('cephadm check-host')
    def check_host(self, host: str, addr: Optional[str] = None) -> Tuple[int, str, str]:
        """Check whether we can access and manage a remote host"""
        try:
            with self.async_timeout_handler(host, f'cephadm check-host --expect-hostname {host}'):
                out, err, code = self.wait_async(
                    CephadmServe(self)._run_cephadm(
                        host, cephadmNoImage, 'check-host', ['--expect-hostname', host],
                        addr=addr, error_ok=True, no_fsid=True))
            if code:
                return 1, '', ('check-host failed:\n' + '\n'.join(err))
        except ssh.HostConnectionError as e:
            self.log.exception(
                f"check-host failed for '{host}' at addr ({e.addr}) due to connection failure: {str(e)}")
            return 1, '', ('check-host failed:\n'
                           + f"Failed to connect to {host} at address ({e.addr}): {str(e)}")
        except OrchestratorError:
            self.log.exception(f"check-host failed for '{host}'")
            return 1, '', ('check-host failed:\n'
                           + f"Host '{host}' not found. Use 'ceph orch host ls' to see all managed hosts.")
        # if we have an outstanding health alert for this host, give the
        # serve thread a kick
        if 'CEPHADM_HOST_CHECK_FAILED' in self.health_checks:
            for item in self.health_checks['CEPHADM_HOST_CHECK_FAILED']['detail']:
                if item.startswith('host %s ' % host):
                    self.event.set()
        return 0, '%s (%s) ok' % (host, addr), '\n'.join(err)

    @orchestrator._cli_read_command(
        'cephadm prepare-host')
    def _prepare_host(self, host: str, addr: Optional[str] = None) -> Tuple[int, str, str]:
        """Prepare a remote host for use with cephadm"""
        with self.async_timeout_handler(host, 'cephadm prepare-host'):
            out, err, code = self.wait_async(
                CephadmServe(self)._run_cephadm(
                    host, cephadmNoImage, 'prepare-host', ['--expect-hostname', host],
                    addr=addr, error_ok=True, no_fsid=True))
        if code:
            return 1, '', ('prepare-host failed:\n' + '\n'.join(err))
        # if we have an outstanding health alert for this host, give the
        # serve thread a kick
        if 'CEPHADM_HOST_CHECK_FAILED' in self.health_checks:
            for item in self.health_checks['CEPHADM_HOST_CHECK_FAILED']['detail']:
                if item.startswith('host %s ' % host):
                    self.event.set()
        return 0, '%s (%s) ok' % (host, addr), '\n'.join(err)

    @orchestrator._cli_write_command(
        prefix='cephadm set-extra-ceph-conf')
    def _set_extra_ceph_conf(self, inbuf: Optional[str] = None) -> HandleCommandResult:
        """
        Text that is appended to all daemon's ceph.conf.
        Mainly a workaround, till `config generate-minimal-conf` generates
        a complete ceph.conf.

        Warning: this is a dangerous operation.
        """
        if inbuf:
            # sanity check.
            cp = ConfigParser()
            cp.read_string(inbuf, source='<infile>')

        self.set_store("extra_ceph_conf", json.dumps({
            'conf': inbuf,
            'last_modified': datetime_to_str(datetime_now())
        }))
        self.log.info('Set extra_ceph_conf')
        self._kick_serve_loop()
        return HandleCommandResult()

    @orchestrator._cli_read_command(
        'cephadm get-extra-ceph-conf')
    def _get_extra_ceph_conf(self) -> HandleCommandResult:
        """
        Get extra ceph conf that is appended
        """
        return HandleCommandResult(stdout=self.extra_ceph_conf().conf)

    @orchestrator._cli_read_command('cephadm config-check ls')
    def _config_checks_list(self, format: Format = Format.plain) -> HandleCommandResult:
        """List the available configuration checks and their current state"""

        if format not in [Format.plain, Format.json, Format.json_pretty]:
            return HandleCommandResult(
                retval=1,
                stderr="Requested format is not supported when listing configuration checks"
            )

        if format in [Format.json, Format.json_pretty]:
            return HandleCommandResult(
                stdout=to_format(self.config_checker.health_checks,
                                 format,
                                 many=True,
                                 cls=None))

        # plain formatting
        table = PrettyTable(
            ['NAME',
             'HEALTHCHECK',
             'STATUS',
             'DESCRIPTION'
             ], border=False)
        table.align['NAME'] = 'l'
        table.align['HEALTHCHECK'] = 'l'
        table.align['STATUS'] = 'l'
        table.align['DESCRIPTION'] = 'l'
        table.left_padding_width = 0
        table.right_padding_width = 2
        for c in self.config_checker.health_checks:
            table.add_row((
                c.name,
                c.healthcheck_name,
                c.status,
                c.description,
            ))

        return HandleCommandResult(stdout=table.get_string())

    @orchestrator._cli_read_command('cephadm config-check status')
    def _config_check_status(self) -> HandleCommandResult:
        """Show whether the configuration checker feature is enabled/disabled"""
        status = self.get_module_option('config_checks_enabled')
        return HandleCommandResult(stdout="Enabled" if status else "Disabled")

    @orchestrator._cli_write_command('cephadm config-check enable')
    def _config_check_enable(self, check_name: str) -> HandleCommandResult:
        """Enable a specific configuration check"""
        if not self._config_check_valid(check_name):
            return HandleCommandResult(retval=1, stderr="Invalid check name")

        err, msg = self._update_config_check(check_name, 'enabled')
        if err:
            return HandleCommandResult(
                retval=err,
                stderr=f"Failed to enable check '{check_name}' : {msg}")

        return HandleCommandResult(stdout="ok")

    @orchestrator._cli_write_command('cephadm config-check disable')
    def _config_check_disable(self, check_name: str) -> HandleCommandResult:
        """Disable a specific configuration check"""
        if not self._config_check_valid(check_name):
            return HandleCommandResult(retval=1, stderr="Invalid check name")

        err, msg = self._update_config_check(check_name, 'disabled')
        if err:
            return HandleCommandResult(retval=err, stderr=f"Failed to disable check '{check_name}': {msg}")
        else:
            # drop any outstanding raised healthcheck for this check
            config_check = self.config_checker.lookup_check(check_name)
            if config_check:
                if config_check.healthcheck_name in self.health_checks:
                    self.health_checks.pop(config_check.healthcheck_name, None)
                    self.set_health_checks(self.health_checks)
            else:
                self.log.error(
                    f"Unable to resolve a check name ({check_name}) to a healthcheck definition?")

        return HandleCommandResult(stdout="ok")

    def _config_check_valid(self, check_name: str) -> bool:
        return check_name in [chk.name for chk in self.config_checker.health_checks]

    def _update_config_check(self, check_name: str, status: str) -> Tuple[int, str]:
        checks_raw = self.get_store('config_checks')
        if not checks_raw:
            return 1, "config_checks setting is not available"

        checks = json.loads(checks_raw)
        checks.update({
            check_name: status
        })
        self.log.info(f"updated config check '{check_name}' : {status}")
        self.set_store('config_checks', json.dumps(checks))
        return 0, ""

    class ExtraCephConf(NamedTuple):
        conf: str
        last_modified: Optional[datetime.datetime]

    def extra_ceph_conf(self) -> 'CephadmOrchestrator.ExtraCephConf':
        data = self.get_store('extra_ceph_conf')
        if not data:
            return CephadmOrchestrator.ExtraCephConf('', None)
        try:
            j = json.loads(data)
        except ValueError:
            msg = 'Unable to load extra_ceph_conf: Cannot decode JSON'
            self.log.exception('%s: \'%s\'', msg, data)
            return CephadmOrchestrator.ExtraCephConf('', None)
        return CephadmOrchestrator.ExtraCephConf(j['conf'], str_to_datetime(j['last_modified']))

    def extra_ceph_conf_is_newer(self, dt: datetime.datetime) -> bool:
        conf = self.extra_ceph_conf()
        if not conf.last_modified:
            return False
        return conf.last_modified > dt

    @orchestrator._cli_write_command(
        'cephadm osd activate'
    )
    def _osd_activate(self, host: List[str]) -> HandleCommandResult:
        """
        Start OSD containers for existing OSDs
        """

        @forall_hosts
        def run(h: str) -> str:
            with self.async_timeout_handler(h, 'cephadm deploy (osd daemon)'):
                return self.wait_async(self.osd_service.deploy_osd_daemons_for_existing_osds(h, 'osd'))

        return HandleCommandResult(stdout='\n'.join(run(host)))

    @orchestrator._cli_read_command('orch client-keyring ls')
    def _client_keyring_ls(self, format: Format = Format.plain) -> HandleCommandResult:
        """
        List client keyrings under cephadm management
        """
        if format != Format.plain:
            output = to_format(self.keys.keys.values(), format, many=True, cls=ClientKeyringSpec)
        else:
            table = PrettyTable(
                ['ENTITY', 'PLACEMENT', 'MODE', 'OWNER', 'PATH'],
                border=False)
            table.align = 'l'
            table.left_padding_width = 0
            table.right_padding_width = 2
            for ks in sorted(self.keys.keys.values(), key=lambda ks: ks.entity):
                table.add_row((
                    ks.entity, ks.placement.pretty_str(),
                    utils.file_mode_to_str(ks.mode),
                    f'{ks.uid}:{ks.gid}',
                    ks.path,
                ))
            output = table.get_string()
        return HandleCommandResult(stdout=output)

    @orchestrator._cli_write_command('orch client-keyring set')
    def _client_keyring_set(
            self,
            entity: str,
            placement: str,
            owner: Optional[str] = None,
            mode: Optional[str] = None,
    ) -> HandleCommandResult:
        """
        Add or update client keyring under cephadm management
        """
        if not entity.startswith('client.'):
            raise OrchestratorError('entity must start with client.')
        if owner:
            try:
                uid, gid = map(int, owner.split(':'))
            except Exception:
                raise OrchestratorError('owner must look like "<uid>:<gid>", e.g., "0:0"')
        else:
            uid = 0
            gid = 0
        if mode:
            try:
                imode = int(mode, 8)
            except Exception:
                raise OrchestratorError('mode must be an octal mode, e.g. "600"')
        else:
            imode = 0o600
        pspec = PlacementSpec.from_string(placement)
        ks = ClientKeyringSpec(entity, pspec, mode=imode, uid=uid, gid=gid)
        self.keys.update(ks)
        self._kick_serve_loop()
        return HandleCommandResult()

    @orchestrator._cli_write_command('orch client-keyring rm')
    def _client_keyring_rm(
            self,
            entity: str,
    ) -> HandleCommandResult:
        """
        Remove client keyring from cephadm management
        """
        self.keys.rm(entity)
        self._kick_serve_loop()
        return HandleCommandResult()

    def _get_container_image(self, daemon_name: str) -> Optional[str]:
        daemon_type = daemon_name.split('.', 1)[0]  # type: ignore
        image: Optional[str] = None
        if daemon_type in CEPH_IMAGE_TYPES:
            # get container image
            image = str(self.get_foreign_ceph_option(
                utils.name_to_config_section(daemon_name),
                'container_image'
            )).strip()
        elif daemon_type == 'prometheus':
            image = self.container_image_prometheus
        elif daemon_type == 'nvmeof':
            image = self.container_image_nvmeof
        elif daemon_type == 'grafana':
            image = self.container_image_grafana
        elif daemon_type == 'alertmanager':
            image = self.container_image_alertmanager
        elif daemon_type == 'node-exporter':
            image = self.container_image_node_exporter
        elif daemon_type == 'loki':
            image = self.container_image_loki
        elif daemon_type == 'promtail':
            image = self.container_image_promtail
        elif daemon_type == 'haproxy':
            image = self.container_image_haproxy
        elif daemon_type == 'keepalived':
            image = self.container_image_keepalived
        elif daemon_type == 'elasticsearch':
            image = self.container_image_elasticsearch
        elif daemon_type == 'jaeger-agent':
            image = self.container_image_jaeger_agent
        elif daemon_type == 'jaeger-collector':
            image = self.container_image_jaeger_collector
        elif daemon_type == 'jaeger-query':
            image = self.container_image_jaeger_query
        elif daemon_type == CustomContainerService.TYPE:
            # The image can't be resolved, the necessary information
            # is only available when a container is deployed (given
            # via spec).
            image = None
        elif daemon_type == 'snmp-gateway':
            image = self.container_image_snmp_gateway
        else:
            assert False, daemon_type

        self.log.debug('%s container image %s' % (daemon_name, image))

        return image

    def _check_valid_addr(self, host: str, addr: str) -> str:
        # make sure hostname is resolvable before trying to make a connection
        try:
            ip_addr = utils.resolve_ip(addr)
        except OrchestratorError as e:
            msg = str(e) + f'''
You may need to supply an address for {addr}

Please make sure that the host is reachable and accepts connections using the cephadm SSH key
To add the cephadm SSH key to the host:
> ceph cephadm get-pub-key > ~/ceph.pub
> ssh-copy-id -f -i ~/ceph.pub {self.ssh_user}@{addr}

To check that the host is reachable open a new shell with the --no-hosts flag:
> cephadm shell --no-hosts

Then run the following:
> ceph cephadm get-ssh-config > ssh_config
> ceph config-key get mgr/cephadm/ssh_identity_key > ~/cephadm_private_key
> chmod 0600 ~/cephadm_private_key
> ssh -F ssh_config -i ~/cephadm_private_key {self.ssh_user}@{addr}'''
            raise OrchestratorError(msg)

        if ipaddress.ip_address(ip_addr).is_loopback and host == addr:
            # if this is a re-add, use old address. otherwise error
            if host not in self.inventory or self.inventory.get_addr(host) == host:
                raise OrchestratorError(
                    (f'Cannot automatically resolve ip address of host {host}. Ip resolved to loopback address: {ip_addr}\n'
                     + f'Please explicitly provide the address (ceph orch host add {host} --addr <ip-addr>)'))
            self.log.debug(
                f'Received loopback address resolving ip for {host}: {ip_addr}. Falling back to previous address.')
            ip_addr = self.inventory.get_addr(host)
        try:
            with self.async_timeout_handler(host, f'cephadm check-host --expect-hostname {host}'):
                out, err, code = self.wait_async(CephadmServe(self)._run_cephadm(
                    host, cephadmNoImage, 'check-host',
                    ['--expect-hostname', host],
                    addr=addr,
                    error_ok=True, no_fsid=True))
            if code:
                msg = 'check-host failed:\n' + '\n'.join(err)
                # err will contain stdout and stderr, so we filter on the message text to
                # only show the errors
                errors = [_i.replace("ERROR: ", "") for _i in err if _i.startswith('ERROR')]
                if errors:
                    msg = f'Host {host} ({addr}) failed check(s): {errors}'
                raise OrchestratorError(msg)
        except ssh.HostConnectionError as e:
            raise OrchestratorError(str(e))
        return ip_addr

    def _add_host(self, spec):
        # type: (HostSpec) -> str
        """
        Add a host to be managed by the orchestrator.

        :param host: host name
        """
        HostSpec.validate(spec)
        ip_addr = self._check_valid_addr(spec.hostname, spec.addr)
        if spec.addr == spec.hostname and ip_addr:
            spec.addr = ip_addr

        if spec.hostname in self.inventory and self.inventory.get_addr(spec.hostname) != spec.addr:
            self.cache.refresh_all_host_info(spec.hostname)

        # prime crush map?
        if spec.location:
            self.check_mon_command({
                'prefix': 'osd crush add-bucket',
                'name': spec.hostname,
                'type': 'host',
                'args': [f'{k}={v}' for k, v in spec.location.items()],
            })

        if spec.hostname not in self.inventory:
            self.cache.prime_empty_host(spec.hostname)
        self.inventory.add_host(spec)
        self.offline_hosts_remove(spec.hostname)
        if spec.status == 'maintenance':
            self._set_maintenance_healthcheck()
        self.event.set()  # refresh stray health check
        self.log.info('Added host %s' % spec.hostname)
        return "Added host '{}' with addr '{}'".format(spec.hostname, spec.addr)

    @handle_orch_error
    def add_host(self, spec: HostSpec) -> str:
        return self._add_host(spec)

    @handle_orch_error
    def remove_host(self, host: str, force: bool = False, offline: bool = False) -> str:
        """
        Remove a host from orchestrator management.

        :param host: host name
        :param force: bypass running daemons check
        :param offline: remove offline host
        """

        # check if host is offline
        host_offline = host in self.offline_hosts

        if host_offline and not offline:
            raise OrchestratorValidationError(
                "{} is offline, please use --offline and --force to remove this host. This can potentially cause data loss".format(host))

        if not host_offline and offline:
            raise OrchestratorValidationError(
                "{} is online, please remove host without --offline.".format(host))

        if offline and not force:
            raise OrchestratorValidationError("Removing an offline host requires --force")

        # check if there are daemons on the host
        if not force:
            daemons = self.cache.get_daemons_by_host(host)
            if daemons:
                self.log.warning(f"Blocked {host} removal. Daemons running: {daemons}")

                daemons_table = ""
                daemons_table += "{:<20} {:<15}\n".format("type", "id")
                daemons_table += "{:<20} {:<15}\n".format("-" * 20, "-" * 15)
                for d in daemons:
                    daemons_table += "{:<20} {:<15}\n".format(d.daemon_type, d.daemon_id)

                raise OrchestratorValidationError("Not allowed to remove %s from cluster. "
                                                  "The following daemons are running in the host:"
                                                  "\n%s\nPlease run 'ceph orch host drain %s' to remove daemons from host" % (
                                                      host, daemons_table, host))

        # check, if there we're removing the last _admin host
        if not force:
            p = PlacementSpec(label='_admin')
            admin_hosts = p.filter_matching_hostspecs(self.inventory.all_specs())
            if len(admin_hosts) == 1 and admin_hosts[0] == host:
                raise OrchestratorValidationError(f"Host {host} is the last host with the '_admin'"
                                                  " label. Please add the '_admin' label to a host"
                                                  " or add --force to this command")

        def run_cmd(cmd_args: dict) -> None:
            ret, out, err = self.mon_command(cmd_args)
            if ret != 0:
                self.log.debug(f"ran {cmd_args} with mon_command")
                self.log.error(
                    f"cmd: {cmd_args.get('prefix')} failed with: {err}. (errno:{ret})")
            self.log.debug(f"cmd: {cmd_args.get('prefix')} returns: {out}")

        if offline:
            daemons = self.cache.get_daemons_by_host(host)
            for d in daemons:
                self.log.info(f"removing: {d.name()}")

                if d.daemon_type != 'osd':
                    self.cephadm_services[daemon_type_to_service(str(d.daemon_type))].pre_remove(d)
                    self.cephadm_services[daemon_type_to_service(
                        str(d.daemon_type))].post_remove(d, is_failed_deploy=False)
                else:
                    cmd_args = {
                        'prefix': 'osd purge-actual',
                        'id': int(str(d.daemon_id)),
                        'yes_i_really_mean_it': True
                    }
                    run_cmd(cmd_args)

            cmd_args = {
                'prefix': 'osd crush rm',
                'name': host
            }
            run_cmd(cmd_args)

        self.inventory.rm_host(host)
        self.cache.rm_host(host)
        self.ssh.reset_con(host)
        # if host was in offline host list, we should remove it now.
        self.offline_hosts_remove(host)
        self.event.set()  # refresh stray health check
        self.log.info('Removed host %s' % host)
        return "Removed {} host '{}'".format('offline' if offline else '', host)

    @handle_orch_error
    def update_host_addr(self, host: str, addr: str) -> str:
        self._check_valid_addr(host, addr)
        self.inventory.set_addr(host, addr)
        self.ssh.reset_con(host)
        self.event.set()  # refresh stray health check
        self.log.info('Set host %s addr to %s' % (host, addr))
        return "Updated host '{}' addr to '{}'".format(host, addr)

    @handle_orch_error
    def get_hosts(self):
        # type: () -> List[orchestrator.HostSpec]
        """
        Return a list of hosts managed by the orchestrator.

        Notes:
          - skip async: manager reads from cache.
        """
        return list(self.inventory.all_specs())

    @handle_orch_error
    def get_facts(self, hostname: Optional[str] = None) -> List[Dict[str, Any]]:
        """
        Return a list of hosts metadata(gather_facts) managed by the orchestrator.

        Notes:
          - skip async: manager reads from cache.
        """
        if hostname:
            return [self.cache.get_facts(hostname)]

        return [self.cache.get_facts(hostname) for hostname in self.cache.get_hosts()]

    @handle_orch_error
    def add_host_label(self, host: str, label: str) -> str:
        self.inventory.add_label(host, label)
        self.log.info('Added label %s to host %s' % (label, host))
        self._kick_serve_loop()
        return 'Added label %s to host %s' % (label, host)

    @handle_orch_error
    def remove_host_label(self, host: str, label: str, force: bool = False) -> str:
        # if we remove the _admin label from the only host that has it we could end up
        # removing the only instance of the config and keyring and cause issues
        if not force and label == '_admin':
            p = PlacementSpec(label='_admin')
            admin_hosts = p.filter_matching_hostspecs(self.inventory.all_specs())
            if len(admin_hosts) == 1 and admin_hosts[0] == host:
                raise OrchestratorValidationError(f"Host {host} is the last host with the '_admin'"
                                                  " label.\nRemoving the _admin label from this host could cause the removal"
                                                  " of the last cluster config/keyring managed by cephadm.\n"
                                                  "It is recommended to add the _admin label to another host"
                                                  " before completing this operation.\nIf you're certain this is"
                                                  " what you want rerun this command with --force.")
        if self.inventory.has_label(host, label):
            self.inventory.rm_label(host, label)
            msg = f'Removed label {label} from host {host}'
        else:
            msg = f"Host {host} does not have label '{label}'. Please use 'ceph orch host ls' to list all the labels."
        self.log.info(msg)
        self._kick_serve_loop()
        return msg

    def _host_ok_to_stop(self, hostname: str, force: bool = False) -> Tuple[int, str]:
        self.log.debug("running host-ok-to-stop checks")
        daemons = self.cache.get_daemons()
        daemon_map: Dict[str, List[str]] = defaultdict(lambda: [])
        for dd in daemons:
            assert dd.hostname is not None
            assert dd.daemon_type is not None
            assert dd.daemon_id is not None
            if dd.hostname == hostname:
                daemon_map[dd.daemon_type].append(dd.daemon_id)

        notifications: List[str] = []
        error_notifications: List[str] = []
        okay: bool = True
        for daemon_type, daemon_ids in daemon_map.items():
            r = self.cephadm_services[daemon_type_to_service(
                daemon_type)].ok_to_stop(daemon_ids, force=force)
            if r.retval:
                okay = False
                # collect error notifications so user can see every daemon causing host
                # to not be okay to stop
                error_notifications.append(r.stderr)
            if r.stdout:
                # if extra notifications to print for user, add them to notifications list
                notifications.append(r.stdout)

        if not okay:
            # at least one daemon is not okay to stop
            return 1, '\n'.join(error_notifications)

        if notifications:
            return 0, (f'It is presumed safe to stop host {hostname}. '
                       + 'Note the following:\n\n' + '\n'.join(notifications))
        return 0, f'It is presumed safe to stop host {hostname}'

    @handle_orch_error
    def host_ok_to_stop(self, hostname: str) -> str:
        if hostname not in self.cache.get_hosts():
            raise OrchestratorError(f'Cannot find host "{hostname}"')

        rc, msg = self._host_ok_to_stop(hostname)
        if rc:
            raise OrchestratorError(msg, errno=rc)

        self.log.info(msg)
        return msg

    def _set_maintenance_healthcheck(self) -> None:
        """Raise/update or clear the maintenance health check as needed"""

        in_maintenance = self.inventory.get_host_with_state("maintenance")
        if not in_maintenance:
            self.remove_health_warning('HOST_IN_MAINTENANCE')
        else:
            s = "host is" if len(in_maintenance) == 1 else "hosts are"
            self.set_health_warning("HOST_IN_MAINTENANCE", f"{len(in_maintenance)} {s} in maintenance mode", 1, [
                                    f"{h} is in maintenance" for h in in_maintenance])

    @handle_orch_error
    @host_exists()
    def enter_host_maintenance(self, hostname: str, force: bool = False, yes_i_really_mean_it: bool = False) -> str:
        """ Attempt to place a cluster host in maintenance

        Placing a host into maintenance disables the cluster's ceph target in systemd
        and stops all ceph daemons. If the host is an osd host we apply the noout flag
        for the host subtree in crush to prevent data movement during a host maintenance
        window.

        :param hostname: (str) name of the host (must match an inventory hostname)

        :raises OrchestratorError: Hostname is invalid, host is already in maintenance
        """
        if yes_i_really_mean_it and not force:
            raise OrchestratorError("--force must be passed with --yes-i-really-mean-it")

        if len(self.cache.get_hosts()) == 1 and not yes_i_really_mean_it:
            raise OrchestratorError("Maintenance feature is not supported on single node clusters")

        # if upgrade is active, deny
        if self.upgrade.upgrade_state and not yes_i_really_mean_it:
            raise OrchestratorError(
                f"Unable to place {hostname} in maintenance with upgrade active/paused")

        tgt_host = self.inventory._inventory[hostname]
        if tgt_host.get("status", "").lower() == "maintenance":
            raise OrchestratorError(f"Host {hostname} is already in maintenance")

        host_daemons = self.cache.get_daemon_types(hostname)
        self.log.debug("daemons on host {}".format(','.join(host_daemons)))
        if host_daemons:
            # daemons on this host, so check the daemons can be stopped
            # and if so, place the host into maintenance by disabling the target
            rc, msg = self._host_ok_to_stop(hostname, force)
            if rc and not yes_i_really_mean_it:
                raise OrchestratorError(
                    msg + '\nNote: Warnings can be bypassed with the --force flag', errno=rc)

            # call the host-maintenance function
            with self.async_timeout_handler(hostname, 'cephadm host-maintenance enter'):
                _out, _err, _code = self.wait_async(
                    CephadmServe(self)._run_cephadm(
                        hostname, cephadmNoImage, "host-maintenance",
                        ["enter"],
                        error_ok=True))
            returned_msg = _err[0].split('\n')[-1]
            if (returned_msg.startswith('failed') or returned_msg.startswith('ERROR')) and not yes_i_really_mean_it:
                raise OrchestratorError(
                    f"Failed to place {hostname} into maintenance for cluster {self._cluster_fsid}")

            if "osd" in host_daemons:
                crush_node = hostname if '.' not in hostname else hostname.split('.')[0]
                rc, out, err = self.mon_command({
                    'prefix': 'osd set-group',
                    'flags': 'noout',
                    'who': [crush_node],
                    'format': 'json'
                })
                if rc and not yes_i_really_mean_it:
                    self.log.warning(
                        f"maintenance mode request for {hostname} failed to SET the noout group (rc={rc})")
                    raise OrchestratorError(
                        f"Unable to set the osds on {hostname} to noout (rc={rc})")
                elif not rc:
                    self.log.info(
                        f"maintenance mode request for {hostname} has SET the noout group")

        # update the host status in the inventory
        tgt_host["status"] = "maintenance"
        self.inventory._inventory[hostname] = tgt_host
        self.inventory.save()

        self._set_maintenance_healthcheck()
        return f'Daemons for Ceph cluster {self._cluster_fsid} stopped on host {hostname}. Host {hostname} moved to maintenance mode'

    @handle_orch_error
    @host_exists()
    def exit_host_maintenance(self, hostname: str) -> str:
        """Exit maintenance mode and return a host to an operational state

        Returning from maintenance will enable the clusters systemd target and
        start it, and remove any noout that has been added for the host if the
        host has osd daemons

        :param hostname: (str) host name

        :raises OrchestratorError: Unable to return from maintenance, or unset the
                                   noout flag
        """
        tgt_host = self.inventory._inventory[hostname]
        if tgt_host['status'] != "maintenance":
            raise OrchestratorError(f"Host {hostname} is not in maintenance mode")

        with self.async_timeout_handler(hostname, 'cephadm host-maintenance exit'):
            outs, errs, _code = self.wait_async(
                CephadmServe(self)._run_cephadm(hostname, cephadmNoImage,
                                                'host-maintenance', ['exit'], error_ok=True))
        returned_msg = errs[0].split('\n')[-1]
        if returned_msg.startswith('failed') or returned_msg.startswith('ERROR'):
            raise OrchestratorError(
                f"Failed to exit maintenance state for host {hostname}, cluster {self._cluster_fsid}")

        if "osd" in self.cache.get_daemon_types(hostname):
            crush_node = hostname if '.' not in hostname else hostname.split('.')[0]
            rc, _out, _err = self.mon_command({
                'prefix': 'osd unset-group',
                'flags': 'noout',
                'who': [crush_node],
                'format': 'json'
            })
            if rc:
                self.log.warning(
                    f"exit maintenance request failed to UNSET the noout group for {hostname}, (rc={rc})")
                raise OrchestratorError(f"Unable to set the osds on {hostname} to noout (rc={rc})")
            else:
                self.log.info(
                    f"exit maintenance request has UNSET for the noout group on host {hostname}")

        # update the host record status
        tgt_host['status'] = ""
        self.inventory._inventory[hostname] = tgt_host
        self.inventory.save()

        self._set_maintenance_healthcheck()

        return f"Ceph cluster {self._cluster_fsid} on {hostname} has exited maintenance mode"

    @handle_orch_error
    @host_exists()
    def rescan_host(self, hostname: str) -> str:
        """Use cephadm to issue a disk rescan on each HBA

        Some HBAs and external enclosures don't automatically register
        device insertion with the kernel, so for these scenarios we need
        to manually rescan

        :param hostname: (str) host name
        """
        self.log.info(f'disk rescan request sent to host "{hostname}"')
        with self.async_timeout_handler(hostname, 'cephadm disk-rescan'):
            _out, _err, _code = self.wait_async(
                CephadmServe(self)._run_cephadm(hostname, cephadmNoImage, "disk-rescan",
                                                [], no_fsid=True, error_ok=True))
        if not _err:
            raise OrchestratorError('Unexpected response from cephadm disk-rescan call')

        msg = _err[0].split('\n')[-1]
        log_msg = f'disk rescan: {msg}'
        if msg.upper().startswith('OK'):
            self.log.info(log_msg)
        else:
            self.log.warning(log_msg)

        return f'{msg}'

    def get_minimal_ceph_conf(self) -> str:
        _, config, _ = self.check_mon_command({
            "prefix": "config generate-minimal-conf",
        })
        extra = self.extra_ceph_conf().conf
        if extra:
            try:
                config = self._combine_confs(config, extra)
            except Exception as e:
                self.log.error(f'Failed to add extra ceph conf settings to minimal ceph conf: {e}')
        return config

    def _combine_confs(self, conf1: str, conf2: str) -> str:
        section_to_option: Dict[str, List[str]] = {}
        final_conf: str = ''
        for conf in [conf1, conf2]:
            if not conf:
                continue
            section = ''
            for line in conf.split('\n'):
                if line.strip().startswith('#') or not line.strip():
                    continue
                if line.strip().startswith('[') and line.strip().endswith(']'):
                    section = line.strip().replace('[', '').replace(']', '')
                    if section not in section_to_option:
                        section_to_option[section] = []
                else:
                    section_to_option[section].append(line.strip())

        first_section = True
        for section, options in section_to_option.items():
            if not first_section:
                final_conf += '\n'
            final_conf += f'[{section}]\n'
            for option in options:
                final_conf += f'{option}\n'
            first_section = False

        return final_conf

    def _invalidate_daemons_and_kick_serve(self, filter_host: Optional[str] = None) -> None:
        if filter_host:
            self.cache.invalidate_host_daemons(filter_host)
        else:
            for h in self.cache.get_hosts():
                # Also discover daemons deployed manually
                self.cache.invalidate_host_daemons(h)

        self._kick_serve_loop()

    @handle_orch_error
    def describe_service(self, service_type: Optional[str] = None, service_name: Optional[str] = None,
                         refresh: bool = False) -> List[orchestrator.ServiceDescription]:
        if refresh:
            self._invalidate_daemons_and_kick_serve()
            self.log.debug('Kicked serve() loop to refresh all services')

        sm: Dict[str, orchestrator.ServiceDescription] = {}

        # known services
        for nm, spec in self.spec_store.all_specs.items():
            if service_type is not None and service_type != spec.service_type:
                continue
            if service_name is not None and service_name != nm:
                continue

            if spec.service_type != 'osd':
                size = spec.placement.get_target_count(self.cache.get_schedulable_hosts())
            else:
                # osd counting is special
                size = 0

            sm[nm] = orchestrator.ServiceDescription(
                spec=spec,
                size=size,
                running=0,
                events=self.events.get_for_service(spec.service_name()),
                created=self.spec_store.spec_created[nm],
                deleted=self.spec_store.spec_deleted.get(nm, None),
                virtual_ip=spec.get_virtual_ip(),
                ports=spec.get_port_start(),
            )
            if spec.service_type == 'ingress':
                # ingress has 2 daemons running per host
                # but only if it's the full ingress service, not for keepalive-only
                if not cast(IngressSpec, spec).keepalive_only:
                    sm[nm].size *= 2

        # factor daemons into status
        for h, dm in self.cache.get_daemons_with_volatile_status():
            for name, dd in dm.items():
                assert dd.hostname is not None, f'no hostname for {dd!r}'
                assert dd.daemon_type is not None, f'no daemon_type for {dd!r}'

                n: str = dd.service_name()

                if (
                    service_type
                    and service_type != daemon_type_to_service(dd.daemon_type)
                ):
                    continue
                if service_name and service_name != n:
                    continue

                if n not in sm:
                    # new unmanaged service
                    spec = ServiceSpec(
                        unmanaged=True,
                        service_type=daemon_type_to_service(dd.daemon_type),
                        service_id=dd.service_id(),
                    )
                    sm[n] = orchestrator.ServiceDescription(
                        last_refresh=dd.last_refresh,
                        container_image_id=dd.container_image_id,
                        container_image_name=dd.container_image_name,
                        spec=spec,
                        size=0,
                    )

                if dd.status == DaemonDescriptionStatus.running:
                    sm[n].running += 1
                if dd.daemon_type == 'osd':
                    # The osd count can't be determined by the Placement spec.
                    # Showing an actual/expected representation cannot be determined
                    # here. So we're setting running = size for now.
                    sm[n].size += 1
                if (
                    not sm[n].last_refresh
                    or not dd.last_refresh
                    or dd.last_refresh < sm[n].last_refresh  # type: ignore
                ):
                    sm[n].last_refresh = dd.last_refresh

        return list(sm.values())

    @handle_orch_error
    def list_daemons(self,
                     service_name: Optional[str] = None,
                     daemon_type: Optional[str] = None,
                     daemon_id: Optional[str] = None,
                     host: Optional[str] = None,
                     refresh: bool = False) -> List[orchestrator.DaemonDescription]:
        if refresh:
            self._invalidate_daemons_and_kick_serve(host)
            self.log.debug('Kicked serve() loop to refresh all daemons')

        result = []
        for h, dm in self.cache.get_daemons_with_volatile_status():
            if host and h != host:
                continue
            for name, dd in dm.items():
                if daemon_type is not None and daemon_type != dd.daemon_type:
                    continue
                if daemon_id is not None and daemon_id != dd.daemon_id:
                    continue
                if service_name is not None and service_name != dd.service_name():
                    continue
                if not dd.memory_request and dd.daemon_type in ['osd', 'mon']:
                    dd.memory_request = cast(Optional[int], self.get_foreign_ceph_option(
                        dd.name(),
                        f"{dd.daemon_type}_memory_target"
                    ))
                result.append(dd)
        return result

    @handle_orch_error
    def service_action(self, action: str, service_name: str) -> List[str]:
        if service_name not in self.spec_store.all_specs.keys():
            raise OrchestratorError(f'Invalid service name "{service_name}".'
                                    + ' View currently running services using "ceph orch ls"')
        dds: List[DaemonDescription] = self.cache.get_daemons_by_service(service_name)
        if not dds:
            raise OrchestratorError(f'No daemons exist under service name "{service_name}".'
                                    + ' View currently running services using "ceph orch ls"')
        if action == 'stop' and service_name.split('.')[0].lower() in ['mgr', 'mon', 'osd']:
            return [f'Stopping entire {service_name} service is prohibited.']
        self.log.info('%s service %s' % (action.capitalize(), service_name))
        return [
            self._schedule_daemon_action(dd.name(), action)
            for dd in dds
        ]

    def _rotate_daemon_key(self, daemon_spec: CephadmDaemonDeploySpec) -> str:
        self.log.info(f'Rotating authentication key for {daemon_spec.name()}')
        rc, out, err = self.mon_command({
            'prefix': 'auth get-or-create-pending',
            'entity': daemon_spec.entity_name(),
            'format': 'json',
        })
        j = json.loads(out)
        pending_key = j[0]['pending_key']

        # deploy a new keyring file
        if daemon_spec.daemon_type != 'osd':
            daemon_spec = self.cephadm_services[daemon_type_to_service(
                daemon_spec.daemon_type)].prepare_create(daemon_spec)
        with self.async_timeout_handler(daemon_spec.host, f'cephadm deploy ({daemon_spec.daemon_type} daemon)'):
            self.wait_async(CephadmServe(self)._create_daemon(daemon_spec, reconfig=True))

        # try to be clever, or fall back to restarting the daemon
        rc = -1
        if daemon_spec.daemon_type == 'osd':
            rc, out, err = self.tool_exec(
                args=['ceph', 'tell', daemon_spec.name(), 'rotate-stored-key', '-i', '-'],
                stdin=pending_key.encode()
            )
            if not rc:
                rc, out, err = self.tool_exec(
                    args=['ceph', 'tell', daemon_spec.name(), 'rotate-key', '-i', '-'],
                    stdin=pending_key.encode()
                )
        elif daemon_spec.daemon_type == 'mds':
            rc, out, err = self.tool_exec(
                args=['ceph', 'tell', daemon_spec.name(), 'rotate-key', '-i', '-'],
                stdin=pending_key.encode()
            )
        elif (
                daemon_spec.daemon_type == 'mgr'
                and daemon_spec.daemon_id == self.get_mgr_id()
        ):
            rc, out, err = self.tool_exec(
                args=['ceph', 'tell', daemon_spec.name(), 'rotate-key', '-i', '-'],
                stdin=pending_key.encode()
            )
        if rc:
            self._daemon_action(daemon_spec, 'restart')

        return f'Rotated key for {daemon_spec.name()}'

    def _daemon_action(self,
                       daemon_spec: CephadmDaemonDeploySpec,
                       action: str,
                       image: Optional[str] = None) -> str:
        self._daemon_action_set_image(action, image, daemon_spec.daemon_type,
                                      daemon_spec.daemon_id)

        if (action == 'redeploy' or action == 'restart') and self.daemon_is_self(daemon_spec.daemon_type,
                                                                                 daemon_spec.daemon_id):
            self.mgr_service.fail_over()
            return ''  # unreachable

        if action == 'rotate-key':
            return self._rotate_daemon_key(daemon_spec)

        if action == 'redeploy' or action == 'reconfig':
            if daemon_spec.daemon_type != 'osd':
                daemon_spec = self.cephadm_services[daemon_type_to_service(
                    daemon_spec.daemon_type)].prepare_create(daemon_spec)
            else:
                # for OSDs, we still need to update config, just not carry out the full
                # prepare_create function
                daemon_spec.final_config, daemon_spec.deps = self.osd_service.generate_config(
                    daemon_spec)
            with self.async_timeout_handler(daemon_spec.host, f'cephadm deploy ({daemon_spec.daemon_type} daemon)'):
                return self.wait_async(
                    CephadmServe(self)._create_daemon(daemon_spec, reconfig=(action == 'reconfig')))

        actions = {
            'start': ['reset-failed', 'start'],
            'stop': ['stop'],
            'restart': ['reset-failed', 'restart'],
        }
        name = daemon_spec.name()
        for a in actions[action]:
            try:
                with self.async_timeout_handler(daemon_spec.host, f'cephadm unit --name {name}'):
                    out, err, code = self.wait_async(CephadmServe(self)._run_cephadm(
                        daemon_spec.host, name, 'unit',
                        ['--name', name, a]))
            except Exception:
                self.log.exception(f'`{daemon_spec.host}: cephadm unit {name} {a}` failed')
        self.cache.invalidate_host_daemons(daemon_spec.host)
        msg = "{} {} from host '{}'".format(action, name, daemon_spec.host)
        self.events.for_daemon(name, 'INFO', msg)
        return msg

    def _daemon_action_set_image(self, action: str, image: Optional[str], daemon_type: str, daemon_id: str) -> None:
        if image is not None:
            if action != 'redeploy':
                raise OrchestratorError(
                    f'Cannot execute {action} with new image. `action` needs to be `redeploy`')
            if daemon_type not in CEPH_IMAGE_TYPES:
                raise OrchestratorError(
                    f'Cannot redeploy {daemon_type}.{daemon_id} with a new image: Supported '
                    f'types are: {", ".join(CEPH_IMAGE_TYPES)}')

            self.check_mon_command({
                'prefix': 'config set',
                'name': 'container_image',
                'value': image,
                'who': utils.name_to_config_section(daemon_type + '.' + daemon_id),
            })

    @handle_orch_error
    def daemon_action(self, action: str, daemon_name: str, image: Optional[str] = None) -> str:
        d = self.cache.get_daemon(daemon_name)
        assert d.daemon_type is not None
        assert d.daemon_id is not None

        if (action == 'redeploy' or action == 'restart') and self.daemon_is_self(d.daemon_type, d.daemon_id) \
                and not self.mgr_service.mgr_map_has_standby():
            raise OrchestratorError(
                f'Unable to schedule redeploy for {daemon_name}: No standby MGRs')

        if action == 'rotate-key':
            if d.daemon_type not in ['mgr', 'osd', 'mds',
                                     'rgw', 'crash', 'nfs', 'rbd-mirror', 'iscsi']:
                raise OrchestratorError(
                    f'key rotation not supported for {d.daemon_type}'
                )

        self._daemon_action_set_image(action, image, d.daemon_type, d.daemon_id)

        self.log.info(f'Schedule {action} daemon {daemon_name}')
        return self._schedule_daemon_action(daemon_name, action)

    def daemon_is_self(self, daemon_type: str, daemon_id: str) -> bool:
        return daemon_type == 'mgr' and daemon_id == self.get_mgr_id()

    def get_active_mgr(self) -> DaemonDescription:
        return self.mgr_service.get_active_daemon(self.cache.get_daemons_by_type('mgr'))

    def get_active_mgr_digests(self) -> List[str]:
        digests = self.mgr_service.get_active_daemon(
            self.cache.get_daemons_by_type('mgr')).container_image_digests
        return digests if digests else []

    def _schedule_daemon_action(self, daemon_name: str, action: str) -> str:
        dd = self.cache.get_daemon(daemon_name)
        assert dd.daemon_type is not None
        assert dd.daemon_id is not None
        assert dd.hostname is not None
        if (action == 'redeploy' or action == 'restart') and self.daemon_is_self(dd.daemon_type, dd.daemon_id) \
                and not self.mgr_service.mgr_map_has_standby():
            raise OrchestratorError(
                f'Unable to schedule redeploy for {daemon_name}: No standby MGRs')
        self.cache.schedule_daemon_action(dd.hostname, dd.name(), action)
        self.cache.save_host(dd.hostname)
        msg = "Scheduled to {} {} on host '{}'".format(action, daemon_name, dd.hostname)
        self._kick_serve_loop()
        return msg

    @handle_orch_error
    def remove_daemons(self, names):
        # type: (List[str]) -> List[str]
        args = []
        for host, dm in self.cache.daemons.items():
            for name in names:
                if name in dm:
                    args.append((name, host))
        if not args:
            raise OrchestratorError('Unable to find daemon(s) %s' % (names))
        self.log.info('Remove daemons %s' % ' '.join([a[0] for a in args]))
        return self._remove_daemons(args)

    @handle_orch_error
    def remove_service(self, service_name: str, force: bool = False) -> str:
        self.log.info('Remove service %s' % service_name)
        self._trigger_preview_refresh(service_name=service_name)
        if service_name in self.spec_store:
            if self.spec_store[service_name].spec.service_type in ('mon', 'mgr'):
                return f'Unable to remove {service_name} service.\n' \
                       f'Note, you might want to mark the {service_name} service as "unmanaged"'
        else:
            return f"Invalid service '{service_name}'. Use 'ceph orch ls' to list available services.\n"

        # Report list of affected OSDs?
        if not force and service_name.startswith('osd.'):
            osds_msg = {}
            for h, dm in self.cache.get_daemons_with_volatile_status():
                osds_to_remove = []
                for name, dd in dm.items():
                    if dd.daemon_type == 'osd' and dd.service_name() == service_name:
                        osds_to_remove.append(str(dd.daemon_id))
                if osds_to_remove:
                    osds_msg[h] = osds_to_remove
            if osds_msg:
                msg = ''
                for h, ls in osds_msg.items():
                    msg += f'\thost {h}: {" ".join([f"osd.{id}" for id in ls])}'
                raise OrchestratorError(
                    f'If {service_name} is removed then the following OSDs will remain, --force to proceed anyway\n{msg}')

        found = self.spec_store.rm(service_name)
        if found and service_name.startswith('osd.'):
            self.spec_store.finally_rm(service_name)
        self._kick_serve_loop()
        return f'Removed service {service_name}'

    @handle_orch_error
    def get_inventory(self, host_filter: Optional[orchestrator.InventoryFilter] = None, refresh: bool = False) -> List[orchestrator.InventoryHost]:
        """
        Return the storage inventory of hosts matching the given filter.

        :param host_filter: host filter

        TODO:
          - add filtering by label
        """
        if refresh:
            if host_filter and host_filter.hosts:
                for h in host_filter.hosts:
                    self.log.debug(f'will refresh {h} devs')
                    self.cache.invalidate_host_devices(h)
                    self.cache.invalidate_host_networks(h)
            else:
                for h in self.cache.get_hosts():
                    self.log.debug(f'will refresh {h} devs')
                    self.cache.invalidate_host_devices(h)
                    self.cache.invalidate_host_networks(h)

            self.event.set()
            self.log.debug('Kicked serve() loop to refresh devices')

        result = []
        for host, dls in self.cache.devices.items():
            if host_filter and host_filter.hosts and host not in host_filter.hosts:
                continue
            result.append(orchestrator.InventoryHost(host,
                                                     inventory.Devices(dls)))
        return result

    @handle_orch_error
    def zap_device(self, host: str, path: str) -> str:
        """Zap a device on a managed host.

        Use ceph-volume zap to return a device to an unused/free state

        Args:
            host (str): hostname of the cluster host
            path (str): device path

        Raises:
            OrchestratorError: host is not a cluster host
            OrchestratorError: host is in maintenance and therefore unavailable
            OrchestratorError: device path not found on the host
            OrchestratorError: device is known to a different ceph cluster
            OrchestratorError: device holds active osd
            OrchestratorError: device cache hasn't been populated yet..

        Returns:
            str: output from the zap command
        """

        self.log.info('Zap device %s:%s' % (host, path))

        if host not in self.inventory.keys():
            raise OrchestratorError(
                f"Host '{host}' is not a member of the cluster")

        host_info = self.inventory._inventory.get(host, {})
        if host_info.get('status', '').lower() == 'maintenance':
            raise OrchestratorError(
                f"Host '{host}' is in maintenance mode, which prevents any actions against it.")

        if host not in self.cache.devices:
            raise OrchestratorError(
                f"Host '{host} hasn't been scanned yet to determine it's inventory. Please try again later.")

        host_devices = self.cache.devices[host]
        path_found = False
        osd_id_list: List[str] = []

        for dev in host_devices:
            if dev.path == path:
                path_found = True
                break
        if not path_found:
            raise OrchestratorError(
                f"Device path '{path}' not found on host '{host}'")

        if osd_id_list:
            dev_name = os.path.basename(path)
            active_osds: List[str] = []
            for osd_id in osd_id_list:
                metadata = self.get_metadata('osd', str(osd_id))
                if metadata:
                    if metadata.get('hostname', '') == host and dev_name in metadata.get('devices', '').split(','):
                        active_osds.append("osd." + osd_id)
            if active_osds:
                raise OrchestratorError(
                    f"Unable to zap: device '{path}' on {host} has {len(active_osds)} active "
                    f"OSD{'s' if len(active_osds) > 1 else ''}"
                    f" ({', '.join(active_osds)}). Use 'ceph orch osd rm' first.")

        cv_args = ['--', 'lvm', 'zap', '--destroy', path]
        with self.async_timeout_handler(host, f'cephadm ceph-volume {" ".join(cv_args)}'):
            out, err, code = self.wait_async(CephadmServe(self)._run_cephadm(
                host, 'osd', 'ceph-volume', cv_args, error_ok=True))

        self.cache.invalidate_host_devices(host)
        self.cache.invalidate_host_networks(host)
        if code:
            raise OrchestratorError('Zap failed: %s' % '\n'.join(out + err))
        msg = f'zap successful for {path} on {host}'
        self.log.info(msg)

        return msg + '\n'

    @handle_orch_error
    def blink_device_light(self, ident_fault: str, on: bool, locs: List[orchestrator.DeviceLightLoc]) -> List[str]:
        """
        Blink a device light. Calling something like::

          lsmcli local-disk-ident-led-on --path $path

        If you must, you can customize this via::

          ceph config-key set mgr/cephadm/blink_device_light_cmd '<my jinja2 template>'
          ceph config-key set mgr/cephadm/<host>/blink_device_light_cmd '<my jinja2 template>'

        See templates/blink_device_light_cmd.j2
        """
        @forall_hosts
        def blink(host: str, dev: str, path: str) -> str:
            cmd_line = self.template.render('blink_device_light_cmd.j2',
                                            {
                                                'on': on,
                                                'ident_fault': ident_fault,
                                                'dev': dev,
                                                'path': path
                                            },
                                            host=host)
            cmd_args = shlex.split(cmd_line)

            with self.async_timeout_handler(host, f'cephadm shell -- {" ".join(cmd_args)}'):
                out, err, code = self.wait_async(CephadmServe(self)._run_cephadm(
                    host, 'osd', 'shell', ['--'] + cmd_args,
                    error_ok=True))
            if code:
                raise OrchestratorError(
                    'Unable to affect %s light for %s:%s. Command: %s' % (
                        ident_fault, host, dev, ' '.join(cmd_args)))
            self.log.info('Set %s light for %s:%s %s' % (
                ident_fault, host, dev, 'on' if on else 'off'))
            return "Set %s light for %s:%s %s" % (
                ident_fault, host, dev, 'on' if on else 'off')

        return blink(locs)

    def get_osd_uuid_map(self, only_up=False):
        # type: (bool) -> Dict[str, str]
        osd_map = self.get('osd_map')
        r = {}
        for o in osd_map['osds']:
            # only include OSDs that have ever started in this map.  this way
            # an interrupted osd create can be repeated and succeed the second
            # time around.
            osd_id = o.get('osd')
            if osd_id is None:
                raise OrchestratorError("Could not retrieve osd_id from osd_map")
            if not only_up:
                r[str(osd_id)] = o.get('uuid', '')
        return r

    def get_osd_by_id(self, osd_id: int) -> Optional[Dict[str, Any]]:
        osd = [x for x in self.get('osd_map')['osds']
               if x['osd'] == osd_id]

        if len(osd) != 1:
            return None

        return osd[0]

    def _trigger_preview_refresh(self,
                                 specs: Optional[List[DriveGroupSpec]] = None,
                                 service_name: Optional[str] = None,
                                 ) -> None:
        # Only trigger a refresh when a spec has changed
        trigger_specs = []
        if specs:
            for spec in specs:
                preview_spec = self.spec_store.spec_preview.get(spec.service_name())
                # the to-be-preview spec != the actual spec, this means we need to
                # trigger a refresh, if the spec has been removed (==None) we need to
                # refresh as well.
                if not preview_spec or spec != preview_spec:
                    trigger_specs.append(spec)
        if service_name:
            trigger_specs = [cast(DriveGroupSpec, self.spec_store.spec_preview.get(service_name))]
        if not any(trigger_specs):
            return None

        refresh_hosts = self.osd_service.resolve_hosts_for_osdspecs(specs=trigger_specs)
        for host in refresh_hosts:
            self.log.info(f"Marking host: {host} for OSDSpec preview refresh.")
            self.cache.osdspec_previews_refresh_queue.append(host)

    @handle_orch_error
    def apply_drivegroups(self, specs: List[DriveGroupSpec]) -> List[str]:
        """
        Deprecated. Please use `apply()` instead.

        Keeping this around to be compatible to mgr/dashboard
        """
        return [self._apply(spec) for spec in specs]

    @handle_orch_error
    def create_osds(self, drive_group: DriveGroupSpec) -> str:
        hosts: List[HostSpec] = self.inventory.all_specs()
        filtered_hosts: List[str] = drive_group.placement.filter_matching_hostspecs(hosts)
        if not filtered_hosts:
            return "Invalid 'host:device' spec: host not found in cluster. Please check 'ceph orch host ls' for available hosts"
        return self.osd_service.create_from_spec(drive_group)

    def _preview_osdspecs(self,
                          osdspecs: Optional[List[DriveGroupSpec]] = None
                          ) -> dict:
        if not osdspecs:
            return {'n/a': [{'error': True,
                             'message': 'No OSDSpec or matching hosts found.'}]}
        matching_hosts = self.osd_service.resolve_hosts_for_osdspecs(specs=osdspecs)
        if not matching_hosts:
            return {'n/a': [{'error': True,
                             'message': 'No OSDSpec or matching hosts found.'}]}
        # Is any host still loading previews or still in the queue to be previewed
        pending_hosts = {h for h in self.cache.loading_osdspec_preview if h in matching_hosts}
        if pending_hosts or any(item in self.cache.osdspec_previews_refresh_queue for item in matching_hosts):
            # Report 'pending' when any of the matching hosts is still loading previews (flag is True)
            return {'n/a': [{'error': True,
                             'message': 'Preview data is being generated.. '
                                        'Please re-run this command in a bit.'}]}
        # drop all keys that are not in search_hosts and only select reports that match the requested osdspecs
        previews_for_specs = {}
        for host, raw_reports in self.cache.osdspec_previews.items():
            if host not in matching_hosts:
                continue
            osd_reports = []
            for osd_report in raw_reports:
                if osd_report.get('osdspec') in [x.service_id for x in osdspecs]:
                    osd_reports.append(osd_report)
            previews_for_specs.update({host: osd_reports})
        return previews_for_specs

    def _calc_daemon_deps(self,
                          spec: Optional[ServiceSpec],
                          daemon_type: str,
                          daemon_id: str) -> List[str]:

        def get_daemon_names(daemons: List[str]) -> List[str]:
            daemon_names = []
            for daemon_type in daemons:
                for dd in self.cache.get_daemons_by_type(daemon_type):
                    daemon_names.append(dd.name())
            return daemon_names

        alertmanager_user, alertmanager_password = self._get_alertmanager_credentials()
        prometheus_user, prometheus_password = self._get_prometheus_credentials()

        deps = []
        if daemon_type == 'haproxy':
            # because cephadm creates new daemon instances whenever
            # port or ip changes, identifying daemons by name is
            # sufficient to detect changes.
            if not spec:
                return []
            ingress_spec = cast(IngressSpec, spec)
            assert ingress_spec.backend_service
            daemons = self.cache.get_daemons_by_service(ingress_spec.backend_service)
            deps = [d.name() for d in daemons]
        elif daemon_type == 'keepalived':
            # because cephadm creates new daemon instances whenever
            # port or ip changes, identifying daemons by name is
            # sufficient to detect changes.
            if not spec:
                return []
            daemons = self.cache.get_daemons_by_service(spec.service_name())
            deps = [d.name() for d in daemons if d.daemon_type == 'haproxy']
        elif daemon_type == 'agent':
            root_cert = ''
            server_port = ''
            try:
                server_port = str(self.http_server.agent.server_port)
                root_cert = self.http_server.agent.ssl_certs.get_root_cert()
            except Exception:
                pass
            deps = sorted([self.get_mgr_ip(), server_port, root_cert,
                           str(self.device_enhanced_scan)])
        elif daemon_type == 'iscsi':
            if spec:
                iscsi_spec = cast(IscsiServiceSpec, spec)
                deps = [self.iscsi_service.get_trusted_ips(iscsi_spec)]
            else:
                deps = [self.get_mgr_ip()]
        elif daemon_type == 'prometheus':
            # for prometheus we add the active mgr as an explicit dependency,
            # this way we force a redeploy after a mgr failover
            deps.append(self.get_active_mgr().name())
            deps.append(str(self.get_module_option_ex('prometheus', 'server_port', 9283)))
            deps.append(str(self.service_discovery_port))
            # prometheus yaml configuration file (generated by prometheus.yml.j2) contains
            # a scrape_configs section for each service type. This should be included only
            # when at least one daemon of the corresponding service is running. Therefore,
            # an explicit dependency is added for each service-type to force a reconfig
            # whenever the number of daemons for those service-type changes from 0 to greater
            # than zero and vice versa.
            deps += [s for s in ['node-exporter', 'alertmanager']
                     if self.cache.get_daemons_by_service(s)]
            if len(self.cache.get_daemons_by_type('ingress')) > 0:
                deps.append('ingress')
            # add dependency on ceph-exporter daemons
            deps += [d.name() for d in self.cache.get_daemons_by_service('ceph-exporter')]
            if self.secure_monitoring_stack:
<<<<<<< HEAD
                if self.prometheus_web_user and self.prometheus_web_password:
                    deps.append(f'{hash(self.prometheus_web_user + self.prometheus_web_password)}')
                if self.alertmanager_web_user and self.alertmanager_web_password:
                    deps.append(
                        f'{hash(self.alertmanager_web_user + self.alertmanager_web_password)}')
=======
                if prometheus_user and prometheus_password:
                    deps.append(f'{hash(prometheus_user + prometheus_password)}')
                if alertmanager_user and alertmanager_password:
                    deps.append(f'{hash(alertmanager_user + alertmanager_password)}')
>>>>>>> bc5445b2
        elif daemon_type == 'grafana':
            deps += get_daemon_names(['prometheus', 'loki'])
            if self.secure_monitoring_stack and prometheus_user and prometheus_password:
                deps.append(f'{hash(prometheus_user + prometheus_password)}')
        elif daemon_type == 'alertmanager':
            deps += get_daemon_names(['mgr', 'alertmanager', 'snmp-gateway'])
            if self.secure_monitoring_stack and alertmanager_user and alertmanager_password:
                deps.append(f'{hash(alertmanager_user + alertmanager_password)}')
        elif daemon_type == 'promtail':
            deps += get_daemon_names(['loki'])
        else:
            # TODO(redo): some error message!
            pass

        if daemon_type in ['prometheus', 'node-exporter', 'alertmanager', 'grafana']:
            deps.append(f'secure_monitoring_stack:{self.secure_monitoring_stack}')

        return sorted(deps)

    @forall_hosts
    def _remove_daemons(self, name: str, host: str) -> str:
        return CephadmServe(self)._remove_daemon(name, host)

    def _check_pool_exists(self, pool: str, service_name: str) -> None:
        logger.info(f'Checking pool "{pool}" exists for service {service_name}')
        if not self.rados.pool_exists(pool):
            raise OrchestratorError(f'Cannot find pool "{pool}" for '
                                    f'service {service_name}')

    def _add_daemon(self,
                    daemon_type: str,
                    spec: ServiceSpec) -> List[str]:
        """
        Add (and place) a daemon. Require explicit host placement.  Do not
        schedule, and do not apply the related scheduling limitations.
        """
        if spec.service_name() not in self.spec_store:
            raise OrchestratorError('Unable to add a Daemon without Service.\n'
                                    'Please use `ceph orch apply ...` to create a Service.\n'
                                    'Note, you might want to create the service with "unmanaged=true"')

        self.log.debug('_add_daemon %s spec %s' % (daemon_type, spec.placement))
        if not spec.placement.hosts:
            raise OrchestratorError('must specify host(s) to deploy on')
        count = spec.placement.count or len(spec.placement.hosts)
        daemons = self.cache.get_daemons_by_service(spec.service_name())
        return self._create_daemons(daemon_type, spec, daemons,
                                    spec.placement.hosts, count)

    def _create_daemons(self,
                        daemon_type: str,
                        spec: ServiceSpec,
                        daemons: List[DaemonDescription],
                        hosts: List[HostPlacementSpec],
                        count: int) -> List[str]:
        if count > len(hosts):
            raise OrchestratorError('too few hosts: want %d, have %s' % (
                count, hosts))

        did_config = False
        service_type = daemon_type_to_service(daemon_type)

        args = []  # type: List[CephadmDaemonDeploySpec]
        for host, network, name in hosts:
            daemon_id = self.get_unique_name(daemon_type, host, daemons,
                                             prefix=spec.service_id,
                                             forcename=name)

            if not did_config:
                self.cephadm_services[service_type].config(spec)
                did_config = True

            daemon_spec = self.cephadm_services[service_type].make_daemon_spec(
                host, daemon_id, network, spec,
                # NOTE: this does not consider port conflicts!
                ports=spec.get_port_start())
            self.log.debug('Placing %s.%s on host %s' % (
                daemon_type, daemon_id, host))
            args.append(daemon_spec)

            # add to daemon list so next name(s) will also be unique
            sd = orchestrator.DaemonDescription(
                hostname=host,
                daemon_type=daemon_type,
                daemon_id=daemon_id,
            )
            daemons.append(sd)

        @ forall_hosts
        def create_func_map(*args: Any) -> str:
            daemon_spec = self.cephadm_services[daemon_type].prepare_create(*args)
            with self.async_timeout_handler(daemon_spec.host, f'cephadm deploy ({daemon_spec.daemon_type} daemon)'):
                return self.wait_async(CephadmServe(self)._create_daemon(daemon_spec))

        return create_func_map(args)

    @handle_orch_error
    def add_daemon(self, spec: ServiceSpec) -> List[str]:
        ret: List[str] = []
        try:
            with orchestrator.set_exception_subject('service', spec.service_name(), overwrite=True):
                for d_type in service_to_daemon_types(spec.service_type):
                    ret.extend(self._add_daemon(d_type, spec))
                return ret
        except OrchestratorError as e:
            self.events.from_orch_error(e)
            raise

    def _get_alertmanager_credentials(self) -> Tuple[str, str]:
        user = self.get_store(AlertmanagerService.USER_CFG_KEY)
        password = self.get_store(AlertmanagerService.PASS_CFG_KEY)
        if user is None or password is None:
            user = 'admin'
            password = 'admin'
            self.set_store(AlertmanagerService.USER_CFG_KEY, user)
            self.set_store(AlertmanagerService.PASS_CFG_KEY, password)
        return (user, password)

    def _get_prometheus_credentials(self) -> Tuple[str, str]:
        user = self.get_store(PrometheusService.USER_CFG_KEY)
        password = self.get_store(PrometheusService.PASS_CFG_KEY)
        if user is None or password is None:
            user = 'admin'
            password = 'admin'
            self.set_store(PrometheusService.USER_CFG_KEY, user)
            self.set_store(PrometheusService.PASS_CFG_KEY, password)
        return (user, password)

    @handle_orch_error
    def set_prometheus_access_info(self, user: str, password: str) -> str:
        self.set_store(PrometheusService.USER_CFG_KEY, user)
        self.set_store(PrometheusService.PASS_CFG_KEY, password)
        return 'prometheus credentials updated correctly'

    @handle_orch_error
    def set_alertmanager_access_info(self, user: str, password: str) -> str:
        self.set_store(AlertmanagerService.USER_CFG_KEY, user)
        self.set_store(AlertmanagerService.PASS_CFG_KEY, password)
        return 'alertmanager credentials updated correctly'

    @handle_orch_error
    def get_prometheus_access_info(self) -> Dict[str, str]:
        user, password = self._get_prometheus_credentials()
        return {'user': user,
                'password': password,
                'certificate': self.http_server.service_discovery.ssl_certs.get_root_cert()}

    @handle_orch_error
    def get_alertmanager_access_info(self) -> Dict[str, str]:
        user, password = self._get_alertmanager_credentials()
        return {'user': user,
                'password': password,
                'certificate': self.http_server.service_discovery.ssl_certs.get_root_cert()}

    @handle_orch_error
    def apply_mon(self, spec: ServiceSpec) -> str:
        return self._apply(spec)

    def _apply(self, spec: GenericSpec) -> str:
        if spec.service_type == 'host':
            return self._add_host(cast(HostSpec, spec))

        if spec.service_type == 'osd':
            # _trigger preview refresh needs to be smart and
            # should only refresh if a change has been detected
            self._trigger_preview_refresh(specs=[cast(DriveGroupSpec, spec)])

        return self._apply_service_spec(cast(ServiceSpec, spec))

    def _get_candidate_hosts(self, placement: PlacementSpec) -> List[str]:
        """Return a list of candidate hosts according to the placement specification."""
        all_hosts = self.cache.get_schedulable_hosts()
        candidates = []
        if placement.hosts:
            candidates = [h.hostname for h in placement.hosts if h.hostname in placement.hosts]
        elif placement.label:
            candidates = [x.hostname for x in [h for h in all_hosts if placement.label in h.labels]]
        elif placement.host_pattern:
            candidates = [x for x in placement.filter_matching_hostspecs(all_hosts)]
        elif (placement.count is not None or placement.count_per_host is not None):
            candidates = [x.hostname for x in all_hosts]
        return [h for h in candidates if not self.cache.is_host_draining(h)]

    def _validate_one_shot_placement_spec(self, spec: PlacementSpec) -> None:
        """Validate placement specification for TunedProfileSpec and ClientKeyringSpec."""
        if spec.count is not None:
            raise OrchestratorError(
                "Placement 'count' field is no supported for this specification.")
        if spec.count_per_host is not None:
            raise OrchestratorError(
                "Placement 'count_per_host' field is no supported for this specification.")
        if spec.hosts:
            all_hosts = [h.hostname for h in self.inventory.all_specs()]
            invalid_hosts = [h.hostname for h in spec.hosts if h.hostname not in all_hosts]
            if invalid_hosts:
                raise OrchestratorError(f"Found invalid host(s) in placement section: {invalid_hosts}. "
                                        f"Please check 'ceph orch host ls' for available hosts.")
        elif not self._get_candidate_hosts(spec):
            raise OrchestratorError("Invalid placement specification. No host(s) matched placement spec.\n"
                                    "Please check 'ceph orch host ls' for available hosts.\n"
                                    "Note: draining hosts are excluded from the candidate list.")

    def _validate_tunedprofile_settings(self, spec: TunedProfileSpec) -> Dict[str, List[str]]:
        candidate_hosts = spec.placement.filter_matching_hostspecs(self.inventory.all_specs())
        invalid_options: Dict[str, List[str]] = {}
        for host in candidate_hosts:
            host_sysctl_options = self.cache.get_facts(host).get('sysctl_options', {})
            invalid_options[host] = []
            for option in spec.settings:
                if option not in host_sysctl_options:
                    invalid_options[host].append(option)
        return invalid_options

    def _validate_tuned_profile_spec(self, spec: TunedProfileSpec) -> None:
        if not spec.settings:
            raise OrchestratorError("Invalid spec: settings section cannot be empty.")
        self._validate_one_shot_placement_spec(spec.placement)
        invalid_options = self._validate_tunedprofile_settings(spec)
        if any(e for e in invalid_options.values()):
            raise OrchestratorError(
                f'Failed to apply tuned profile. Invalid sysctl option(s) for host(s) detected: {invalid_options}')

    @handle_orch_error
    def apply_tuned_profiles(self, specs: List[TunedProfileSpec], no_overwrite: bool = False) -> str:
        outs = []
        for spec in specs:
            self._validate_tuned_profile_spec(spec)
            if no_overwrite and self.tuned_profiles.exists(spec.profile_name):
                outs.append(
                    f"Tuned profile '{spec.profile_name}' already exists (--no-overwrite was passed)")
            else:
                # done, let's save the specs
                self.tuned_profiles.add_profile(spec)
                outs.append(f'Saved tuned profile {spec.profile_name}')
        self._kick_serve_loop()
        return '\n'.join(outs)

    @handle_orch_error
    def rm_tuned_profile(self, profile_name: str) -> str:
        if profile_name not in self.tuned_profiles:
            raise OrchestratorError(
                f'Tuned profile {profile_name} does not exist. Nothing to remove.')
        self.tuned_profiles.rm_profile(profile_name)
        self._kick_serve_loop()
        return f'Removed tuned profile {profile_name}'

    @handle_orch_error
    def tuned_profile_ls(self) -> List[TunedProfileSpec]:
        return self.tuned_profiles.list_profiles()

    @handle_orch_error
    def tuned_profile_add_setting(self, profile_name: str, setting: str, value: str) -> str:
        if profile_name not in self.tuned_profiles:
            raise OrchestratorError(
                f'Tuned profile {profile_name} does not exist. Cannot add setting.')
        self.tuned_profiles.add_setting(profile_name, setting, value)
        self._kick_serve_loop()
        return f'Added setting {setting} with value {value} to tuned profile {profile_name}'

    @handle_orch_error
    def tuned_profile_rm_setting(self, profile_name: str, setting: str) -> str:
        if profile_name not in self.tuned_profiles:
            raise OrchestratorError(
                f'Tuned profile {profile_name} does not exist. Cannot remove setting.')
        self.tuned_profiles.rm_setting(profile_name, setting)
        self._kick_serve_loop()
        return f'Removed setting {setting} from tuned profile {profile_name}'

    @handle_orch_error
    def service_discovery_dump_cert(self) -> str:
        root_cert = self.get_store(ServiceDiscovery.KV_STORE_SD_ROOT_CERT)
        if not root_cert:
            raise OrchestratorError('No certificate found for service discovery')
        return root_cert

    def set_health_warning(self, name: str, summary: str, count: int, detail: List[str]) -> None:
        self.health_checks[name] = {
            'severity': 'warning',
            'summary': summary,
            'count': count,
            'detail': detail,
        }
        self.set_health_checks(self.health_checks)

    def remove_health_warning(self, name: str) -> None:
        if name in self.health_checks:
            del self.health_checks[name]
            self.set_health_checks(self.health_checks)

    def _plan(self, spec: ServiceSpec) -> dict:
        if spec.service_type == 'osd':
            return {'service_name': spec.service_name(),
                    'service_type': spec.service_type,
                    'data': self._preview_osdspecs(osdspecs=[cast(DriveGroupSpec, spec)])}

        svc = self.cephadm_services[spec.service_type]
        ha = HostAssignment(
            spec=spec,
            hosts=self.cache.get_schedulable_hosts(),
            unreachable_hosts=self.cache.get_unreachable_hosts(),
            draining_hosts=self.cache.get_draining_hosts(),
            networks=self.cache.networks,
            daemons=self.cache.get_daemons_by_service(spec.service_name()),
            allow_colo=svc.allow_colo(),
            rank_map=self.spec_store[spec.service_name()].rank_map if svc.ranked() else None
        )
        ha.validate()
        hosts, to_add, to_remove = ha.place()

        return {
            'service_name': spec.service_name(),
            'service_type': spec.service_type,
            'add': [hs.hostname for hs in to_add],
            'remove': [d.name() for d in to_remove]
        }

    @handle_orch_error
    def plan(self, specs: Sequence[GenericSpec]) -> List:
        results = [{'warning': 'WARNING! Dry-Runs are snapshots of a certain point in time and are bound \n'
                               'to the current inventory setup. If any of these conditions change, the \n'
                               'preview will be invalid. Please make sure to have a minimal \n'
                               'timeframe between planning and applying the specs.'}]
        if any([spec.service_type == 'host' for spec in specs]):
            return [{'error': 'Found <HostSpec>. Previews that include Host Specifications are not supported, yet.'}]
        for spec in specs:
            results.append(self._plan(cast(ServiceSpec, spec)))
        return results

    def _apply_service_spec(self, spec: ServiceSpec) -> str:
        if spec.placement.is_empty():
            # fill in default placement
            defaults = {
                'mon': PlacementSpec(count=5),
                'mgr': PlacementSpec(count=2),
                'mds': PlacementSpec(count=2),
                'rgw': PlacementSpec(count=2),
                'ingress': PlacementSpec(count=2),
                'iscsi': PlacementSpec(count=1),
                'nvmeof': PlacementSpec(count=1),
                'rbd-mirror': PlacementSpec(count=2),
                'cephfs-mirror': PlacementSpec(count=1),
                'nfs': PlacementSpec(count=1),
                'grafana': PlacementSpec(count=1),
                'alertmanager': PlacementSpec(count=1),
                'prometheus': PlacementSpec(count=1),
                'node-exporter': PlacementSpec(host_pattern='*'),
                'ceph-exporter': PlacementSpec(host_pattern='*'),
                'loki': PlacementSpec(count=1),
                'promtail': PlacementSpec(host_pattern='*'),
                'crash': PlacementSpec(host_pattern='*'),
                'container': PlacementSpec(count=1),
                'snmp-gateway': PlacementSpec(count=1),
                'elasticsearch': PlacementSpec(count=1),
                'jaeger-agent': PlacementSpec(host_pattern='*'),
                'jaeger-collector': PlacementSpec(count=1),
                'jaeger-query': PlacementSpec(count=1)
            }
            spec.placement = defaults[spec.service_type]
        elif spec.service_type in ['mon', 'mgr'] and \
                spec.placement.count is not None and \
                spec.placement.count < 1:
            raise OrchestratorError('cannot scale %s service below 1' % (
                spec.service_type))

        host_count = len(self.inventory.keys())
        max_count = self.max_count_per_host

        if spec.placement.count is not None:
            if spec.service_type in ['mon', 'mgr']:
                if spec.placement.count > max(5, host_count):
                    raise OrchestratorError(
                        (f'The maximum number of {spec.service_type} daemons allowed with {host_count} hosts is {max(5, host_count)}.'))
            elif spec.service_type != 'osd':
                if spec.placement.count > (max_count * host_count):
                    raise OrchestratorError((f'The maximum number of {spec.service_type} daemons allowed with {host_count} hosts is {host_count*max_count} ({host_count}x{max_count}).'
                                             + ' This limit can be adjusted by changing the mgr/cephadm/max_count_per_host config option'))

        if spec.placement.count_per_host is not None and spec.placement.count_per_host > max_count and spec.service_type != 'osd':
            raise OrchestratorError((f'The maximum count_per_host allowed is {max_count}.'
                                     + ' This limit can be adjusted by changing the mgr/cephadm/max_count_per_host config option'))

        HostAssignment(
            spec=spec,
            hosts=self.inventory.all_specs(),  # All hosts, even those without daemon refresh
            unreachable_hosts=self.cache.get_unreachable_hosts(),
            draining_hosts=self.cache.get_draining_hosts(),
            networks=self.cache.networks,
            daemons=self.cache.get_daemons_by_service(spec.service_name()),
            allow_colo=self.cephadm_services[spec.service_type].allow_colo(),
        ).validate()

        self.log.info('Saving service %s spec with placement %s' % (
            spec.service_name(), spec.placement.pretty_str()))
        self.spec_store.save(spec)
        self._kick_serve_loop()
        return "Scheduled %s update..." % spec.service_name()

    @handle_orch_error
    def apply(self, specs: Sequence[GenericSpec], no_overwrite: bool = False) -> List[str]:
        results = []
        for spec in specs:
            if no_overwrite:
                if spec.service_type == 'host' and cast(HostSpec, spec).hostname in self.inventory:
                    results.append('Skipped %s host spec. To change %s spec omit --no-overwrite flag'
                                   % (cast(HostSpec, spec).hostname, spec.service_type))
                    continue
                elif cast(ServiceSpec, spec).service_name() in self.spec_store:
                    results.append('Skipped %s service spec. To change %s spec omit --no-overwrite flag'
                                   % (cast(ServiceSpec, spec).service_name(), cast(ServiceSpec, spec).service_name()))
                    continue
            results.append(self._apply(spec))
        return results

    @handle_orch_error
    def apply_mgr(self, spec: ServiceSpec) -> str:
        return self._apply(spec)

    @handle_orch_error
    def apply_mds(self, spec: ServiceSpec) -> str:
        return self._apply(spec)

    @handle_orch_error
    def apply_rgw(self, spec: ServiceSpec) -> str:
        return self._apply(spec)

    @handle_orch_error
    def apply_ingress(self, spec: ServiceSpec) -> str:
        return self._apply(spec)

    @handle_orch_error
    def apply_iscsi(self, spec: ServiceSpec) -> str:
        return self._apply(spec)

    @handle_orch_error
    def apply_rbd_mirror(self, spec: ServiceSpec) -> str:
        return self._apply(spec)

    @handle_orch_error
    def apply_nfs(self, spec: ServiceSpec) -> str:
        return self._apply(spec)

    def _get_dashboard_url(self):
        # type: () -> str
        return self.get('mgr_map').get('services', {}).get('dashboard', '')

    @handle_orch_error
    def apply_prometheus(self, spec: ServiceSpec) -> str:
        return self._apply(spec)

    @handle_orch_error
    def apply_loki(self, spec: ServiceSpec) -> str:
        return self._apply(spec)

    @handle_orch_error
    def apply_promtail(self, spec: ServiceSpec) -> str:
        return self._apply(spec)

    @handle_orch_error
    def apply_node_exporter(self, spec: ServiceSpec) -> str:
        return self._apply(spec)

    @handle_orch_error
    def apply_ceph_exporter(self, spec: ServiceSpec) -> str:
        return self._apply(spec)

    @handle_orch_error
    def apply_crash(self, spec: ServiceSpec) -> str:
        return self._apply(spec)

    @handle_orch_error
    def apply_grafana(self, spec: ServiceSpec) -> str:
        return self._apply(spec)

    @handle_orch_error
    def apply_alertmanager(self, spec: ServiceSpec) -> str:
        return self._apply(spec)

    @handle_orch_error
    def apply_container(self, spec: ServiceSpec) -> str:
        return self._apply(spec)

    @handle_orch_error
    def apply_snmp_gateway(self, spec: ServiceSpec) -> str:
        return self._apply(spec)

    @handle_orch_error
    def set_unmanaged(self, service_name: str, value: bool) -> str:
        return self.spec_store.set_unmanaged(service_name, value)

    @handle_orch_error
    def upgrade_check(self, image: str, version: str) -> str:
        if self.inventory.get_host_with_state("maintenance"):
            raise OrchestratorError("check aborted - you have hosts in maintenance state")

        if version:
            target_name = self.container_image_base + ':v' + version
        elif image:
            target_name = image
        else:
            raise OrchestratorError('must specify either image or version')

        with self.async_timeout_handler(cmd=f'cephadm inspect-image (image {target_name})'):
            image_info = self.wait_async(CephadmServe(self)._get_container_image_info(target_name))

        ceph_image_version = image_info.ceph_version
        if not ceph_image_version:
            return f'Unable to extract ceph version from {target_name}.'
        if ceph_image_version.startswith('ceph version '):
            ceph_image_version = ceph_image_version.split(' ')[2]
        version_error = self.upgrade._check_target_version(ceph_image_version)
        if version_error:
            return f'Incompatible upgrade: {version_error}'

        self.log.debug(f'image info {image} -> {image_info}')
        r: dict = {
            'target_name': target_name,
            'target_id': image_info.image_id,
            'target_version': image_info.ceph_version,
            'needs_update': dict(),
            'up_to_date': list(),
            'non_ceph_image_daemons': list()
        }
        for host, dm in self.cache.daemons.items():
            for name, dd in dm.items():
                # check if the container digest for the digest we're checking upgrades for matches
                # the container digests for the daemon if "use_repo_digest" setting is true
                # or that the image name matches the daemon's image name if "use_repo_digest"
                # is false. The idea is to generally check if the daemon is already using
                # the image we're checking upgrade to.
                if (
                    (self.use_repo_digest and dd.matches_digests(image_info.repo_digests))
                    or (not self.use_repo_digest and dd.matches_image_name(image))
                ):
                    r['up_to_date'].append(dd.name())
                elif dd.daemon_type in CEPH_IMAGE_TYPES:
                    r['needs_update'][dd.name()] = {
                        'current_name': dd.container_image_name,
                        'current_id': dd.container_image_id,
                        'current_version': dd.version,
                    }
                else:
                    r['non_ceph_image_daemons'].append(dd.name())
        if self.use_repo_digest and image_info.repo_digests:
            # FIXME: we assume the first digest is the best one to use
            r['target_digest'] = image_info.repo_digests[0]

        return json.dumps(r, indent=4, sort_keys=True)

    @handle_orch_error
    def upgrade_status(self) -> orchestrator.UpgradeStatusSpec:
        return self.upgrade.upgrade_status()

    @handle_orch_error
    def upgrade_ls(self, image: Optional[str], tags: bool, show_all_versions: Optional[bool]) -> Dict[Any, Any]:
        return self.upgrade.upgrade_ls(image, tags, show_all_versions)

    @handle_orch_error
    def upgrade_start(self, image: str, version: str, daemon_types: Optional[List[str]] = None, host_placement: Optional[str] = None,
                      services: Optional[List[str]] = None, limit: Optional[int] = None) -> str:
        if self.inventory.get_host_with_state("maintenance"):
            raise OrchestratorError("Upgrade aborted - you have host(s) in maintenance state")
        if self.offline_hosts:
            raise OrchestratorError(
                f"Upgrade aborted - Some host(s) are currently offline: {self.offline_hosts}")
        if daemon_types is not None and services is not None:
            raise OrchestratorError('--daemon-types and --services are mutually exclusive')
        if daemon_types is not None:
            for dtype in daemon_types:
                if dtype not in CEPH_UPGRADE_ORDER:
                    raise OrchestratorError(f'Upgrade aborted - Got unexpected daemon type "{dtype}".\n'
                                            f'Viable daemon types for this command are: {utils.CEPH_TYPES + utils.GATEWAY_TYPES}')
        if services is not None:
            for service in services:
                if service not in self.spec_store:
                    raise OrchestratorError(f'Upgrade aborted - Got unknown service name "{service}".\n'
                                            f'Known services are: {self.spec_store.all_specs.keys()}')
        hosts: Optional[List[str]] = None
        if host_placement is not None:
            all_hosts = list(self.inventory.all_specs())
            placement = PlacementSpec.from_string(host_placement)
            hosts = placement.filter_matching_hostspecs(all_hosts)
            if not hosts:
                raise OrchestratorError(
                    f'Upgrade aborted - hosts parameter "{host_placement}" provided did not match any hosts')

        if limit is not None:
            if limit < 1:
                raise OrchestratorError(
                    f'Upgrade aborted - --limit arg must be a positive integer, not {limit}')

        return self.upgrade.upgrade_start(image, version, daemon_types, hosts, services, limit)

    @handle_orch_error
    def upgrade_pause(self) -> str:
        return self.upgrade.upgrade_pause()

    @handle_orch_error
    def upgrade_resume(self) -> str:
        return self.upgrade.upgrade_resume()

    @handle_orch_error
    def upgrade_stop(self) -> str:
        return self.upgrade.upgrade_stop()

    @handle_orch_error
    def remove_osds(self, osd_ids: List[str],
                    replace: bool = False,
                    force: bool = False,
                    zap: bool = False,
                    no_destroy: bool = False) -> str:
        """
        Takes a list of OSDs and schedules them for removal.
        The function that takes care of the actual removal is
        process_removal_queue().
        """

        daemons: List[orchestrator.DaemonDescription] = self.cache.get_daemons_by_type('osd')
        to_remove_daemons = list()
        for daemon in daemons:
            if daemon.daemon_id in osd_ids:
                to_remove_daemons.append(daemon)
        if not to_remove_daemons:
            return f"Unable to find OSDs: {osd_ids}"

        for daemon in to_remove_daemons:
            assert daemon.daemon_id is not None
            try:
                self.to_remove_osds.enqueue(OSD(osd_id=int(daemon.daemon_id),
                                                replace=replace,
                                                force=force,
                                                zap=zap,
                                                no_destroy=no_destroy,
                                                hostname=daemon.hostname,
                                                process_started_at=datetime_now(),
                                                remove_util=self.to_remove_osds.rm_util))
            except NotFoundError:
                return f"Unable to find OSDs: {osd_ids}"

        # trigger the serve loop to initiate the removal
        self._kick_serve_loop()
        warning_zap = "" if zap else ("\nVG/LV for the OSDs won't be zapped (--zap wasn't passed).\n"
                                      "Run the `ceph-volume lvm zap` command with `--destroy`"
                                      " against the VG/LV if you want them to be destroyed.")
        return f"Scheduled OSD(s) for removal.{warning_zap}"

    @handle_orch_error
    def stop_remove_osds(self, osd_ids: List[str]) -> str:
        """
        Stops a `removal` process for a List of OSDs.
        This will revert their weight and remove it from the osds_to_remove queue
        """
        for osd_id in osd_ids:
            try:
                self.to_remove_osds.rm(OSD(osd_id=int(osd_id),
                                           remove_util=self.to_remove_osds.rm_util))
            except (NotFoundError, KeyError, ValueError):
                return f'Unable to find OSD in the queue: {osd_id}'

        # trigger the serve loop to halt the removal
        self._kick_serve_loop()
        return "Stopped OSD(s) removal"

    @handle_orch_error
    def remove_osds_status(self) -> List[OSD]:
        """
        The CLI call to retrieve an osd removal report
        """
        return self.to_remove_osds.all_osds()

    @handle_orch_error
    def drain_host(self, hostname, force=False):
        # type: (str, bool) -> str
        """
        Drain all daemons from a host.
        :param host: host name
        """

        # if we drain the last admin host we could end up removing the only instance
        # of the config and keyring and cause issues
        if not force:
            p = PlacementSpec(label='_admin')
            admin_hosts = p.filter_matching_hostspecs(self.inventory.all_specs())
            if len(admin_hosts) == 1 and admin_hosts[0] == hostname:
                raise OrchestratorValidationError(f"Host {hostname} is the last host with the '_admin'"
                                                  " label.\nDraining this host could cause the removal"
                                                  " of the last cluster config/keyring managed by cephadm.\n"
                                                  "It is recommended to add the _admin label to another host"
                                                  " before completing this operation.\nIf you're certain this is"
                                                  " what you want rerun this command with --force.")

        self.add_host_label(hostname, '_no_schedule')

        daemons: List[orchestrator.DaemonDescription] = self.cache.get_daemons_by_host(hostname)

        osds_to_remove = [d.daemon_id for d in daemons if d.daemon_type == 'osd']
        self.remove_osds(osds_to_remove)

        daemons_table = ""
        daemons_table += "{:<20} {:<15}\n".format("type", "id")
        daemons_table += "{:<20} {:<15}\n".format("-" * 20, "-" * 15)
        for d in daemons:
            daemons_table += "{:<20} {:<15}\n".format(d.daemon_type, d.daemon_id)

        return "Scheduled to remove the following daemons from host '{}'\n{}".format(hostname, daemons_table)

    def trigger_connect_dashboard_rgw(self) -> None:
        self.need_connect_dashboard_rgw = True
        self.event.set()<|MERGE_RESOLUTION|>--- conflicted
+++ resolved
@@ -2658,18 +2658,10 @@
             # add dependency on ceph-exporter daemons
             deps += [d.name() for d in self.cache.get_daemons_by_service('ceph-exporter')]
             if self.secure_monitoring_stack:
-<<<<<<< HEAD
-                if self.prometheus_web_user and self.prometheus_web_password:
-                    deps.append(f'{hash(self.prometheus_web_user + self.prometheus_web_password)}')
-                if self.alertmanager_web_user and self.alertmanager_web_password:
-                    deps.append(
-                        f'{hash(self.alertmanager_web_user + self.alertmanager_web_password)}')
-=======
                 if prometheus_user and prometheus_password:
                     deps.append(f'{hash(prometheus_user + prometheus_password)}')
                 if alertmanager_user and alertmanager_password:
                     deps.append(f'{hash(alertmanager_user + alertmanager_password)}')
->>>>>>> bc5445b2
         elif daemon_type == 'grafana':
             deps += get_daemon_names(['prometheus', 'loki'])
             if self.secure_monitoring_stack and prometheus_user and prometheus_password:
