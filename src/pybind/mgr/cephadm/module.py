import json
import errno
import ipaddress
import logging
import re
import shlex
from collections import defaultdict
from configparser import ConfigParser
from functools import wraps
from tempfile import TemporaryDirectory, NamedTemporaryFile
from threading import Event

import string
from typing import List, Dict, Optional, Callable, Tuple, TypeVar, \
    Any, Set, TYPE_CHECKING, cast, NamedTuple, Sequence, Type, Awaitable

import datetime
import os
import random
import multiprocessing.pool
import subprocess
from prettytable import PrettyTable

from ceph.deployment import inventory
from ceph.deployment.drive_group import DriveGroupSpec
from ceph.deployment.service_spec import \
    ServiceSpec, PlacementSpec, \
    HostPlacementSpec, IngressSpec, \
<<<<<<< HEAD
    TunedProfileSpec, PrometheusSpec
=======
    TunedProfileSpec, IscsiServiceSpec
>>>>>>> 7ad66815
from ceph.utils import str_to_datetime, datetime_to_str, datetime_now
from cephadm.serve import CephadmServe
from cephadm.services.cephadmservice import CephadmDaemonDeploySpec
from cephadm.agent import CherryPyThread, CephadmAgentHelpers


from mgr_module import MgrModule, HandleCommandResult, Option, NotifyType
import orchestrator
from orchestrator.module import to_format, Format

from orchestrator import OrchestratorError, OrchestratorValidationError, HostSpec, \
    CLICommandMeta, DaemonDescription, DaemonDescriptionStatus, handle_orch_error, \
    service_to_daemon_types
from orchestrator._interface import GenericSpec
from orchestrator._interface import daemon_type_to_service

from . import utils
from . import ssh
from .migrations import Migrations
from .services.cephadmservice import MonService, MgrService, MdsService, RgwService, \
    RbdMirrorService, CrashService, CephadmService, CephfsMirrorService, CephadmAgent
from .services.ingress import IngressService
from .services.container import CustomContainerService
from .services.iscsi import IscsiService
from .services.nfs import NFSService
from .services.osd import OSDRemovalQueue, OSDService, OSD, NotFoundError
from .services.monitoring import GrafanaService, AlertmanagerService, PrometheusService, \
    NodeExporterService, SNMPGatewayService, LokiService, PromtailService
from .schedule import HostAssignment
from .inventory import Inventory, SpecStore, HostCache, AgentCache, EventStore, \
    ClientKeyringStore, ClientKeyringSpec, TunedProfileStore
from .upgrade import CephadmUpgrade
from .template import TemplateMgr
from .utils import CEPH_IMAGE_TYPES, RESCHEDULE_FROM_OFFLINE_HOSTS_TYPES, forall_hosts, \
    cephadmNoImage, CEPH_UPGRADE_ORDER
from .configchecks import CephadmConfigChecks
from .offline_watcher import OfflineHostWatcher
from .tuned_profiles import TunedProfileUtils

try:
    import asyncssh
except ImportError as e:
    asyncssh = None  # type: ignore
    asyncssh_import_error = str(e)

logger = logging.getLogger(__name__)

T = TypeVar('T')

DEFAULT_SSH_CONFIG = """
Host *
  User root
  StrictHostKeyChecking no
  UserKnownHostsFile /dev/null
  ConnectTimeout=30
"""

# cherrypy likes to sys.exit on error.  don't let it take us down too!


def os_exit_noop(status: int) -> None:
    pass


os._exit = os_exit_noop   # type: ignore


# Default container images -----------------------------------------------------
DEFAULT_IMAGE = 'quay.io/ceph/ceph'
DEFAULT_PROMETHEUS_IMAGE = 'quay.io/prometheus/prometheus:v2.33.4'
DEFAULT_NODE_EXPORTER_IMAGE = 'quay.io/prometheus/node-exporter:v1.3.1'
DEFAULT_LOKI_IMAGE = 'docker.io/grafana/loki:2.4.0'
DEFAULT_PROMTAIL_IMAGE = 'docker.io/grafana/promtail:2.4.0'
DEFAULT_ALERT_MANAGER_IMAGE = 'quay.io/prometheus/alertmanager:v0.23.0'
DEFAULT_GRAFANA_IMAGE = 'quay.io/ceph/ceph-grafana:8.3.5'
DEFAULT_HAPROXY_IMAGE = 'quay.io/ceph/haproxy:2.3'
DEFAULT_KEEPALIVED_IMAGE = 'quay.io/ceph/keepalived:2.1.5'
DEFAULT_SNMP_GATEWAY_IMAGE = 'docker.io/maxwo/snmp-notifier:v1.2.1'
# ------------------------------------------------------------------------------


def host_exists(hostname_position: int = 1) -> Callable:
    """Check that a hostname exists in the inventory"""
    def inner(func: Callable) -> Callable:
        @wraps(func)
        def wrapper(*args: Any, **kwargs: Any) -> Any:
            this = args[0]  # self object
            hostname = args[hostname_position]
            if hostname not in this.cache.get_hosts():
                candidates = ','.join([h for h in this.cache.get_hosts() if h.startswith(hostname)])
                help_msg = f"Did you mean {candidates}?" if candidates else ""
                raise OrchestratorError(
                    f"Cannot find host '{hostname}' in the inventory. {help_msg}")

            return func(*args, **kwargs)
        return wrapper
    return inner


class CephadmOrchestrator(orchestrator.Orchestrator, MgrModule,
                          metaclass=CLICommandMeta):

    _STORE_HOST_PREFIX = "host"

    instance = None
    NOTIFY_TYPES = [NotifyType.mon_map, NotifyType.pg_summary]
    NATIVE_OPTIONS = []  # type: List[Any]
    MODULE_OPTIONS = [
        Option(
            'ssh_config_file',
            type='str',
            default=None,
            desc='customized SSH config file to connect to managed hosts',
        ),
        Option(
            'device_cache_timeout',
            type='secs',
            default=30 * 60,
            desc='seconds to cache device inventory',
        ),
        Option(
            'device_enhanced_scan',
            type='bool',
            default=False,
            desc='Use libstoragemgmt during device scans',
        ),
        Option(
            'daemon_cache_timeout',
            type='secs',
            default=10 * 60,
            desc='seconds to cache service (daemon) inventory',
        ),
        Option(
            'facts_cache_timeout',
            type='secs',
            default=1 * 60,
            desc='seconds to cache host facts data',
        ),
        Option(
            'host_check_interval',
            type='secs',
            default=10 * 60,
            desc='how frequently to perform a host check',
        ),
        Option(
            'mode',
            type='str',
            enum_allowed=['root', 'cephadm-package'],
            default='root',
            desc='mode for remote execution of cephadm',
        ),
        Option(
            'container_image_base',
            default=DEFAULT_IMAGE,
            desc='Container image name, without the tag',
            runtime=True,
        ),
        Option(
            'container_image_prometheus',
            default=DEFAULT_PROMETHEUS_IMAGE,
            desc='Prometheus container image',
        ),
        Option(
            'container_image_grafana',
            default=DEFAULT_GRAFANA_IMAGE,
            desc='Prometheus container image',
        ),
        Option(
            'container_image_alertmanager',
            default=DEFAULT_ALERT_MANAGER_IMAGE,
            desc='Prometheus container image',
        ),
        Option(
            'container_image_node_exporter',
            default=DEFAULT_NODE_EXPORTER_IMAGE,
            desc='Prometheus container image',
        ),
        Option(
            'container_image_loki',
            default=DEFAULT_LOKI_IMAGE,
            desc='Loki container image',
        ),
        Option(
            'container_image_promtail',
            default=DEFAULT_PROMTAIL_IMAGE,
            desc='Promtail container image',
        ),
        Option(
            'container_image_haproxy',
            default=DEFAULT_HAPROXY_IMAGE,
            desc='HAproxy container image',
        ),
        Option(
            'container_image_keepalived',
            default=DEFAULT_KEEPALIVED_IMAGE,
            desc='Keepalived container image',
        ),
        Option(
            'container_image_snmp_gateway',
            default=DEFAULT_SNMP_GATEWAY_IMAGE,
            desc='SNMP Gateway container image',
        ),
        Option(
            'warn_on_stray_hosts',
            type='bool',
            default=True,
            desc='raise a health warning if daemons are detected on a host '
            'that is not managed by cephadm',
        ),
        Option(
            'warn_on_stray_daemons',
            type='bool',
            default=True,
            desc='raise a health warning if daemons are detected '
            'that are not managed by cephadm',
        ),
        Option(
            'warn_on_failed_host_check',
            type='bool',
            default=True,
            desc='raise a health warning if the host check fails',
        ),
        Option(
            'log_to_cluster',
            type='bool',
            default=True,
            desc='log to the "cephadm" cluster log channel"',
        ),
        Option(
            'allow_ptrace',
            type='bool',
            default=False,
            desc='allow SYS_PTRACE capability on ceph containers',
            long_desc='The SYS_PTRACE capability is needed to attach to a '
            'process with gdb or strace.  Enabling this options '
            'can allow debugging daemons that encounter problems '
            'at runtime.',
        ),
        Option(
            'container_init',
            type='bool',
            default=True,
            desc='Run podman/docker with `--init`'
        ),
        Option(
            'prometheus_alerts_path',
            type='str',
            default='/etc/prometheus/ceph/ceph_default_alerts.yml',
            desc='location of alerts to include in prometheus deployments',
        ),
        Option(
            'migration_current',
            type='int',
            default=None,
            desc='internal - do not modify',
            # used to track track spec and other data migrations.
        ),
        Option(
            'config_dashboard',
            type='bool',
            default=True,
            desc='manage configs like API endpoints in Dashboard.'
        ),
        Option(
            'manage_etc_ceph_ceph_conf',
            type='bool',
            default=False,
            desc='Manage and own /etc/ceph/ceph.conf on the hosts.',
        ),
        Option(
            'manage_etc_ceph_ceph_conf_hosts',
            type='str',
            default='*',
            desc='PlacementSpec describing on which hosts to manage /etc/ceph/ceph.conf',
        ),
        # not used anymore
        Option(
            'registry_url',
            type='str',
            default=None,
            desc='Registry url for login purposes. This is not the default registry'
        ),
        Option(
            'registry_username',
            type='str',
            default=None,
            desc='Custom repository username. Only used for logging into a registry.'
        ),
        Option(
            'registry_password',
            type='str',
            default=None,
            desc='Custom repository password. Only used for logging into a registry.'
        ),
        ####
        Option(
            'registry_insecure',
            type='bool',
            default=False,
            desc='Registry is to be considered insecure (no TLS available). Only for development purposes.'
        ),
        Option(
            'use_repo_digest',
            type='bool',
            default=True,
            desc='Automatically convert image tags to image digest. Make sure all daemons use the same image',
        ),
        Option(
            'config_checks_enabled',
            type='bool',
            default=False,
            desc='Enable or disable the cephadm configuration analysis',
        ),
        Option(
            'default_registry',
            type='str',
            default='docker.io',
            desc='Search-registry to which we should normalize unqualified image names. '
                 'This is not the default registry',
        ),
        Option(
            'max_count_per_host',
            type='int',
            default=10,
            desc='max number of daemons per service per host',
        ),
        Option(
            'autotune_memory_target_ratio',
            type='float',
            default=.7,
            desc='ratio of total system memory to divide amongst autotuned daemons'
        ),
        Option(
            'autotune_interval',
            type='secs',
            default=10 * 60,
            desc='how frequently to autotune daemon memory'
        ),
        Option(
            'use_agent',
            type='bool',
            default=False,
            desc='Use cephadm agent on each host to gather and send metadata'
        ),
        Option(
            'agent_refresh_rate',
            type='secs',
            default=20,
            desc='How often agent on each host will try to gather and send metadata'
        ),
        Option(
            'agent_starting_port',
            type='int',
            default=4721,
            desc='First port agent will try to bind to (will also try up to next 1000 subsequent ports if blocked)'
        ),
        Option(
            'agent_down_multiplier',
            type='float',
            default=3.0,
            desc='Multiplied by agent refresh rate to calculate how long agent must not report before being marked down'
        ),
        Option(
            'max_osd_draining_count',
            type='int',
            default=10,
            desc='max number of osds that will be drained simultaneously when osds are removed'
        ),
        Option(
            'cgroups_split',
            type='bool',
            default=True,
            desc='Pass --cgroups=split when cephadm creates containers (currently podman only)'
        ),
    ]

    def __init__(self, *args: Any, **kwargs: Any):
        super(CephadmOrchestrator, self).__init__(*args, **kwargs)
        self._cluster_fsid: str = self.get('mon_map')['fsid']
        self.last_monmap: Optional[datetime.datetime] = None

        # for serve()
        self.run = True
        self.event = Event()

        self.ssh = ssh.SSHManager(self)

        if self.get_store('pause'):
            self.paused = True
        else:
            self.paused = False

        # for mypy which does not run the code
        if TYPE_CHECKING:
            self.ssh_config_file = None  # type: Optional[str]
            self.device_cache_timeout = 0
            self.daemon_cache_timeout = 0
            self.facts_cache_timeout = 0
            self.host_check_interval = 0
            self.max_count_per_host = 0
            self.mode = ''
            self.container_image_base = ''
            self.container_image_prometheus = ''
            self.container_image_grafana = ''
            self.container_image_alertmanager = ''
            self.container_image_node_exporter = ''
            self.container_image_loki = ''
            self.container_image_promtail = ''
            self.container_image_haproxy = ''
            self.container_image_keepalived = ''
            self.container_image_snmp_gateway = ''
            self.warn_on_stray_hosts = True
            self.warn_on_stray_daemons = True
            self.warn_on_failed_host_check = True
            self.allow_ptrace = False
            self.container_init = True
            self.prometheus_alerts_path = ''
            self.migration_current: Optional[int] = None
            self.config_dashboard = True
            self.manage_etc_ceph_ceph_conf = True
            self.manage_etc_ceph_ceph_conf_hosts = '*'
            self.registry_url: Optional[str] = None
            self.registry_username: Optional[str] = None
            self.registry_password: Optional[str] = None
            self.registry_insecure: bool = False
            self.use_repo_digest = True
            self.default_registry = ''
            self.autotune_memory_target_ratio = 0.0
            self.autotune_interval = 0
            self.ssh_user: Optional[str] = None
            self._ssh_options: Optional[str] = None
            self.tkey = NamedTemporaryFile()
            self.ssh_config_fname: Optional[str] = None
            self.ssh_config: Optional[str] = None
            self._temp_files: List = []
            self.ssh_key: Optional[str] = None
            self.ssh_pub: Optional[str] = None
            self.use_agent = False
            self.agent_refresh_rate = 0
            self.agent_down_multiplier = 0.0
            self.agent_starting_port = 0
            self.apply_spec_fails: List[Tuple[str, str]] = []
            self.max_osd_draining_count = 10
            self.device_enhanced_scan = False
            self.cgroups_split = True

        self.notify(NotifyType.mon_map, None)
        self.config_notify()

        path = self.get_ceph_option('cephadm_path')
        try:
            assert isinstance(path, str)
            with open(path, 'r') as f:
                self._cephadm = f.read()
        except (IOError, TypeError) as e:
            raise RuntimeError("unable to read cephadm at '%s': %s" % (
                path, str(e)))

        self.cephadm_binary_path = self._get_cephadm_binary_path()

        self._worker_pool = multiprocessing.pool.ThreadPool(10)

        self.ssh._reconfig_ssh()

        CephadmOrchestrator.instance = self

        self.upgrade = CephadmUpgrade(self)

        self.health_checks: Dict[str, dict] = {}

        self.inventory = Inventory(self)

        self.cache = HostCache(self)
        self.cache.load()

        self.agent_cache = AgentCache(self)
        self.agent_cache.load()

        self.to_remove_osds = OSDRemovalQueue(self)
        self.to_remove_osds.load_from_store()

        self.spec_store = SpecStore(self)
        self.spec_store.load()

        self.keys = ClientKeyringStore(self)
        self.keys.load()

        self.tuned_profiles = TunedProfileStore(self)
        self.tuned_profiles.load()

        self.tuned_profile_utils = TunedProfileUtils(self)

        # ensure the host lists are in sync
        for h in self.inventory.keys():
            if h not in self.cache.daemons:
                self.cache.prime_empty_host(h)
        for h in self.cache.get_hosts():
            if h not in self.inventory:
                self.cache.rm_host(h)

        # in-memory only.
        self.events = EventStore(self)
        self.offline_hosts: Set[str] = set()

        self.migration = Migrations(self)

        _service_clses: Sequence[Type[CephadmService]] = [
            OSDService, NFSService, MonService, MgrService, MdsService,
            RgwService, RbdMirrorService, GrafanaService, AlertmanagerService,
            PrometheusService, NodeExporterService, LokiService, PromtailService, CrashService, IscsiService,
            IngressService, CustomContainerService, CephfsMirrorService,
            CephadmAgent, SNMPGatewayService
        ]

        # https://github.com/python/mypy/issues/8993
        self.cephadm_services: Dict[str, CephadmService] = {
            cls.TYPE: cls(self) for cls in _service_clses}  # type: ignore

        self.mgr_service: MgrService = cast(MgrService, self.cephadm_services['mgr'])
        self.osd_service: OSDService = cast(OSDService, self.cephadm_services['osd'])
        self.iscsi_service: IscsiService = cast(IscsiService, self.cephadm_services['iscsi'])

        self.template = TemplateMgr(self)

        self.requires_post_actions: Set[str] = set()
        self.need_connect_dashboard_rgw = False

        self.config_checker = CephadmConfigChecks(self)

        self.cherrypy_thread = CherryPyThread(self)
        self.cherrypy_thread.start()
        self.agent_helpers = CephadmAgentHelpers(self)
        if self.use_agent:
            self.agent_helpers._apply_agent()

        self.offline_watcher = OfflineHostWatcher(self)
        self.offline_watcher.start()

    def shutdown(self) -> None:
        self.log.debug('shutdown')
        self._worker_pool.close()
        self._worker_pool.join()
        self.cherrypy_thread.shutdown()
        self.offline_watcher.shutdown()
        self.run = False
        self.event.set()

    def _get_cephadm_service(self, service_type: str) -> CephadmService:
        assert service_type in ServiceSpec.KNOWN_SERVICE_TYPES
        return self.cephadm_services[service_type]

    def _get_cephadm_binary_path(self) -> str:
        import hashlib
        m = hashlib.sha256()
        m.update(self._cephadm.encode())
        return f'/var/lib/ceph/{self._cluster_fsid}/cephadm.{m.hexdigest()}'

    def _kick_serve_loop(self) -> None:
        self.log.debug('_kick_serve_loop')
        self.event.set()

    def serve(self) -> None:
        """
        The main loop of cephadm.

        A command handler will typically change the declarative state
        of cephadm. This loop will then attempt to apply this new state.
        """
        # for ssh in serve
        self.event_loop = ssh.EventLoopThread()

        serve = CephadmServe(self)
        serve.serve()

    def wait_async(self, coro: Awaitable[T]) -> T:
        return self.event_loop.get_result(coro)

    def set_container_image(self, entity: str, image: str) -> None:
        self.check_mon_command({
            'prefix': 'config set',
            'name': 'container_image',
            'value': image,
            'who': entity,
        })

    def config_notify(self) -> None:
        """
        This method is called whenever one of our config options is changed.

        TODO: this method should be moved into mgr_module.py
        """
        for opt in self.MODULE_OPTIONS:
            setattr(self,
                    opt['name'],  # type: ignore
                    self.get_module_option(opt['name']))  # type: ignore
            self.log.debug(' mgr option %s = %s',
                           opt['name'], getattr(self, opt['name']))  # type: ignore
        for opt in self.NATIVE_OPTIONS:
            setattr(self,
                    opt,  # type: ignore
                    self.get_ceph_option(opt))
            self.log.debug(' native option %s = %s', opt, getattr(self, opt))  # type: ignore

        self.event.set()

    def notify(self, notify_type: NotifyType, notify_id: Optional[str]) -> None:
        if notify_type == NotifyType.mon_map:
            # get monmap mtime so we can refresh configs when mons change
            monmap = self.get('mon_map')
            self.last_monmap = str_to_datetime(monmap['modified'])
            if self.last_monmap and self.last_monmap > datetime_now():
                self.last_monmap = None  # just in case clocks are skewed
            if getattr(self, 'manage_etc_ceph_ceph_conf', False):
                # getattr, due to notify() being called before config_notify()
                self._kick_serve_loop()
        if notify_type == NotifyType.pg_summary:
            self._trigger_osd_removal()

    def _trigger_osd_removal(self) -> None:
        remove_queue = self.to_remove_osds.as_osd_ids()
        if not remove_queue:
            return
        data = self.get("osd_stats")
        for osd in data.get('osd_stats', []):
            if osd.get('num_pgs') == 0:
                # if _ANY_ osd that is currently in the queue appears to be empty,
                # start the removal process
                if int(osd.get('osd')) in remove_queue:
                    self.log.debug('Found empty osd. Starting removal process')
                    # if the osd that is now empty is also part of the removal queue
                    # start the process
                    self._kick_serve_loop()

    def pause(self) -> None:
        if not self.paused:
            self.log.info('Paused')
            self.set_store('pause', 'true')
            self.paused = True
            # wake loop so we update the health status
            self._kick_serve_loop()

    def resume(self) -> None:
        if self.paused:
            self.log.info('Resumed')
            self.paused = False
            self.set_store('pause', None)
        # unconditionally wake loop so that 'orch resume' can be used to kick
        # cephadm
        self._kick_serve_loop()

    def get_unique_name(
            self,
            daemon_type: str,
            host: str,
            existing: List[orchestrator.DaemonDescription],
            prefix: Optional[str] = None,
            forcename: Optional[str] = None,
            rank: Optional[int] = None,
            rank_generation: Optional[int] = None,
    ) -> str:
        """
        Generate a unique random service name
        """
        suffix = daemon_type not in [
            'mon', 'crash',
            'prometheus', 'node-exporter', 'grafana', 'alertmanager',
            'container', 'agent', 'snmp-gateway', 'loki', 'promtail'
        ]
        if forcename:
            if len([d for d in existing if d.daemon_id == forcename]):
                raise orchestrator.OrchestratorValidationError(
                    f'name {daemon_type}.{forcename} already in use')
            return forcename

        if '.' in host:
            host = host.split('.')[0]
        while True:
            if prefix:
                name = prefix + '.'
            else:
                name = ''
            if rank is not None and rank_generation is not None:
                name += f'{rank}.{rank_generation}.'
            name += host
            if suffix:
                name += '.' + ''.join(random.choice(string.ascii_lowercase)
                                      for _ in range(6))
            if len([d for d in existing if d.daemon_id == name]):
                if not suffix:
                    raise orchestrator.OrchestratorValidationError(
                        f'name {daemon_type}.{name} already in use')
                self.log.debug('name %s exists, trying again', name)
                continue
            return name

    def validate_ssh_config_content(self, ssh_config: Optional[str]) -> None:
        if ssh_config is None or len(ssh_config.strip()) == 0:
            raise OrchestratorValidationError('ssh_config cannot be empty')
        # StrictHostKeyChecking is [yes|no] ?
        res = re.findall(r'StrictHostKeyChecking\s+.*', ssh_config)
        if not res:
            raise OrchestratorValidationError('ssh_config requires StrictHostKeyChecking')
        for s in res:
            if 'ask' in s.lower():
                raise OrchestratorValidationError(f'ssh_config cannot contain: \'{s}\'')

    def validate_ssh_config_fname(self, ssh_config_fname: str) -> None:
        if not os.path.isfile(ssh_config_fname):
            raise OrchestratorValidationError("ssh_config \"{}\" does not exist".format(
                ssh_config_fname))

    def _process_ls_output(self, host: str, ls: List[Dict[str, Any]]) -> None:
        dm = {}
        for d in ls:
            if not d['style'].startswith('cephadm'):
                continue
            if d['fsid'] != self._cluster_fsid:
                continue
            if '.' not in d['name']:
                continue
            sd = orchestrator.DaemonDescription()
            sd.last_refresh = datetime_now()
            for k in ['created', 'started', 'last_configured', 'last_deployed']:
                v = d.get(k, None)
                if v:
                    setattr(sd, k, str_to_datetime(d[k]))
            sd.daemon_type = d['name'].split('.')[0]
            if sd.daemon_type not in orchestrator.KNOWN_DAEMON_TYPES:
                logger.warning(f"Found unknown daemon type {sd.daemon_type} on host {host}")
                continue

            sd.daemon_id = '.'.join(d['name'].split('.')[1:])
            sd.hostname = host
            sd.container_id = d.get('container_id')
            if sd.container_id:
                # shorten the hash
                sd.container_id = sd.container_id[0:12]
            sd.container_image_name = d.get('container_image_name')
            sd.container_image_id = d.get('container_image_id')
            sd.container_image_digests = d.get('container_image_digests')
            sd.memory_usage = d.get('memory_usage')
            sd.memory_request = d.get('memory_request')
            sd.memory_limit = d.get('memory_limit')
            sd.cpu_percentage = d.get('cpu_percentage')
            sd._service_name = d.get('service_name')
            sd.deployed_by = d.get('deployed_by')
            sd.version = d.get('version')
            sd.ports = d.get('ports')
            sd.ip = d.get('ip')
            sd.rank = int(d['rank']) if d.get('rank') is not None else None
            sd.rank_generation = int(d['rank_generation']) if d.get(
                'rank_generation') is not None else None
            sd.extra_container_args = d.get('extra_container_args')
            if 'state' in d:
                sd.status_desc = d['state']
                sd.status = {
                    'running': DaemonDescriptionStatus.running,
                    'stopped': DaemonDescriptionStatus.stopped,
                    'error': DaemonDescriptionStatus.error,
                    'unknown': DaemonDescriptionStatus.error,
                }[d['state']]
            else:
                sd.status_desc = 'unknown'
                sd.status = None
            dm[sd.name()] = sd
        self.log.debug('Refreshed host %s daemons (%d)' % (host, len(dm)))
        self.cache.update_host_daemons(host, dm)
        self.cache.save_host(host)
        return None

    def update_watched_hosts(self) -> None:
        # currently, we are watching hosts with nfs daemons
        hosts_to_watch = [d.hostname for d in self.cache.get_daemons(
        ) if d.daemon_type in RESCHEDULE_FROM_OFFLINE_HOSTS_TYPES]
        self.offline_watcher.set_hosts(list(set([h for h in hosts_to_watch if h is not None])))

    def offline_hosts_remove(self, host: str) -> None:
        if host in self.offline_hosts:
            self.offline_hosts.remove(host)

    def update_failed_daemon_health_check(self) -> None:
        failed_daemons = []
        for dd in self.cache.get_error_daemons():
            if dd.daemon_type != 'agent':  # agents tracked by CEPHADM_AGENT_DOWN
                failed_daemons.append('daemon %s on %s is in %s state' % (
                    dd.name(), dd.hostname, dd.status_desc
                ))
        self.remove_health_warning('CEPHADM_FAILED_DAEMON')
        if failed_daemons:
            self.set_health_warning('CEPHADM_FAILED_DAEMON', f'{len(failed_daemons)} failed cephadm daemon(s)', len(
                failed_daemons), failed_daemons)

    @staticmethod
    def can_run() -> Tuple[bool, str]:
        if asyncssh is not None:
            return True, ""
        else:
            return False, "loading asyncssh library:{}".format(
                asyncssh_import_error)

    def available(self) -> Tuple[bool, str, Dict[str, Any]]:
        """
        The cephadm orchestrator is always available.
        """
        ok, err = self.can_run()
        if not ok:
            return ok, err, {}
        if not self.ssh_key or not self.ssh_pub:
            return False, 'SSH keys not set. Use `ceph cephadm set-priv-key` and `ceph cephadm set-pub-key` or `ceph cephadm generate-key`', {}

        # mypy is unable to determine type for _processes since it's private
        worker_count: int = self._worker_pool._processes  # type: ignore
        ret = {
            "workers": worker_count,
            "paused": self.paused,
        }

        return True, err, ret

    def _validate_and_set_ssh_val(self, what: str, new: Optional[str], old: Optional[str]) -> None:
        self.set_store(what, new)
        self.ssh._reconfig_ssh()
        if self.cache.get_hosts():
            # Can't check anything without hosts
            host = self.cache.get_hosts()[0]
            r = CephadmServe(self)._check_host(host)
            if r is not None:
                # connection failed reset user
                self.set_store(what, old)
                self.ssh._reconfig_ssh()
                raise OrchestratorError('ssh connection %s@%s failed' % (self.ssh_user, host))
        self.log.info(f'Set ssh {what}')

    @orchestrator._cli_write_command(
        prefix='cephadm set-ssh-config')
    def _set_ssh_config(self, inbuf: Optional[str] = None) -> Tuple[int, str, str]:
        """
        Set the ssh_config file (use -i <ssh_config>)
        """
        # Set an ssh_config file provided from stdin

        old = self.ssh_config
        if inbuf == old:
            return 0, "value unchanged", ""
        self.validate_ssh_config_content(inbuf)
        self._validate_and_set_ssh_val('ssh_config', inbuf, old)
        return 0, "", ""

    @orchestrator._cli_write_command('cephadm clear-ssh-config')
    def _clear_ssh_config(self) -> Tuple[int, str, str]:
        """
        Clear the ssh_config file
        """
        # Clear the ssh_config file provided from stdin
        self.set_store("ssh_config", None)
        self.ssh_config_tmp = None
        self.log.info('Cleared ssh_config')
        self.ssh._reconfig_ssh()
        return 0, "", ""

    @orchestrator._cli_read_command('cephadm get-ssh-config')
    def _get_ssh_config(self) -> HandleCommandResult:
        """
        Returns the ssh config as used by cephadm
        """
        if self.ssh_config_file:
            self.validate_ssh_config_fname(self.ssh_config_file)
            with open(self.ssh_config_file) as f:
                return HandleCommandResult(stdout=f.read())
        ssh_config = self.get_store("ssh_config")
        if ssh_config:
            return HandleCommandResult(stdout=ssh_config)
        return HandleCommandResult(stdout=DEFAULT_SSH_CONFIG)

    @orchestrator._cli_write_command('cephadm generate-key')
    def _generate_key(self) -> Tuple[int, str, str]:
        """
        Generate a cluster SSH key (if not present)
        """
        if not self.ssh_pub or not self.ssh_key:
            self.log.info('Generating ssh key...')
            tmp_dir = TemporaryDirectory()
            path = tmp_dir.name + '/key'
            try:
                subprocess.check_call([
                    '/usr/bin/ssh-keygen',
                    '-C', 'ceph-%s' % self._cluster_fsid,
                    '-N', '',
                    '-f', path
                ])
                with open(path, 'r') as f:
                    secret = f.read()
                with open(path + '.pub', 'r') as f:
                    pub = f.read()
            finally:
                os.unlink(path)
                os.unlink(path + '.pub')
                tmp_dir.cleanup()
            self.set_store('ssh_identity_key', secret)
            self.set_store('ssh_identity_pub', pub)
            self.ssh._reconfig_ssh()
        return 0, '', ''

    @orchestrator._cli_write_command(
        'cephadm set-priv-key')
    def _set_priv_key(self, inbuf: Optional[str] = None) -> Tuple[int, str, str]:
        """Set cluster SSH private key (use -i <private_key>)"""
        if inbuf is None or len(inbuf) == 0:
            return -errno.EINVAL, "", "empty private ssh key provided"
        old = self.ssh_key
        if inbuf == old:
            return 0, "value unchanged", ""
        self._validate_and_set_ssh_val('ssh_identity_key', inbuf, old)
        self.log.info('Set ssh private key')
        return 0, "", ""

    @orchestrator._cli_write_command(
        'cephadm set-pub-key')
    def _set_pub_key(self, inbuf: Optional[str] = None) -> Tuple[int, str, str]:
        """Set cluster SSH public key (use -i <public_key>)"""
        if inbuf is None or len(inbuf) == 0:
            return -errno.EINVAL, "", "empty public ssh key provided"
        old = self.ssh_pub
        if inbuf == old:
            return 0, "value unchanged", ""
        self._validate_and_set_ssh_val('ssh_identity_pub', inbuf, old)
        return 0, "", ""

    @orchestrator._cli_write_command(
        'cephadm clear-key')
    def _clear_key(self) -> Tuple[int, str, str]:
        """Clear cluster SSH key"""
        self.set_store('ssh_identity_key', None)
        self.set_store('ssh_identity_pub', None)
        self.ssh._reconfig_ssh()
        self.log.info('Cleared cluster SSH key')
        return 0, '', ''

    @orchestrator._cli_read_command(
        'cephadm get-pub-key')
    def _get_pub_key(self) -> Tuple[int, str, str]:
        """Show SSH public key for connecting to cluster hosts"""
        if self.ssh_pub:
            return 0, self.ssh_pub, ''
        else:
            return -errno.ENOENT, '', 'No cluster SSH key defined'

    @orchestrator._cli_read_command(
        'cephadm get-user')
    def _get_user(self) -> Tuple[int, str, str]:
        """
        Show user for SSHing to cluster hosts
        """
        if self.ssh_user is None:
            return -errno.ENOENT, '', 'No cluster SSH user configured'
        else:
            return 0, self.ssh_user, ''

    @orchestrator._cli_read_command(
        'cephadm set-user')
    def set_ssh_user(self, user: str) -> Tuple[int, str, str]:
        """
        Set user for SSHing to cluster hosts, passwordless sudo will be needed for non-root users
        """
        current_user = self.ssh_user
        if user == current_user:
            return 0, "value unchanged", ""

        self._validate_and_set_ssh_val('ssh_user', user, current_user)
        current_ssh_config = self._get_ssh_config()
        new_ssh_config = re.sub(r"(\s{2}User\s)(.*)", r"\1" + user, current_ssh_config.stdout)
        self._set_ssh_config(new_ssh_config)

        msg = 'ssh user set to %s' % user
        if user != 'root':
            msg += '. sudo will be used'
        self.log.info(msg)
        return 0, msg, ''

    @orchestrator._cli_read_command(
        'cephadm registry-login')
    def registry_login(self, url: Optional[str] = None, username: Optional[str] = None, password: Optional[str] = None, inbuf: Optional[str] = None) -> Tuple[int, str, str]:
        """
        Set custom registry login info by providing url, username and password or json file with login info (-i <file>)
        """
        # if password not given in command line, get it through file input
        if not (url and username and password) and (inbuf is None or len(inbuf) == 0):
            return -errno.EINVAL, "", ("Invalid arguments. Please provide arguments <url> <username> <password> "
                                       "or -i <login credentials json file>")
        elif (url and username and password):
            registry_json = {'url': url, 'username': username, 'password': password}
        else:
            assert isinstance(inbuf, str)
            registry_json = json.loads(inbuf)
            if "url" not in registry_json or "username" not in registry_json or "password" not in registry_json:
                return -errno.EINVAL, "", ("json provided for custom registry login did not include all necessary fields. "
                                           "Please setup json file as\n"
                                           "{\n"
                                           " \"url\": \"REGISTRY_URL\",\n"
                                           " \"username\": \"REGISTRY_USERNAME\",\n"
                                           " \"password\": \"REGISTRY_PASSWORD\"\n"
                                           "}\n")

        # verify login info works by attempting login on random host
        host = None
        for host_name in self.inventory.keys():
            host = host_name
            break
        if not host:
            raise OrchestratorError('no hosts defined')
        r = self.wait_async(CephadmServe(self)._registry_login(host, registry_json))
        if r is not None:
            return 1, '', r
        # if logins succeeded, store info
        self.log.debug("Host logins successful. Storing login info.")
        self.set_store('registry_credentials', json.dumps(registry_json))
        # distribute new login info to all hosts
        self.cache.distribute_new_registry_login_info()
        return 0, "registry login scheduled", ''

    @orchestrator._cli_read_command('cephadm check-host')
    def check_host(self, host: str, addr: Optional[str] = None) -> Tuple[int, str, str]:
        """Check whether we can access and manage a remote host"""
        try:
            out, err, code = self.wait_async(CephadmServe(self)._run_cephadm(host, cephadmNoImage, 'check-host',
                                                                             ['--expect-hostname', host],
                                                                             addr=addr,
                                                                             error_ok=True, no_fsid=True))
            if code:
                return 1, '', ('check-host failed:\n' + '\n'.join(err))
        except OrchestratorError:
            self.log.exception(f"check-host failed for '{host}'")
            return 1, '', ('check-host failed:\n'
                           + f"Host '{host}' not found. Use 'ceph orch host ls' to see all managed hosts.")
        # if we have an outstanding health alert for this host, give the
        # serve thread a kick
        if 'CEPHADM_HOST_CHECK_FAILED' in self.health_checks:
            for item in self.health_checks['CEPHADM_HOST_CHECK_FAILED']['detail']:
                if item.startswith('host %s ' % host):
                    self.event.set()
        return 0, '%s (%s) ok' % (host, addr), '\n'.join(err)

    @orchestrator._cli_read_command(
        'cephadm prepare-host')
    def _prepare_host(self, host: str, addr: Optional[str] = None) -> Tuple[int, str, str]:
        """Prepare a remote host for use with cephadm"""
        out, err, code = self.wait_async(CephadmServe(self)._run_cephadm(host, cephadmNoImage, 'prepare-host',
                                                                         ['--expect-hostname', host],
                                                                         addr=addr,
                                                                         error_ok=True, no_fsid=True))
        if code:
            return 1, '', ('prepare-host failed:\n' + '\n'.join(err))
        # if we have an outstanding health alert for this host, give the
        # serve thread a kick
        if 'CEPHADM_HOST_CHECK_FAILED' in self.health_checks:
            for item in self.health_checks['CEPHADM_HOST_CHECK_FAILED']['detail']:
                if item.startswith('host %s ' % host):
                    self.event.set()
        return 0, '%s (%s) ok' % (host, addr), '\n'.join(err)

    @orchestrator._cli_write_command(
        prefix='cephadm set-extra-ceph-conf')
    def _set_extra_ceph_conf(self, inbuf: Optional[str] = None) -> HandleCommandResult:
        """
        Text that is appended to all daemon's ceph.conf.
        Mainly a workaround, till `config generate-minimal-conf` generates
        a complete ceph.conf.

        Warning: this is a dangerous operation.
        """
        if inbuf:
            # sanity check.
            cp = ConfigParser()
            cp.read_string(inbuf, source='<infile>')

        self.set_store("extra_ceph_conf", json.dumps({
            'conf': inbuf,
            'last_modified': datetime_to_str(datetime_now())
        }))
        self.log.info('Set extra_ceph_conf')
        self._kick_serve_loop()
        return HandleCommandResult()

    @orchestrator._cli_read_command(
        'cephadm get-extra-ceph-conf')
    def _get_extra_ceph_conf(self) -> HandleCommandResult:
        """
        Get extra ceph conf that is appended
        """
        return HandleCommandResult(stdout=self.extra_ceph_conf().conf)

    @orchestrator._cli_read_command('cephadm config-check ls')
    def _config_checks_list(self, format: Format = Format.plain) -> HandleCommandResult:
        """List the available configuration checks and their current state"""

        if format not in [Format.plain, Format.json, Format.json_pretty]:
            return HandleCommandResult(
                retval=1,
                stderr="Requested format is not supported when listing configuration checks"
            )

        if format in [Format.json, Format.json_pretty]:
            return HandleCommandResult(
                stdout=to_format(self.config_checker.health_checks,
                                 format,
                                 many=True,
                                 cls=None))

        # plain formatting
        table = PrettyTable(
            ['NAME',
             'HEALTHCHECK',
             'STATUS',
             'DESCRIPTION'
             ], border=False)
        table.align['NAME'] = 'l'
        table.align['HEALTHCHECK'] = 'l'
        table.align['STATUS'] = 'l'
        table.align['DESCRIPTION'] = 'l'
        table.left_padding_width = 0
        table.right_padding_width = 2
        for c in self.config_checker.health_checks:
            table.add_row((
                c.name,
                c.healthcheck_name,
                c.status,
                c.description,
            ))

        return HandleCommandResult(stdout=table.get_string())

    @orchestrator._cli_read_command('cephadm config-check status')
    def _config_check_status(self) -> HandleCommandResult:
        """Show whether the configuration checker feature is enabled/disabled"""
        status = self.get_module_option('config_checks_enabled')
        return HandleCommandResult(stdout="Enabled" if status else "Disabled")

    @orchestrator._cli_write_command('cephadm config-check enable')
    def _config_check_enable(self, check_name: str) -> HandleCommandResult:
        """Enable a specific configuration check"""
        if not self._config_check_valid(check_name):
            return HandleCommandResult(retval=1, stderr="Invalid check name")

        err, msg = self._update_config_check(check_name, 'enabled')
        if err:
            return HandleCommandResult(
                retval=err,
                stderr=f"Failed to enable check '{check_name}' : {msg}")

        return HandleCommandResult(stdout="ok")

    @orchestrator._cli_write_command('cephadm config-check disable')
    def _config_check_disable(self, check_name: str) -> HandleCommandResult:
        """Disable a specific configuration check"""
        if not self._config_check_valid(check_name):
            return HandleCommandResult(retval=1, stderr="Invalid check name")

        err, msg = self._update_config_check(check_name, 'disabled')
        if err:
            return HandleCommandResult(retval=err, stderr=f"Failed to disable check '{check_name}': {msg}")
        else:
            # drop any outstanding raised healthcheck for this check
            config_check = self.config_checker.lookup_check(check_name)
            if config_check:
                if config_check.healthcheck_name in self.health_checks:
                    self.health_checks.pop(config_check.healthcheck_name, None)
                    self.set_health_checks(self.health_checks)
            else:
                self.log.error(
                    f"Unable to resolve a check name ({check_name}) to a healthcheck definition?")

        return HandleCommandResult(stdout="ok")

    def _config_check_valid(self, check_name: str) -> bool:
        return check_name in [chk.name for chk in self.config_checker.health_checks]

    def _update_config_check(self, check_name: str, status: str) -> Tuple[int, str]:
        checks_raw = self.get_store('config_checks')
        if not checks_raw:
            return 1, "config_checks setting is not available"

        checks = json.loads(checks_raw)
        checks.update({
            check_name: status
        })
        self.log.info(f"updated config check '{check_name}' : {status}")
        self.set_store('config_checks', json.dumps(checks))
        return 0, ""

    class ExtraCephConf(NamedTuple):
        conf: str
        last_modified: Optional[datetime.datetime]

    def extra_ceph_conf(self) -> 'CephadmOrchestrator.ExtraCephConf':
        data = self.get_store('extra_ceph_conf')
        if not data:
            return CephadmOrchestrator.ExtraCephConf('', None)
        try:
            j = json.loads(data)
        except ValueError:
            msg = 'Unable to load extra_ceph_conf: Cannot decode JSON'
            self.log.exception('%s: \'%s\'', msg, data)
            return CephadmOrchestrator.ExtraCephConf('', None)
        return CephadmOrchestrator.ExtraCephConf(j['conf'], str_to_datetime(j['last_modified']))

    def extra_ceph_conf_is_newer(self, dt: datetime.datetime) -> bool:
        conf = self.extra_ceph_conf()
        if not conf.last_modified:
            return False
        return conf.last_modified > dt

    @orchestrator._cli_write_command(
        'cephadm osd activate'
    )
    def _osd_activate(self, host: List[str]) -> HandleCommandResult:
        """
        Start OSD containers for existing OSDs
        """

        @forall_hosts
        def run(h: str) -> str:
            return self.wait_async(self.osd_service.deploy_osd_daemons_for_existing_osds(h, 'osd'))

        return HandleCommandResult(stdout='\n'.join(run(host)))

    @orchestrator._cli_read_command('orch client-keyring ls')
    def _client_keyring_ls(self, format: Format = Format.plain) -> HandleCommandResult:
        """
        List client keyrings under cephadm management
        """
        if format != Format.plain:
            output = to_format(self.keys.keys.values(), format, many=True, cls=ClientKeyringSpec)
        else:
            table = PrettyTable(
                ['ENTITY', 'PLACEMENT', 'MODE', 'OWNER', 'PATH'],
                border=False)
            table.align = 'l'
            table.left_padding_width = 0
            table.right_padding_width = 2
            for ks in sorted(self.keys.keys.values(), key=lambda ks: ks.entity):
                table.add_row((
                    ks.entity, ks.placement.pretty_str(),
                    utils.file_mode_to_str(ks.mode),
                    f'{ks.uid}:{ks.gid}',
                    ks.path,
                ))
            output = table.get_string()
        return HandleCommandResult(stdout=output)

    @orchestrator._cli_write_command('orch client-keyring set')
    def _client_keyring_set(
            self,
            entity: str,
            placement: str,
            owner: Optional[str] = None,
            mode: Optional[str] = None,
    ) -> HandleCommandResult:
        """
        Add or update client keyring under cephadm management
        """
        if not entity.startswith('client.'):
            raise OrchestratorError('entity must start with client.')
        if owner:
            try:
                uid, gid = map(int, owner.split(':'))
            except Exception:
                raise OrchestratorError('owner must look like "<uid>:<gid>", e.g., "0:0"')
        else:
            uid = 0
            gid = 0
        if mode:
            try:
                imode = int(mode, 8)
            except Exception:
                raise OrchestratorError('mode must be an octal mode, e.g. "600"')
        else:
            imode = 0o600
        pspec = PlacementSpec.from_string(placement)
        ks = ClientKeyringSpec(entity, pspec, mode=imode, uid=uid, gid=gid)
        self.keys.update(ks)
        self._kick_serve_loop()
        return HandleCommandResult()

    @orchestrator._cli_write_command('orch client-keyring rm')
    def _client_keyring_rm(
            self,
            entity: str,
    ) -> HandleCommandResult:
        """
        Remove client keyring from cephadm management
        """
        self.keys.rm(entity)
        self._kick_serve_loop()
        return HandleCommandResult()

    def _get_container_image(self, daemon_name: str) -> Optional[str]:
        daemon_type = daemon_name.split('.', 1)[0]  # type: ignore
        image: Optional[str] = None
        if daemon_type in CEPH_IMAGE_TYPES:
            # get container image
            image = str(self.get_foreign_ceph_option(
                utils.name_to_config_section(daemon_name),
                'container_image'
            )).strip()
        elif daemon_type == 'prometheus':
            image = self.container_image_prometheus
        elif daemon_type == 'grafana':
            image = self.container_image_grafana
        elif daemon_type == 'alertmanager':
            image = self.container_image_alertmanager
        elif daemon_type == 'node-exporter':
            image = self.container_image_node_exporter
        elif daemon_type == 'loki':
            image = self.container_image_loki
        elif daemon_type == 'promtail':
            image = self.container_image_promtail
        elif daemon_type == 'haproxy':
            image = self.container_image_haproxy
        elif daemon_type == 'keepalived':
            image = self.container_image_keepalived
        elif daemon_type == CustomContainerService.TYPE:
            # The image can't be resolved, the necessary information
            # is only available when a container is deployed (given
            # via spec).
            image = None
        elif daemon_type == 'snmp-gateway':
            image = self.container_image_snmp_gateway
        else:
            assert False, daemon_type

        self.log.debug('%s container image %s' % (daemon_name, image))

        return image

    def _check_valid_addr(self, host: str, addr: str) -> str:
        # make sure hostname is resolvable before trying to make a connection
        try:
            ip_addr = utils.resolve_ip(addr)
        except OrchestratorError as e:
            msg = str(e) + f'''
You may need to supply an address for {addr}

Please make sure that the host is reachable and accepts connections using the cephadm SSH key
To add the cephadm SSH key to the host:
> ceph cephadm get-pub-key > ~/ceph.pub
> ssh-copy-id -f -i ~/ceph.pub {self.ssh_user}@{addr}

To check that the host is reachable open a new shell with the --no-hosts flag:
> cephadm shell --no-hosts

Then run the following:
> ceph cephadm get-ssh-config > ssh_config
> ceph config-key get mgr/cephadm/ssh_identity_key > ~/cephadm_private_key
> chmod 0600 ~/cephadm_private_key
> ssh -F ssh_config -i ~/cephadm_private_key {self.ssh_user}@{addr}'''
            raise OrchestratorError(msg)

        if ipaddress.ip_address(ip_addr).is_loopback and host == addr:
            # if this is a re-add, use old address. otherwise error
            if host not in self.inventory or self.inventory.get_addr(host) == host:
                raise OrchestratorError(
                    (f'Cannot automatically resolve ip address of host {host}. Ip resolved to loopback address: {ip_addr}\n'
                     + f'Please explicitly provide the address (ceph orch host add {host} --addr <ip-addr>)'))
            self.log.debug(
                f'Received loopback address resolving ip for {host}: {ip_addr}. Falling back to previous address.')
            ip_addr = self.inventory.get_addr(host)
        out, err, code = self.wait_async(CephadmServe(self)._run_cephadm(
            host, cephadmNoImage, 'check-host',
            ['--expect-hostname', host],
            addr=addr,
            error_ok=True, no_fsid=True))
        if code:
            msg = 'check-host failed:\n' + '\n'.join(err)
            # err will contain stdout and stderr, so we filter on the message text to
            # only show the errors
            errors = [_i.replace("ERROR: ", "") for _i in err if _i.startswith('ERROR')]
            if errors:
                msg = f'Host {host} ({addr}) failed check(s): {errors}'
            raise OrchestratorError(msg)
        return ip_addr

    def _add_host(self, spec):
        # type: (HostSpec) -> str
        """
        Add a host to be managed by the orchestrator.

        :param host: host name
        """
        HostSpec.validate(spec)
        ip_addr = self._check_valid_addr(spec.hostname, spec.addr)
        if spec.addr == spec.hostname and ip_addr:
            spec.addr = ip_addr

        if spec.hostname in self.inventory and self.inventory.get_addr(spec.hostname) != spec.addr:
            self.cache.refresh_all_host_info(spec.hostname)

        # prime crush map?
        if spec.location:
            self.check_mon_command({
                'prefix': 'osd crush add-bucket',
                'name': spec.hostname,
                'type': 'host',
                'args': [f'{k}={v}' for k, v in spec.location.items()],
            })

        if spec.hostname not in self.inventory:
            self.cache.prime_empty_host(spec.hostname)
        self.inventory.add_host(spec)
        self.offline_hosts_remove(spec.hostname)
        if spec.status == 'maintenance':
            self._set_maintenance_healthcheck()
        self.event.set()  # refresh stray health check
        self.log.info('Added host %s' % spec.hostname)
        return "Added host '{}' with addr '{}'".format(spec.hostname, spec.addr)

    @handle_orch_error
    def add_host(self, spec: HostSpec) -> str:
        return self._add_host(spec)

    @handle_orch_error
    def remove_host(self, host: str, force: bool = False, offline: bool = False) -> str:
        """
        Remove a host from orchestrator management.

        :param host: host name
        :param force: bypass running daemons check
        :param offline: remove offline host
        """

        # check if host is offline
        host_offline = host in self.offline_hosts

        if host_offline and not offline:
            raise OrchestratorValidationError(
                "{} is offline, please use --offline and --force to remove this host. This can potentially cause data loss".format(host))

        if not host_offline and offline:
            raise OrchestratorValidationError(
                "{} is online, please remove host without --offline.".format(host))

        if offline and not force:
            raise OrchestratorValidationError("Removing an offline host requires --force")

        # check if there are daemons on the host
        if not force:
            daemons = self.cache.get_daemons_by_host(host)
            if daemons:
                self.log.warning(f"Blocked {host} removal. Daemons running: {daemons}")

                daemons_table = ""
                daemons_table += "{:<20} {:<15}\n".format("type", "id")
                daemons_table += "{:<20} {:<15}\n".format("-" * 20, "-" * 15)
                for d in daemons:
                    daemons_table += "{:<20} {:<15}\n".format(d.daemon_type, d.daemon_id)

                raise OrchestratorValidationError("Not allowed to remove %s from cluster. "
                                                  "The following daemons are running in the host:"
                                                  "\n%s\nPlease run 'ceph orch host drain %s' to remove daemons from host" % (
                                                      host, daemons_table, host))

        # check, if there we're removing the last _admin host
        if not force:
            p = PlacementSpec(label='_admin')
            admin_hosts = p.filter_matching_hostspecs(self.inventory.all_specs())
            if len(admin_hosts) == 1 and admin_hosts[0] == host:
                raise OrchestratorValidationError(f"Host {host} is the last host with the '_admin'"
                                                  " label. Please add the '_admin' label to a host"
                                                  " or add --force to this command")

        def run_cmd(cmd_args: dict) -> None:
            ret, out, err = self.mon_command(cmd_args)
            if ret != 0:
                self.log.debug(f"ran {cmd_args} with mon_command")
                self.log.error(
                    f"cmd: {cmd_args.get('prefix')} failed with: {err}. (errno:{ret})")
            self.log.debug(f"cmd: {cmd_args.get('prefix')} returns: {out}")

        if offline:
            daemons = self.cache.get_daemons_by_host(host)
            for d in daemons:
                self.log.info(f"removing: {d.name()}")

                if d.daemon_type != 'osd':
                    self.cephadm_services[str(d.daemon_type)].pre_remove(d)
                    self.cephadm_services[str(d.daemon_type)].post_remove(d, is_failed_deploy=False)
                else:
                    cmd_args = {
                        'prefix': 'osd purge-actual',
                        'id': int(str(d.daemon_id)),
                        'yes_i_really_mean_it': True
                    }
                    run_cmd(cmd_args)

            cmd_args = {
                'prefix': 'osd crush rm',
                'name': host
            }
            run_cmd(cmd_args)

        self.inventory.rm_host(host)
        self.cache.rm_host(host)
        self.ssh.reset_con(host)
        self.event.set()  # refresh stray health check
        self.log.info('Removed host %s' % host)
        return "Removed {} host '{}'".format('offline' if offline else '', host)

    @handle_orch_error
    def update_host_addr(self, host: str, addr: str) -> str:
        self._check_valid_addr(host, addr)
        self.inventory.set_addr(host, addr)
        self.ssh.reset_con(host)
        self.event.set()  # refresh stray health check
        self.log.info('Set host %s addr to %s' % (host, addr))
        return "Updated host '{}' addr to '{}'".format(host, addr)

    @handle_orch_error
    def get_hosts(self):
        # type: () -> List[orchestrator.HostSpec]
        """
        Return a list of hosts managed by the orchestrator.

        Notes:
          - skip async: manager reads from cache.
        """
        return list(self.inventory.all_specs())

    @handle_orch_error
    def get_facts(self, hostname: Optional[str] = None) -> List[Dict[str, Any]]:
        """
        Return a list of hosts metadata(gather_facts) managed by the orchestrator.

        Notes:
          - skip async: manager reads from cache.
        """
        if hostname:
            return [self.cache.get_facts(hostname)]

        return [self.cache.get_facts(hostname) for hostname in self.cache.get_hosts()]

    @handle_orch_error
    def add_host_label(self, host: str, label: str) -> str:
        self.inventory.add_label(host, label)
        self.log.info('Added label %s to host %s' % (label, host))
        self._kick_serve_loop()
        return 'Added label %s to host %s' % (label, host)

    @handle_orch_error
    def remove_host_label(self, host: str, label: str, force: bool = False) -> str:
        # if we remove the _admin label from the only host that has it we could end up
        # removing the only instance of the config and keyring and cause issues
        if not force and label == '_admin':
            p = PlacementSpec(label='_admin')
            admin_hosts = p.filter_matching_hostspecs(self.inventory.all_specs())
            if len(admin_hosts) == 1 and admin_hosts[0] == host:
                raise OrchestratorValidationError(f"Host {host} is the last host with the '_admin'"
                                                  " label.\nRemoving the _admin label from this host could cause the removal"
                                                  " of the last cluster config/keyring managed by cephadm.\n"
                                                  "It is recommended to add the _admin label to another host"
                                                  " before completing this operation.\nIf you're certain this is"
                                                  " what you want rerun this command with --force.")
        self.inventory.rm_label(host, label)
        self.log.info('Removed label %s to host %s' % (label, host))
        self._kick_serve_loop()
        return 'Removed label %s from host %s' % (label, host)

    def _host_ok_to_stop(self, hostname: str, force: bool = False) -> Tuple[int, str]:
        self.log.debug("running host-ok-to-stop checks")
        daemons = self.cache.get_daemons()
        daemon_map: Dict[str, List[str]] = defaultdict(lambda: [])
        for dd in daemons:
            assert dd.hostname is not None
            assert dd.daemon_type is not None
            assert dd.daemon_id is not None
            if dd.hostname == hostname:
                daemon_map[dd.daemon_type].append(dd.daemon_id)

        notifications: List[str] = []
        error_notifications: List[str] = []
        okay: bool = True
        for daemon_type, daemon_ids in daemon_map.items():
            r = self.cephadm_services[daemon_type_to_service(
                daemon_type)].ok_to_stop(daemon_ids, force=force)
            if r.retval:
                okay = False
                # collect error notifications so user can see every daemon causing host
                # to not be okay to stop
                error_notifications.append(r.stderr)
            if r.stdout:
                # if extra notifications to print for user, add them to notifications list
                notifications.append(r.stdout)

        if not okay:
            # at least one daemon is not okay to stop
            return 1, '\n'.join(error_notifications)

        if notifications:
            return 0, (f'It is presumed safe to stop host {hostname}. '
                       + 'Note the following:\n\n' + '\n'.join(notifications))
        return 0, f'It is presumed safe to stop host {hostname}'

    @handle_orch_error
    def host_ok_to_stop(self, hostname: str) -> str:
        if hostname not in self.cache.get_hosts():
            raise OrchestratorError(f'Cannot find host "{hostname}"')

        rc, msg = self._host_ok_to_stop(hostname)
        if rc:
            raise OrchestratorError(msg, errno=rc)

        self.log.info(msg)
        return msg

    def _set_maintenance_healthcheck(self) -> None:
        """Raise/update or clear the maintenance health check as needed"""

        in_maintenance = self.inventory.get_host_with_state("maintenance")
        if not in_maintenance:
            self.remove_health_warning('HOST_IN_MAINTENANCE')
        else:
            s = "host is" if len(in_maintenance) == 1 else "hosts are"
            self.set_health_warning("HOST_IN_MAINTENANCE", f"{len(in_maintenance)} {s} in maintenance mode", 1, [
                                    f"{h} is in maintenance" for h in in_maintenance])

    @handle_orch_error
    @host_exists()
    def enter_host_maintenance(self, hostname: str, force: bool = False) -> str:
        """ Attempt to place a cluster host in maintenance

        Placing a host into maintenance disables the cluster's ceph target in systemd
        and stops all ceph daemons. If the host is an osd host we apply the noout flag
        for the host subtree in crush to prevent data movement during a host maintenance
        window.

        :param hostname: (str) name of the host (must match an inventory hostname)

        :raises OrchestratorError: Hostname is invalid, host is already in maintenance
        """
        if len(self.cache.get_hosts()) == 1:
            raise OrchestratorError("Maintenance feature is not supported on single node clusters")

        # if upgrade is active, deny
        if self.upgrade.upgrade_state:
            raise OrchestratorError(
                f"Unable to place {hostname} in maintenance with upgrade active/paused")

        tgt_host = self.inventory._inventory[hostname]
        if tgt_host.get("status", "").lower() == "maintenance":
            raise OrchestratorError(f"Host {hostname} is already in maintenance")

        host_daemons = self.cache.get_daemon_types(hostname)
        self.log.debug("daemons on host {}".format(','.join(host_daemons)))
        if host_daemons:
            # daemons on this host, so check the daemons can be stopped
            # and if so, place the host into maintenance by disabling the target
            rc, msg = self._host_ok_to_stop(hostname, force)
            if rc:
                raise OrchestratorError(
                    msg + '\nNote: Warnings can be bypassed with the --force flag', errno=rc)

            # call the host-maintenance function
            _out, _err, _code = self.wait_async(CephadmServe(self)._run_cephadm(hostname, cephadmNoImage, "host-maintenance",
                                                                                ["enter"],
                                                                                error_ok=True))
            returned_msg = _err[0].split('\n')[-1]
            if returned_msg.startswith('failed') or returned_msg.startswith('ERROR'):
                raise OrchestratorError(
                    f"Failed to place {hostname} into maintenance for cluster {self._cluster_fsid}")

            if "osd" in host_daemons:
                crush_node = hostname if '.' not in hostname else hostname.split('.')[0]
                rc, out, err = self.mon_command({
                    'prefix': 'osd set-group',
                    'flags': 'noout',
                    'who': [crush_node],
                    'format': 'json'
                })
                if rc:
                    self.log.warning(
                        f"maintenance mode request for {hostname} failed to SET the noout group (rc={rc})")
                    raise OrchestratorError(
                        f"Unable to set the osds on {hostname} to noout (rc={rc})")
                else:
                    self.log.info(
                        f"maintenance mode request for {hostname} has SET the noout group")

        # update the host status in the inventory
        tgt_host["status"] = "maintenance"
        self.inventory._inventory[hostname] = tgt_host
        self.inventory.save()

        self._set_maintenance_healthcheck()
        return f'Daemons for Ceph cluster {self._cluster_fsid} stopped on host {hostname}. Host {hostname} moved to maintenance mode'

    @handle_orch_error
    @host_exists()
    def exit_host_maintenance(self, hostname: str) -> str:
        """Exit maintenance mode and return a host to an operational state

        Returning from maintnenance will enable the clusters systemd target and
        start it, and remove any noout that has been added for the host if the
        host has osd daemons

        :param hostname: (str) host name

        :raises OrchestratorError: Unable to return from maintenance, or unset the
                                   noout flag
        """
        tgt_host = self.inventory._inventory[hostname]
        if tgt_host['status'] != "maintenance":
            raise OrchestratorError(f"Host {hostname} is not in maintenance mode")

        outs, errs, _code = self.wait_async(CephadmServe(self)._run_cephadm(hostname, cephadmNoImage, 'host-maintenance',
                                                                            ['exit'],
                                                                            error_ok=True))
        returned_msg = errs[0].split('\n')[-1]
        if returned_msg.startswith('failed') or returned_msg.startswith('ERROR'):
            raise OrchestratorError(
                f"Failed to exit maintenance state for host {hostname}, cluster {self._cluster_fsid}")

        if "osd" in self.cache.get_daemon_types(hostname):
            crush_node = hostname if '.' not in hostname else hostname.split('.')[0]
            rc, _out, _err = self.mon_command({
                'prefix': 'osd unset-group',
                'flags': 'noout',
                'who': [crush_node],
                'format': 'json'
            })
            if rc:
                self.log.warning(
                    f"exit maintenance request failed to UNSET the noout group for {hostname}, (rc={rc})")
                raise OrchestratorError(f"Unable to set the osds on {hostname} to noout (rc={rc})")
            else:
                self.log.info(
                    f"exit maintenance request has UNSET for the noout group on host {hostname}")

        # update the host record status
        tgt_host['status'] = ""
        self.inventory._inventory[hostname] = tgt_host
        self.inventory.save()

        self._set_maintenance_healthcheck()

        return f"Ceph cluster {self._cluster_fsid} on {hostname} has exited maintenance mode"

    @handle_orch_error
    @host_exists()
    def rescan_host(self, hostname: str) -> str:
        """Use cephadm to issue a disk rescan on each HBA

        Some HBAs and external enclosures don't automatically register
        device insertion with the kernel, so for these scenarios we need
        to manually rescan

        :param hostname: (str) host name
        """
        self.log.info(f'disk rescan request sent to host "{hostname}"')
        _out, _err, _code = self.wait_async(CephadmServe(self)._run_cephadm(hostname, cephadmNoImage, "disk-rescan",
                                                                            [],
                                                                            no_fsid=True,
                                                                            error_ok=True))
        if not _err:
            raise OrchestratorError('Unexpected response from cephadm disk-rescan call')

        msg = _err[0].split('\n')[-1]
        log_msg = f'disk rescan: {msg}'
        if msg.upper().startswith('OK'):
            self.log.info(log_msg)
        else:
            self.log.warning(log_msg)

        return f'{msg}'

    def get_minimal_ceph_conf(self) -> str:
        _, config, _ = self.check_mon_command({
            "prefix": "config generate-minimal-conf",
        })
        extra = self.extra_ceph_conf().conf
        if extra:
            config += '\n\n' + extra.strip() + '\n'
        return config

    def _invalidate_daemons_and_kick_serve(self, filter_host: Optional[str] = None) -> None:
        if filter_host:
            self.cache.invalidate_host_daemons(filter_host)
        else:
            for h in self.cache.get_hosts():
                # Also discover daemons deployed manually
                self.cache.invalidate_host_daemons(h)

        self._kick_serve_loop()

    @handle_orch_error
    def describe_service(self, service_type: Optional[str] = None, service_name: Optional[str] = None,
                         refresh: bool = False) -> List[orchestrator.ServiceDescription]:
        if refresh:
            self._invalidate_daemons_and_kick_serve()
            self.log.debug('Kicked serve() loop to refresh all services')

        sm: Dict[str, orchestrator.ServiceDescription] = {}

        # known services
        for nm, spec in self.spec_store.all_specs.items():
            if service_type is not None and service_type != spec.service_type:
                continue
            if service_name is not None and service_name != nm:
                continue

            if spec.service_type != 'osd':
                size = spec.placement.get_target_count(self.cache.get_schedulable_hosts())
            else:
                # osd counting is special
                size = 0

            sm[nm] = orchestrator.ServiceDescription(
                spec=spec,
                size=size,
                running=0,
                events=self.events.get_for_service(spec.service_name()),
                created=self.spec_store.spec_created[nm],
                deleted=self.spec_store.spec_deleted.get(nm, None),
                virtual_ip=spec.get_virtual_ip(),
                ports=spec.get_port_start(),
            )
            if spec.service_type == 'ingress':
                # ingress has 2 daemons running per host
                sm[nm].size *= 2

        # factor daemons into status
        for h, dm in self.cache.get_daemons_with_volatile_status():
            for name, dd in dm.items():
                assert dd.hostname is not None, f'no hostname for {dd!r}'
                assert dd.daemon_type is not None, f'no daemon_type for {dd!r}'

                n: str = dd.service_name()

                if (
                    service_type
                    and service_type != daemon_type_to_service(dd.daemon_type)
                ):
                    continue
                if service_name and service_name != n:
                    continue

                if n not in sm:
                    # new unmanaged service
                    spec = ServiceSpec(
                        unmanaged=True,
                        service_type=daemon_type_to_service(dd.daemon_type),
                        service_id=dd.service_id(),
                    )
                    sm[n] = orchestrator.ServiceDescription(
                        last_refresh=dd.last_refresh,
                        container_image_id=dd.container_image_id,
                        container_image_name=dd.container_image_name,
                        spec=spec,
                        size=0,
                    )

                if dd.status == DaemonDescriptionStatus.running:
                    sm[n].running += 1
                if dd.daemon_type == 'osd':
                    # The osd count can't be determined by the Placement spec.
                    # Showing an actual/expected representation cannot be determined
                    # here. So we're setting running = size for now.
                    sm[n].size += 1
                if (
                    not sm[n].last_refresh
                    or not dd.last_refresh
                    or dd.last_refresh < sm[n].last_refresh  # type: ignore
                ):
                    sm[n].last_refresh = dd.last_refresh

        return list(sm.values())

    @handle_orch_error
    def list_daemons(self,
                     service_name: Optional[str] = None,
                     daemon_type: Optional[str] = None,
                     daemon_id: Optional[str] = None,
                     host: Optional[str] = None,
                     refresh: bool = False) -> List[orchestrator.DaemonDescription]:
        if refresh:
            self._invalidate_daemons_and_kick_serve(host)
            self.log.debug('Kicked serve() loop to refresh all daemons')

        result = []
        for h, dm in self.cache.get_daemons_with_volatile_status():
            if host and h != host:
                continue
            for name, dd in dm.items():
                if daemon_type is not None and daemon_type != dd.daemon_type:
                    continue
                if daemon_id is not None and daemon_id != dd.daemon_id:
                    continue
                if service_name is not None and service_name != dd.service_name():
                    continue
                if not dd.memory_request and dd.daemon_type in ['osd', 'mon']:
                    dd.memory_request = cast(Optional[int], self.get_foreign_ceph_option(
                        dd.name(),
                        f"{dd.daemon_type}_memory_target"
                    ))
                result.append(dd)
        return result

    @handle_orch_error
    def service_action(self, action: str, service_name: str) -> List[str]:
        if service_name not in self.spec_store.all_specs.keys():
            raise OrchestratorError(f'Invalid service name "{service_name}".'
                                    + ' View currently running services using "ceph orch ls"')
        dds: List[DaemonDescription] = self.cache.get_daemons_by_service(service_name)
        if not dds:
            raise OrchestratorError(f'No daemons exist under service name "{service_name}".'
                                    + ' View currently running services using "ceph orch ls"')
        if action == 'stop' and service_name.split('.')[0].lower() in ['mgr', 'mon', 'osd']:
            return [f'Stopping entire {service_name} service is prohibited.']
        self.log.info('%s service %s' % (action.capitalize(), service_name))
        return [
            self._schedule_daemon_action(dd.name(), action)
            for dd in dds
        ]

    def _daemon_action(self,
                       daemon_spec: CephadmDaemonDeploySpec,
                       action: str,
                       image: Optional[str] = None) -> str:
        self._daemon_action_set_image(action, image, daemon_spec.daemon_type,
                                      daemon_spec.daemon_id)

        if (action == 'redeploy' or action == 'restart') and self.daemon_is_self(daemon_spec.daemon_type,
                                                                                 daemon_spec.daemon_id):
            self.mgr_service.fail_over()
            return ''  # unreachable

        if action == 'redeploy' or action == 'reconfig':
            if daemon_spec.daemon_type != 'osd':
                daemon_spec = self.cephadm_services[daemon_type_to_service(
                    daemon_spec.daemon_type)].prepare_create(daemon_spec)
            else:
                # for OSDs, we still need to update config, just not carry out the full
                # prepare_create function
                daemon_spec.final_config, daemon_spec.deps = self.osd_service.generate_config(daemon_spec)
            return self.wait_async(CephadmServe(self)._create_daemon(daemon_spec, reconfig=(action == 'reconfig')))

        actions = {
            'start': ['reset-failed', 'start'],
            'stop': ['stop'],
            'restart': ['reset-failed', 'restart'],
        }
        name = daemon_spec.name()
        for a in actions[action]:
            try:
                out, err, code = self.wait_async(CephadmServe(self)._run_cephadm(
                    daemon_spec.host, name, 'unit',
                    ['--name', name, a]))
            except Exception:
                self.log.exception(f'`{daemon_spec.host}: cephadm unit {name} {a}` failed')
        self.cache.invalidate_host_daemons(daemon_spec.host)
        msg = "{} {} from host '{}'".format(action, name, daemon_spec.host)
        self.events.for_daemon(name, 'INFO', msg)
        return msg

    def _daemon_action_set_image(self, action: str, image: Optional[str], daemon_type: str, daemon_id: str) -> None:
        if image is not None:
            if action != 'redeploy':
                raise OrchestratorError(
                    f'Cannot execute {action} with new image. `action` needs to be `redeploy`')
            if daemon_type not in CEPH_IMAGE_TYPES:
                raise OrchestratorError(
                    f'Cannot redeploy {daemon_type}.{daemon_id} with a new image: Supported '
                    f'types are: {", ".join(CEPH_IMAGE_TYPES)}')

            self.check_mon_command({
                'prefix': 'config set',
                'name': 'container_image',
                'value': image,
                'who': utils.name_to_config_section(daemon_type + '.' + daemon_id),
            })

    @handle_orch_error
    def daemon_action(self, action: str, daemon_name: str, image: Optional[str] = None) -> str:
        d = self.cache.get_daemon(daemon_name)
        assert d.daemon_type is not None
        assert d.daemon_id is not None

        if (action == 'redeploy' or action == 'restart') and self.daemon_is_self(d.daemon_type, d.daemon_id) \
                and not self.mgr_service.mgr_map_has_standby():
            raise OrchestratorError(
                f'Unable to schedule redeploy for {daemon_name}: No standby MGRs')

        self._daemon_action_set_image(action, image, d.daemon_type, d.daemon_id)

        self.log.info(f'Schedule {action} daemon {daemon_name}')
        return self._schedule_daemon_action(daemon_name, action)

    def daemon_is_self(self, daemon_type: str, daemon_id: str) -> bool:
        return daemon_type == 'mgr' and daemon_id == self.get_mgr_id()

    def get_active_mgr_digests(self) -> List[str]:
        digests = self.mgr_service.get_active_daemon(
            self.cache.get_daemons_by_type('mgr')).container_image_digests
        return digests if digests else []

    def _schedule_daemon_action(self, daemon_name: str, action: str) -> str:
        dd = self.cache.get_daemon(daemon_name)
        assert dd.daemon_type is not None
        assert dd.daemon_id is not None
        assert dd.hostname is not None
        if (action == 'redeploy' or action == 'restart') and self.daemon_is_self(dd.daemon_type, dd.daemon_id) \
                and not self.mgr_service.mgr_map_has_standby():
            raise OrchestratorError(
                f'Unable to schedule redeploy for {daemon_name}: No standby MGRs')
        self.cache.schedule_daemon_action(dd.hostname, dd.name(), action)
        msg = "Scheduled to {} {} on host '{}'".format(action, daemon_name, dd.hostname)
        self._kick_serve_loop()
        return msg

    @handle_orch_error
    def remove_daemons(self, names):
        # type: (List[str]) -> List[str]
        args = []
        for host, dm in self.cache.daemons.items():
            for name in names:
                if name in dm:
                    args.append((name, host))
        if not args:
            raise OrchestratorError('Unable to find daemon(s) %s' % (names))
        self.log.info('Remove daemons %s' % ' '.join([a[0] for a in args]))
        return self._remove_daemons(args)

    @handle_orch_error
    def remove_service(self, service_name: str, force: bool = False) -> str:
        self.log.info('Remove service %s' % service_name)
        self._trigger_preview_refresh(service_name=service_name)
        if service_name in self.spec_store:
            if self.spec_store[service_name].spec.service_type in ('mon', 'mgr'):
                return f'Unable to remove {service_name} service.\n' \
                       f'Note, you might want to mark the {service_name} service as "unmanaged"'
        else:
            return f"Invalid service '{service_name}'. Use 'ceph orch ls' to list available services.\n"

        # Report list of affected OSDs?
        if not force and service_name.startswith('osd.'):
            osds_msg = {}
            for h, dm in self.cache.get_daemons_with_volatile_status():
                osds_to_remove = []
                for name, dd in dm.items():
                    if dd.daemon_type == 'osd' and dd.service_name() == service_name:
                        osds_to_remove.append(str(dd.daemon_id))
                if osds_to_remove:
                    osds_msg[h] = osds_to_remove
            if osds_msg:
                msg = ''
                for h, ls in osds_msg.items():
                    msg += f'\thost {h}: {" ".join([f"osd.{id}" for id in ls])}'
                raise OrchestratorError(
                    f'If {service_name} is removed then the following OSDs will remain, --force to proceed anyway\n{msg}')

        found = self.spec_store.rm(service_name)
        if found and service_name.startswith('osd.'):
            self.spec_store.finally_rm(service_name)
        self._kick_serve_loop()
        return f'Removed service {service_name}'

    @handle_orch_error
    def get_inventory(self, host_filter: Optional[orchestrator.InventoryFilter] = None, refresh: bool = False) -> List[orchestrator.InventoryHost]:
        """
        Return the storage inventory of hosts matching the given filter.

        :param host_filter: host filter

        TODO:
          - add filtering by label
        """
        if refresh:
            if host_filter and host_filter.hosts:
                for h in host_filter.hosts:
                    self.log.debug(f'will refresh {h} devs')
                    self.cache.invalidate_host_devices(h)
                    self.cache.invalidate_host_networks(h)
            else:
                for h in self.cache.get_hosts():
                    self.log.debug(f'will refresh {h} devs')
                    self.cache.invalidate_host_devices(h)
                    self.cache.invalidate_host_networks(h)

            self.event.set()
            self.log.debug('Kicked serve() loop to refresh devices')

        result = []
        for host, dls in self.cache.devices.items():
            if host_filter and host_filter.hosts and host not in host_filter.hosts:
                continue
            result.append(orchestrator.InventoryHost(host,
                                                     inventory.Devices(dls)))
        return result

    @handle_orch_error
    def zap_device(self, host: str, path: str) -> str:
        """Zap a device on a managed host.

        Use ceph-volume zap to return a device to an unused/free state

        Args:
            host (str): hostname of the cluster host
            path (str): device path

        Raises:
            OrchestratorError: host is not a cluster host
            OrchestratorError: host is in maintenance and therefore unavailable
            OrchestratorError: device path not found on the host
            OrchestratorError: device is known to a different ceph cluster
            OrchestratorError: device holds active osd
            OrchestratorError: device cache hasn't been populated yet..

        Returns:
            str: output from the zap command
        """

        self.log.info('Zap device %s:%s' % (host, path))

        if host not in self.inventory.keys():
            raise OrchestratorError(
                f"Host '{host}' is not a member of the cluster")

        host_info = self.inventory._inventory.get(host, {})
        if host_info.get('status', '').lower() == 'maintenance':
            raise OrchestratorError(
                f"Host '{host}' is in maintenance mode, which prevents any actions against it.")

        if host not in self.cache.devices:
            raise OrchestratorError(
                f"Host '{host} hasn't been scanned yet to determine it's inventory. Please try again later.")

        host_devices = self.cache.devices[host]
        path_found = False
        osd_id_list: List[str] = []

        for dev in host_devices:
            if dev.path == path:
                path_found = True
                break
        if not path_found:
            raise OrchestratorError(
                f"Device path '{path}' not found on host '{host}'")

        if osd_id_list:
            dev_name = os.path.basename(path)
            active_osds: List[str] = []
            for osd_id in osd_id_list:
                metadata = self.get_metadata('osd', str(osd_id))
                if metadata:
                    if metadata.get('hostname', '') == host and dev_name in metadata.get('devices', '').split(','):
                        active_osds.append("osd." + osd_id)
            if active_osds:
                raise OrchestratorError(
                    f"Unable to zap: device '{path}' on {host} has {len(active_osds)} active "
                    f"OSD{'s' if len(active_osds) > 1 else ''}"
                    f" ({', '.join(active_osds)}). Use 'ceph orch osd rm' first.")

        out, err, code = self.wait_async(CephadmServe(self)._run_cephadm(
            host, 'osd', 'ceph-volume',
            ['--', 'lvm', 'zap', '--destroy', path],
            error_ok=True))

        self.cache.invalidate_host_devices(host)
        self.cache.invalidate_host_networks(host)
        if code:
            raise OrchestratorError('Zap failed: %s' % '\n'.join(out + err))
        msg = f'zap successful for {path} on {host}'
        self.log.info(msg)

        return msg + '\n'

    @handle_orch_error
    def blink_device_light(self, ident_fault: str, on: bool, locs: List[orchestrator.DeviceLightLoc]) -> List[str]:
        """
        Blink a device light. Calling something like::

          lsmcli local-disk-ident-led-on --path $path

        If you must, you can customize this via::

          ceph config-key set mgr/cephadm/blink_device_light_cmd '<my jinja2 template>'
          ceph config-key set mgr/cephadm/<host>/blink_device_light_cmd '<my jinja2 template>'

        See templates/blink_device_light_cmd.j2
        """
        @forall_hosts
        def blink(host: str, dev: str, path: str) -> str:
            cmd_line = self.template.render('blink_device_light_cmd.j2',
                                            {
                                                'on': on,
                                                'ident_fault': ident_fault,
                                                'dev': dev,
                                                'path': path
                                            },
                                            host=host)
            cmd_args = shlex.split(cmd_line)

            out, err, code = self.wait_async(CephadmServe(self)._run_cephadm(
                host, 'osd', 'shell', ['--'] + cmd_args,
                error_ok=True))
            if code:
                raise OrchestratorError(
                    'Unable to affect %s light for %s:%s. Command: %s' % (
                        ident_fault, host, dev, ' '.join(cmd_args)))
            self.log.info('Set %s light for %s:%s %s' % (
                ident_fault, host, dev, 'on' if on else 'off'))
            return "Set %s light for %s:%s %s" % (
                ident_fault, host, dev, 'on' if on else 'off')

        return blink(locs)

    def get_osd_uuid_map(self, only_up=False):
        # type: (bool) -> Dict[str, str]
        osd_map = self.get('osd_map')
        r = {}
        for o in osd_map['osds']:
            # only include OSDs that have ever started in this map.  this way
            # an interrupted osd create can be repeated and succeed the second
            # time around.
            osd_id = o.get('osd')
            if osd_id is None:
                raise OrchestratorError("Could not retrieve osd_id from osd_map")
            if not only_up:
                r[str(osd_id)] = o.get('uuid', '')
        return r

    def get_osd_by_id(self, osd_id: int) -> Optional[Dict[str, Any]]:
        osd = [x for x in self.get('osd_map')['osds']
               if x['osd'] == osd_id]

        if len(osd) != 1:
            return None

        return osd[0]

    def _trigger_preview_refresh(self,
                                 specs: Optional[List[DriveGroupSpec]] = None,
                                 service_name: Optional[str] = None,
                                 ) -> None:
        # Only trigger a refresh when a spec has changed
        trigger_specs = []
        if specs:
            for spec in specs:
                preview_spec = self.spec_store.spec_preview.get(spec.service_name())
                # the to-be-preview spec != the actual spec, this means we need to
                # trigger a refresh, if the spec has been removed (==None) we need to
                # refresh as well.
                if not preview_spec or spec != preview_spec:
                    trigger_specs.append(spec)
        if service_name:
            trigger_specs = [cast(DriveGroupSpec, self.spec_store.spec_preview.get(service_name))]
        if not any(trigger_specs):
            return None

        refresh_hosts = self.osd_service.resolve_hosts_for_osdspecs(specs=trigger_specs)
        for host in refresh_hosts:
            self.log.info(f"Marking host: {host} for OSDSpec preview refresh.")
            self.cache.osdspec_previews_refresh_queue.append(host)

    @handle_orch_error
    def apply_drivegroups(self, specs: List[DriveGroupSpec]) -> List[str]:
        """
        Deprecated. Please use `apply()` instead.

        Keeping this around to be compapatible to mgr/dashboard
        """
        return [self._apply(spec) for spec in specs]

    @handle_orch_error
    def create_osds(self, drive_group: DriveGroupSpec) -> str:
        hosts: List[HostSpec] = self.inventory.all_specs()
        filtered_hosts: List[str] = drive_group.placement.filter_matching_hostspecs(hosts)
        if not filtered_hosts:
            return "Invalid 'host:device' spec: host not found in cluster. Please check 'ceph orch host ls' for available hosts"
        return self.osd_service.create_from_spec(drive_group)

    def _preview_osdspecs(self,
                          osdspecs: Optional[List[DriveGroupSpec]] = None
                          ) -> dict:
        if not osdspecs:
            return {'n/a': [{'error': True,
                             'message': 'No OSDSpec or matching hosts found.'}]}
        matching_hosts = self.osd_service.resolve_hosts_for_osdspecs(specs=osdspecs)
        if not matching_hosts:
            return {'n/a': [{'error': True,
                             'message': 'No OSDSpec or matching hosts found.'}]}
        # Is any host still loading previews or still in the queue to be previewed
        pending_hosts = {h for h in self.cache.loading_osdspec_preview if h in matching_hosts}
        if pending_hosts or any(item in self.cache.osdspec_previews_refresh_queue for item in matching_hosts):
            # Report 'pending' when any of the matching hosts is still loading previews (flag is True)
            return {'n/a': [{'error': True,
                             'message': 'Preview data is being generated.. '
                                        'Please re-run this command in a bit.'}]}
        # drop all keys that are not in search_hosts and only select reports that match the requested osdspecs
        previews_for_specs = {}
        for host, raw_reports in self.cache.osdspec_previews.items():
            if host not in matching_hosts:
                continue
            osd_reports = []
            for osd_report in raw_reports:
                if osd_report.get('osdspec') in [x.service_id for x in osdspecs]:
                    osd_reports.append(osd_report)
            previews_for_specs.update({host: osd_reports})
        return previews_for_specs

    def _calc_daemon_deps(self,
                          spec: Optional[ServiceSpec],
                          daemon_type: str,
                          daemon_id: str) -> List[str]:
        deps = []
        if daemon_type == 'haproxy':
            # because cephadm creates new daemon instances whenever
            # port or ip changes, identifying daemons by name is
            # sufficient to detect changes.
            if not spec:
                return []
            ingress_spec = cast(IngressSpec, spec)
            assert ingress_spec.backend_service
            daemons = self.cache.get_daemons_by_service(ingress_spec.backend_service)
            deps = [d.name() for d in daemons]
        elif daemon_type == 'keepalived':
            # because cephadm creates new daemon instances whenever
            # port or ip changes, identifying daemons by name is
            # sufficient to detect changes.
            if not spec:
                return []
            daemons = self.cache.get_daemons_by_service(spec.service_name())
            deps = [d.name() for d in daemons if d.daemon_type == 'haproxy']
        elif daemon_type == 'agent':
            root_cert = ''
            server_port = ''
            try:
                server_port = str(self.cherrypy_thread.server_port)
                root_cert = self.cherrypy_thread.ssl_certs.get_root_cert()
            except Exception:
                pass
            deps = sorted([self.get_mgr_ip(), server_port, root_cert,
                           str(self.device_enhanced_scan)])
        elif daemon_type == 'iscsi':
            if spec:
                iscsi_spec = cast(IscsiServiceSpec, spec)
                deps = [self.iscsi_service.get_trusted_ips(iscsi_spec)]
            else:
                deps = [self.get_mgr_ip()]
        else:
            need = {
                'prometheus': ['mgr', 'alertmanager', 'node-exporter', 'ingress'],
                'grafana': ['prometheus', 'loki'],
                'alertmanager': ['mgr', 'alertmanager', 'snmp-gateway'],
                'promtail': ['loki'],
            }
            for dep_type in need.get(daemon_type, []):
                for dd in self.cache.get_daemons_by_type(dep_type):
                    deps.append(dd.name())
            if daemon_type == 'prometheus':
                deps.append(str(self.get_module_option_ex('prometheus', 'server_port', 9283)))
        return sorted(deps)

    @forall_hosts
    def _remove_daemons(self, name: str, host: str) -> str:
        return CephadmServe(self)._remove_daemon(name, host)

    def _check_pool_exists(self, pool: str, service_name: str) -> None:
        logger.info(f'Checking pool "{pool}" exists for service {service_name}')
        if not self.rados.pool_exists(pool):
            raise OrchestratorError(f'Cannot find pool "{pool}" for '
                                    f'service {service_name}')

    def _add_daemon(self,
                    daemon_type: str,
                    spec: ServiceSpec) -> List[str]:
        """
        Add (and place) a daemon. Require explicit host placement.  Do not
        schedule, and do not apply the related scheduling limitations.
        """
        if spec.service_name() not in self.spec_store:
            raise OrchestratorError('Unable to add a Daemon without Service.\n'
                                    'Please use `ceph orch apply ...` to create a Service.\n'
                                    'Note, you might want to create the service with "unmanaged=true"')

        self.log.debug('_add_daemon %s spec %s' % (daemon_type, spec.placement))
        if not spec.placement.hosts:
            raise OrchestratorError('must specify host(s) to deploy on')
        count = spec.placement.count or len(spec.placement.hosts)
        daemons = self.cache.get_daemons_by_service(spec.service_name())
        return self._create_daemons(daemon_type, spec, daemons,
                                    spec.placement.hosts, count)

    def _create_daemons(self,
                        daemon_type: str,
                        spec: ServiceSpec,
                        daemons: List[DaemonDescription],
                        hosts: List[HostPlacementSpec],
                        count: int) -> List[str]:
        if count > len(hosts):
            raise OrchestratorError('too few hosts: want %d, have %s' % (
                count, hosts))

        did_config = False
        service_type = daemon_type_to_service(daemon_type)

        args = []  # type: List[CephadmDaemonDeploySpec]
        for host, network, name in hosts:
            daemon_id = self.get_unique_name(daemon_type, host, daemons,
                                             prefix=spec.service_id,
                                             forcename=name)

            if not did_config:
                self.cephadm_services[service_type].config(spec)
                did_config = True

            daemon_spec = self.cephadm_services[service_type].make_daemon_spec(
                host, daemon_id, network, spec,
                # NOTE: this does not consider port conflicts!
                ports=spec.get_port_start())
            self.log.debug('Placing %s.%s on host %s' % (
                daemon_type, daemon_id, host))
            args.append(daemon_spec)

            # add to daemon list so next name(s) will also be unique
            sd = orchestrator.DaemonDescription(
                hostname=host,
                daemon_type=daemon_type,
                daemon_id=daemon_id,
            )
            daemons.append(sd)

        @ forall_hosts
        def create_func_map(*args: Any) -> str:
            daemon_spec = self.cephadm_services[daemon_type].prepare_create(*args)
            return self.wait_async(CephadmServe(self)._create_daemon(daemon_spec))

        return create_func_map(args)

    @handle_orch_error
    def add_daemon(self, spec: ServiceSpec) -> List[str]:
        ret: List[str] = []
        try:
            with orchestrator.set_exception_subject('service', spec.service_name(), overwrite=True):
                for d_type in service_to_daemon_types(spec.service_type):
                    ret.extend(self._add_daemon(d_type, spec))
                return ret
        except OrchestratorError as e:
            self.events.from_orch_error(e)
            raise

    @handle_orch_error
    def apply_mon(self, spec: ServiceSpec) -> str:
        return self._apply(spec)

    def _apply(self, spec: GenericSpec) -> str:
        if spec.service_type == 'host':
            return self._add_host(cast(HostSpec, spec))

        if spec.service_type == 'osd':
            # _trigger preview refresh needs to be smart and
            # should only refresh if a change has been detected
            self._trigger_preview_refresh(specs=[cast(DriveGroupSpec, spec)])

        if spec.service_type == 'prometheus':
            spec = cast(PrometheusSpec, spec)
            if spec.retention_time:
                valid_units = ['y', 'w', 'd', 'h', 'm', 's']
                m = re.search(rf"^(\d+)({'|'.join(valid_units)})$", spec.retention_time)
                if not m:
                    raise OrchestratorError(f"Invalid retention time. Valid units are: {', '.join(valid_units)}")
            if spec.retention_size:
                valid_units = ['B', 'KB', 'MB', 'GB', 'TB', 'PB', 'EB']
                m = re.search(rf"^(\d+)({'|'.join(valid_units)})$", spec.retention_size)
                if not m:
                    raise OrchestratorError(f"Invalid retention size. Valid units are: {', '.join(valid_units)}")

        return self._apply_service_spec(cast(ServiceSpec, spec))

    @handle_orch_error
    def apply_tuned_profiles(self, specs: List[TunedProfileSpec], no_overwrite: bool = False) -> str:
        outs = []
        for spec in specs:
            if no_overwrite and self.tuned_profiles.exists(spec.profile_name):
                outs.append(f"Tuned profile '{spec.profile_name}' already exists (--no-overwrite was passed)")
            else:
                self.tuned_profiles.add_profile(spec)
                outs.append(f'Saved tuned profile {spec.profile_name}')
        self._kick_serve_loop()
        return '\n'.join(outs)

    @handle_orch_error
    def rm_tuned_profile(self, profile_name: str) -> str:
        if profile_name not in self.tuned_profiles:
            raise OrchestratorError(
                f'Tuned profile {profile_name} does not exist. Nothing to remove.')
        self.tuned_profiles.rm_profile(profile_name)
        self._kick_serve_loop()
        return f'Removed tuned profile {profile_name}'

    @handle_orch_error
    def tuned_profile_ls(self) -> List[TunedProfileSpec]:
        return self.tuned_profiles.list_profiles()

    @handle_orch_error
    def tuned_profile_add_setting(self, profile_name: str, setting: str, value: str) -> str:
        if profile_name not in self.tuned_profiles:
            raise OrchestratorError(
                f'Tuned profile {profile_name} does not exist. Cannot add setting.')
        self.tuned_profiles.add_setting(profile_name, setting, value)
        self._kick_serve_loop()
        return f'Added setting {setting} with value {value} to tuned profile {profile_name}'

    @handle_orch_error
    def tuned_profile_rm_setting(self, profile_name: str, setting: str) -> str:
        if profile_name not in self.tuned_profiles:
            raise OrchestratorError(
                f'Tuned profile {profile_name} does not exist. Cannot remove setting.')
        self.tuned_profiles.rm_setting(profile_name, setting)
        self._kick_serve_loop()
        return f'Removed setting {setting} from tuned profile {profile_name}'

    def set_health_warning(self, name: str, summary: str, count: int, detail: List[str]) -> None:
        self.health_checks[name] = {
            'severity': 'warning',
            'summary': summary,
            'count': count,
            'detail': detail,
        }
        self.set_health_checks(self.health_checks)

    def remove_health_warning(self, name: str) -> None:
        if name in self.health_checks:
            del self.health_checks[name]
            self.set_health_checks(self.health_checks)

    def _plan(self, spec: ServiceSpec) -> dict:
        if spec.service_type == 'osd':
            return {'service_name': spec.service_name(),
                    'service_type': spec.service_type,
                    'data': self._preview_osdspecs(osdspecs=[cast(DriveGroupSpec, spec)])}

        svc = self.cephadm_services[spec.service_type]
        ha = HostAssignment(
            spec=spec,
            hosts=self.cache.get_schedulable_hosts(),
            unreachable_hosts=self.cache.get_unreachable_hosts(),
            draining_hosts=self.cache.get_draining_hosts(),
            networks=self.cache.networks,
            daemons=self.cache.get_daemons_by_service(spec.service_name()),
            allow_colo=svc.allow_colo(),
            rank_map=self.spec_store[spec.service_name()].rank_map if svc.ranked() else None
        )
        ha.validate()
        hosts, to_add, to_remove = ha.place()

        return {
            'service_name': spec.service_name(),
            'service_type': spec.service_type,
            'add': [hs.hostname for hs in to_add],
            'remove': [d.name() for d in to_remove]
        }

    @handle_orch_error
    def plan(self, specs: Sequence[GenericSpec]) -> List:
        results = [{'warning': 'WARNING! Dry-Runs are snapshots of a certain point in time and are bound \n'
                               'to the current inventory setup. If any of these conditions change, the \n'
                               'preview will be invalid. Please make sure to have a minimal \n'
                               'timeframe between planning and applying the specs.'}]
        if any([spec.service_type == 'host' for spec in specs]):
            return [{'error': 'Found <HostSpec>. Previews that include Host Specifications are not supported, yet.'}]
        for spec in specs:
            results.append(self._plan(cast(ServiceSpec, spec)))
        return results

    def _apply_service_spec(self, spec: ServiceSpec) -> str:
        if spec.placement.is_empty():
            # fill in default placement
            defaults = {
                'mon': PlacementSpec(count=5),
                'mgr': PlacementSpec(count=2),
                'mds': PlacementSpec(count=2),
                'rgw': PlacementSpec(count=2),
                'ingress': PlacementSpec(count=2),
                'iscsi': PlacementSpec(count=1),
                'rbd-mirror': PlacementSpec(count=2),
                'cephfs-mirror': PlacementSpec(count=1),
                'nfs': PlacementSpec(count=1),
                'grafana': PlacementSpec(count=1),
                'alertmanager': PlacementSpec(count=1),
                'prometheus': PlacementSpec(count=1),
                'node-exporter': PlacementSpec(host_pattern='*'),
                'loki': PlacementSpec(count=1),
                'promtail': PlacementSpec(host_pattern='*'),
                'crash': PlacementSpec(host_pattern='*'),
                'container': PlacementSpec(count=1),
                'snmp-gateway': PlacementSpec(count=1),
            }
            spec.placement = defaults[spec.service_type]
        elif spec.service_type in ['mon', 'mgr'] and \
                spec.placement.count is not None and \
                spec.placement.count < 1:
            raise OrchestratorError('cannot scale %s service below 1' % (
                spec.service_type))

        host_count = len(self.inventory.keys())
        max_count = self.max_count_per_host

        if spec.placement.count is not None:
            if spec.service_type in ['mon', 'mgr']:
                if spec.placement.count > max(5, host_count):
                    raise OrchestratorError(
                        (f'The maximum number of {spec.service_type} daemons allowed with {host_count} hosts is {max(5, host_count)}.'))
            elif spec.service_type != 'osd':
                if spec.placement.count > (max_count * host_count):
                    raise OrchestratorError((f'The maximum number of {spec.service_type} daemons allowed with {host_count} hosts is {host_count*max_count} ({host_count}x{max_count}).'
                                             + ' This limit can be adjusted by changing the mgr/cephadm/max_count_per_host config option'))

        if spec.placement.count_per_host is not None and spec.placement.count_per_host > max_count and spec.service_type != 'osd':
            raise OrchestratorError((f'The maximum count_per_host allowed is {max_count}.'
                                     + ' This limit can be adjusted by changing the mgr/cephadm/max_count_per_host config option'))

        HostAssignment(
            spec=spec,
            hosts=self.inventory.all_specs(),  # All hosts, even those without daemon refresh
            unreachable_hosts=self.cache.get_unreachable_hosts(),
            draining_hosts=self.cache.get_draining_hosts(),
            networks=self.cache.networks,
            daemons=self.cache.get_daemons_by_service(spec.service_name()),
            allow_colo=self.cephadm_services[spec.service_type].allow_colo(),
        ).validate()

        self.log.info('Saving service %s spec with placement %s' % (
            spec.service_name(), spec.placement.pretty_str()))
        self.spec_store.save(spec)
        self._kick_serve_loop()
        return "Scheduled %s update..." % spec.service_name()

    @handle_orch_error
    def apply(self, specs: Sequence[GenericSpec], no_overwrite: bool = False) -> List[str]:
        results = []
        for spec in specs:
            if no_overwrite:
                if spec.service_type == 'host' and cast(HostSpec, spec).hostname in self.inventory:
                    results.append('Skipped %s host spec. To change %s spec omit --no-overwrite flag'
                                   % (cast(HostSpec, spec).hostname, spec.service_type))
                    continue
                elif cast(ServiceSpec, spec).service_name() in self.spec_store:
                    results.append('Skipped %s service spec. To change %s spec omit --no-overwrite flag'
                                   % (cast(ServiceSpec, spec).service_name(), cast(ServiceSpec, spec).service_name()))
                    continue
            results.append(self._apply(spec))
        return results

    @handle_orch_error
    def apply_mgr(self, spec: ServiceSpec) -> str:
        return self._apply(spec)

    @handle_orch_error
    def apply_mds(self, spec: ServiceSpec) -> str:
        return self._apply(spec)

    @handle_orch_error
    def apply_rgw(self, spec: ServiceSpec) -> str:
        return self._apply(spec)

    @handle_orch_error
    def apply_ingress(self, spec: ServiceSpec) -> str:
        return self._apply(spec)

    @handle_orch_error
    def apply_iscsi(self, spec: ServiceSpec) -> str:
        return self._apply(spec)

    @handle_orch_error
    def apply_rbd_mirror(self, spec: ServiceSpec) -> str:
        return self._apply(spec)

    @handle_orch_error
    def apply_nfs(self, spec: ServiceSpec) -> str:
        return self._apply(spec)

    def _get_dashboard_url(self):
        # type: () -> str
        return self.get('mgr_map').get('services', {}).get('dashboard', '')

    @handle_orch_error
    def apply_prometheus(self, spec: ServiceSpec) -> str:
        return self._apply(spec)

    @handle_orch_error
    def apply_loki(self, spec: ServiceSpec) -> str:
        return self._apply(spec)

    @handle_orch_error
    def apply_promtail(self, spec: ServiceSpec) -> str:
        return self._apply(spec)

    @handle_orch_error
    def apply_node_exporter(self, spec: ServiceSpec) -> str:
        return self._apply(spec)

    @handle_orch_error
    def apply_crash(self, spec: ServiceSpec) -> str:
        return self._apply(spec)

    @handle_orch_error
    def apply_grafana(self, spec: ServiceSpec) -> str:
        return self._apply(spec)

    @handle_orch_error
    def apply_alertmanager(self, spec: ServiceSpec) -> str:
        return self._apply(spec)

    @handle_orch_error
    def apply_container(self, spec: ServiceSpec) -> str:
        return self._apply(spec)

    @handle_orch_error
    def apply_snmp_gateway(self, spec: ServiceSpec) -> str:
        return self._apply(spec)

    @handle_orch_error
    def upgrade_check(self, image: str, version: str) -> str:
        if self.inventory.get_host_with_state("maintenance"):
            raise OrchestratorError("check aborted - you have hosts in maintenance state")

        if version:
            target_name = self.container_image_base + ':v' + version
        elif image:
            target_name = image
        else:
            raise OrchestratorError('must specify either image or version')

        image_info = self.wait_async(CephadmServe(self)._get_container_image_info(target_name))

        ceph_image_version = image_info.ceph_version
        if not ceph_image_version:
            return f'Unable to extract ceph version from {target_name}.'
        if ceph_image_version.startswith('ceph version '):
            ceph_image_version = ceph_image_version.split(' ')[2]
        version_error = self.upgrade._check_target_version(ceph_image_version)
        if version_error:
            return f'Incompatible upgrade: {version_error}'

        self.log.debug(f'image info {image} -> {image_info}')
        r: dict = {
            'target_name': target_name,
            'target_id': image_info.image_id,
            'target_version': image_info.ceph_version,
            'needs_update': dict(),
            'up_to_date': list(),
            'non_ceph_image_daemons': list()
        }
        for host, dm in self.cache.daemons.items():
            for name, dd in dm.items():
                if image_info.image_id == dd.container_image_id:
                    r['up_to_date'].append(dd.name())
                elif dd.daemon_type in CEPH_IMAGE_TYPES:
                    r['needs_update'][dd.name()] = {
                        'current_name': dd.container_image_name,
                        'current_id': dd.container_image_id,
                        'current_version': dd.version,
                    }
                else:
                    r['non_ceph_image_daemons'].append(dd.name())
        if self.use_repo_digest and image_info.repo_digests:
            # FIXME: we assume the first digest is the best one to use
            r['target_digest'] = image_info.repo_digests[0]

        return json.dumps(r, indent=4, sort_keys=True)

    @handle_orch_error
    def upgrade_status(self) -> orchestrator.UpgradeStatusSpec:
        return self.upgrade.upgrade_status()

    @handle_orch_error
    def upgrade_ls(self, image: Optional[str], tags: bool, show_all_versions: Optional[bool]) -> Dict[Any, Any]:
        return self.upgrade.upgrade_ls(image, tags, show_all_versions)

    @handle_orch_error
    def upgrade_start(self, image: str, version: str, daemon_types: Optional[List[str]] = None, host_placement: Optional[str] = None,
                      services: Optional[List[str]] = None, limit: Optional[int] = None) -> str:
        if self.inventory.get_host_with_state("maintenance"):
            raise OrchestratorError("upgrade aborted - you have host(s) in maintenance state")
        if daemon_types is not None and services is not None:
            raise OrchestratorError('--daemon-types and --services are mutually exclusive')
        if daemon_types is not None:
            for dtype in daemon_types:
                if dtype not in CEPH_UPGRADE_ORDER:
                    raise OrchestratorError(f'Upgrade aborted - Got unexpected daemon type "{dtype}".\n'
                                            f'Viable daemon types for this command are: {utils.CEPH_TYPES + utils.GATEWAY_TYPES}')
        if services is not None:
            for service in services:
                if service not in self.spec_store:
                    raise OrchestratorError(f'Upgrade aborted - Got unknown service name "{service}".\n'
                                            f'Known services are: {self.spec_store.all_specs.keys()}')
        hosts: Optional[List[str]] = None
        if host_placement is not None:
            all_hosts = list(self.inventory.all_specs())
            placement = PlacementSpec.from_string(host_placement)
            hosts = placement.filter_matching_hostspecs(all_hosts)
            if not hosts:
                raise OrchestratorError(
                    f'Upgrade aborted - hosts parameter "{host_placement}" provided did not match any hosts')

        if limit is not None:
            if limit < 1:
                raise OrchestratorError(
                    f'Upgrade aborted - --limit arg must be a positive integer, not {limit}')

        return self.upgrade.upgrade_start(image, version, daemon_types, hosts, services, limit)

    @handle_orch_error
    def upgrade_pause(self) -> str:
        return self.upgrade.upgrade_pause()

    @handle_orch_error
    def upgrade_resume(self) -> str:
        return self.upgrade.upgrade_resume()

    @handle_orch_error
    def upgrade_stop(self) -> str:
        return self.upgrade.upgrade_stop()

    @handle_orch_error
    def remove_osds(self, osd_ids: List[str],
                    replace: bool = False,
                    force: bool = False,
                    zap: bool = False) -> str:
        """
        Takes a list of OSDs and schedules them for removal.
        The function that takes care of the actual removal is
        process_removal_queue().
        """

        daemons: List[orchestrator.DaemonDescription] = self.cache.get_daemons_by_type('osd')
        to_remove_daemons = list()
        for daemon in daemons:
            if daemon.daemon_id in osd_ids:
                to_remove_daemons.append(daemon)
        if not to_remove_daemons:
            return f"Unable to find OSDs: {osd_ids}"

        for daemon in to_remove_daemons:
            assert daemon.daemon_id is not None
            try:
                self.to_remove_osds.enqueue(OSD(osd_id=int(daemon.daemon_id),
                                                replace=replace,
                                                force=force,
                                                zap=zap,
                                                hostname=daemon.hostname,
                                                process_started_at=datetime_now(),
                                                remove_util=self.to_remove_osds.rm_util))
            except NotFoundError:
                return f"Unable to find OSDs: {osd_ids}"

        # trigger the serve loop to initiate the removal
        self._kick_serve_loop()
        warning_zap = "" if zap else ("\nVG/LV for the OSDs won't be zapped (--zap wasn't passed).\n"
                                      "Run the `ceph-volume lvm zap` command with `--destroy`"
                                      " against the VG/LV if you want them to be destroyed.")
        return f"Scheduled OSD(s) for removal.{warning_zap}"

    @handle_orch_error
    def stop_remove_osds(self, osd_ids: List[str]) -> str:
        """
        Stops a `removal` process for a List of OSDs.
        This will revert their weight and remove it from the osds_to_remove queue
        """
        for osd_id in osd_ids:
            try:
                self.to_remove_osds.rm(OSD(osd_id=int(osd_id),
                                           remove_util=self.to_remove_osds.rm_util))
            except (NotFoundError, KeyError, ValueError):
                return f'Unable to find OSD in the queue: {osd_id}'

        # trigger the serve loop to halt the removal
        self._kick_serve_loop()
        return "Stopped OSD(s) removal"

    @handle_orch_error
    def remove_osds_status(self) -> List[OSD]:
        """
        The CLI call to retrieve an osd removal report
        """
        return self.to_remove_osds.all_osds()

    @handle_orch_error
    def drain_host(self, hostname, force=False):
        # type: (str, bool) -> str
        """
        Drain all daemons from a host.
        :param host: host name
        """

        # if we drain the last admin host we could end up removing the only instance
        # of the config and keyring and cause issues
        if not force:
            p = PlacementSpec(label='_admin')
            admin_hosts = p.filter_matching_hostspecs(self.inventory.all_specs())
            if len(admin_hosts) == 1 and admin_hosts[0] == hostname:
                raise OrchestratorValidationError(f"Host {hostname} is the last host with the '_admin'"
                                                  " label.\nDraining this host could cause the removal"
                                                  " of the last cluster config/keyring managed by cephadm.\n"
                                                  "It is recommended to add the _admin label to another host"
                                                  " before completing this operation.\nIf you're certain this is"
                                                  " what you want rerun this command with --force.")

        self.add_host_label(hostname, '_no_schedule')

        daemons: List[orchestrator.DaemonDescription] = self.cache.get_daemons_by_host(hostname)

        osds_to_remove = [d.daemon_id for d in daemons if d.daemon_type == 'osd']
        self.remove_osds(osds_to_remove)

        daemons_table = ""
        daemons_table += "{:<20} {:<15}\n".format("type", "id")
        daemons_table += "{:<20} {:<15}\n".format("-" * 20, "-" * 15)
        for d in daemons:
            daemons_table += "{:<20} {:<15}\n".format(d.daemon_type, d.daemon_id)

        return "Scheduled to remove the following daemons from host '{}'\n{}".format(hostname, daemons_table)

    def trigger_connect_dashboard_rgw(self) -> None:
        self.need_connect_dashboard_rgw = True
        self.event.set()<|MERGE_RESOLUTION|>--- conflicted
+++ resolved
@@ -26,11 +26,7 @@
 from ceph.deployment.service_spec import \
     ServiceSpec, PlacementSpec, \
     HostPlacementSpec, IngressSpec, \
-<<<<<<< HEAD
-    TunedProfileSpec, PrometheusSpec
-=======
-    TunedProfileSpec, IscsiServiceSpec
->>>>>>> 7ad66815
+    TunedProfileSpec, PrometheusSpec, IscsiServiceSpec
 from ceph.utils import str_to_datetime, datetime_to_str, datetime_now
 from cephadm.serve import CephadmServe
 from cephadm.services.cephadmservice import CephadmDaemonDeploySpec
