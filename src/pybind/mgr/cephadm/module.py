import json
import errno
import ipaddress
import logging
import re
import shlex
from collections import defaultdict
from configparser import ConfigParser
from functools import wraps
from tempfile import TemporaryDirectory, NamedTemporaryFile
from threading import Event

from cephadm.service_discovery import ServiceDiscovery

import string
from typing import List, Dict, Optional, Callable, Tuple, TypeVar, \
    Any, Set, TYPE_CHECKING, cast, NamedTuple, Sequence, Type, Awaitable

import datetime
import os
import random
import multiprocessing.pool
import subprocess
from prettytable import PrettyTable

from ceph.deployment import inventory
from ceph.deployment.drive_group import DriveGroupSpec
from ceph.deployment.service_spec import \
    ServiceSpec, PlacementSpec, \
    HostPlacementSpec, IngressSpec, \
<<<<<<< HEAD
    TunedProfileSpec, IscsiServiceSpec
=======
    TunedProfileSpec, PrometheusSpec
>>>>>>> 664895b3
from ceph.utils import str_to_datetime, datetime_to_str, datetime_now
from cephadm.serve import CephadmServe
from cephadm.services.cephadmservice import CephadmDaemonDeploySpec
from cephadm.http_server import CephadmHttpServer
from cephadm.agent import CephadmAgentHelpers


from mgr_module import MgrModule, HandleCommandResult, Option, NotifyType
import orchestrator
from orchestrator.module import to_format, Format

from orchestrator import OrchestratorError, OrchestratorValidationError, HostSpec, \
    CLICommandMeta, DaemonDescription, DaemonDescriptionStatus, handle_orch_error, \
    service_to_daemon_types
from orchestrator._interface import GenericSpec
from orchestrator._interface import daemon_type_to_service

from . import utils
from . import ssh
from .migrations import Migrations
from .services.cephadmservice import MonService, MgrService, MdsService, RgwService, \
    RbdMirrorService, CrashService, CephadmService, CephfsMirrorService, CephadmAgent
from .services.ingress import IngressService
from .services.container import CustomContainerService
from .services.iscsi import IscsiService
from .services.nfs import NFSService
from .services.osd import OSDRemovalQueue, OSDService, OSD, NotFoundError
from .services.monitoring import GrafanaService, AlertmanagerService, PrometheusService, \
    NodeExporterService, SNMPGatewayService, LokiService, PromtailService
from .services.jaeger import ElasticSearchService, JaegerAgentService, JaegerCollectorService, JaegerQueryService
from .schedule import HostAssignment
from .inventory import Inventory, SpecStore, HostCache, AgentCache, EventStore, \
    ClientKeyringStore, ClientKeyringSpec, TunedProfileStore
from .upgrade import CephadmUpgrade
from .template import TemplateMgr
from .utils import CEPH_IMAGE_TYPES, RESCHEDULE_FROM_OFFLINE_HOSTS_TYPES, forall_hosts, \
    cephadmNoImage, CEPH_UPGRADE_ORDER
from .configchecks import CephadmConfigChecks
from .offline_watcher import OfflineHostWatcher
from .tuned_profiles import TunedProfileUtils

try:
    import asyncssh
except ImportError as e:
    asyncssh = None  # type: ignore
    asyncssh_import_error = str(e)

logger = logging.getLogger(__name__)

T = TypeVar('T')

DEFAULT_SSH_CONFIG = """
Host *
  User root
  StrictHostKeyChecking no
  UserKnownHostsFile /dev/null
  ConnectTimeout=30
"""

# cherrypy likes to sys.exit on error.  don't let it take us down too!


def os_exit_noop(status: int) -> None:
    pass


os._exit = os_exit_noop   # type: ignore


# Default container images -----------------------------------------------------
DEFAULT_IMAGE = 'quay.io/ceph/ceph'
DEFAULT_PROMETHEUS_IMAGE = 'quay.io/prometheus/prometheus:v2.33.4'
DEFAULT_NODE_EXPORTER_IMAGE = 'quay.io/prometheus/node-exporter:v1.3.1'
DEFAULT_LOKI_IMAGE = 'docker.io/grafana/loki:2.4.0'
DEFAULT_PROMTAIL_IMAGE = 'docker.io/grafana/promtail:2.4.0'
DEFAULT_ALERT_MANAGER_IMAGE = 'quay.io/prometheus/alertmanager:v0.23.0'
DEFAULT_GRAFANA_IMAGE = 'quay.io/ceph/ceph-grafana:8.3.5'
DEFAULT_HAPROXY_IMAGE = 'quay.io/ceph/haproxy:2.3'
DEFAULT_KEEPALIVED_IMAGE = 'quay.io/ceph/keepalived:2.1.5'
DEFAULT_SNMP_GATEWAY_IMAGE = 'docker.io/maxwo/snmp-notifier:v1.2.1'
DEFAULT_ELASTICSEARCH_IMAGE = 'quay.io/omrizeneva/elasticsearch:6.8.23'
DEFAULT_JAEGER_COLLECTOR_IMAGE = 'quay.io/jaegertracing/jaeger-collector:1.29'
DEFAULT_JAEGER_AGENT_IMAGE = 'quay.io/jaegertracing/jaeger-agent:1.29'
DEFAULT_JAEGER_QUERY_IMAGE = 'quay.io/jaegertracing/jaeger-query:1.29'
# ------------------------------------------------------------------------------


def host_exists(hostname_position: int = 1) -> Callable:
    """Check that a hostname exists in the inventory"""
    def inner(func: Callable) -> Callable:
        @wraps(func)
        def wrapper(*args: Any, **kwargs: Any) -> Any:
            this = args[0]  # self object
            hostname = args[hostname_position]
            if hostname not in this.cache.get_hosts():
                candidates = ','.join([h for h in this.cache.get_hosts() if h.startswith(hostname)])
                help_msg = f"Did you mean {candidates}?" if candidates else ""
                raise OrchestratorError(
                    f"Cannot find host '{hostname}' in the inventory. {help_msg}")

            return func(*args, **kwargs)
        return wrapper
    return inner


class CephadmOrchestrator(orchestrator.Orchestrator, MgrModule,
                          metaclass=CLICommandMeta):

    _STORE_HOST_PREFIX = "host"

    instance = None
    NOTIFY_TYPES = [NotifyType.mon_map, NotifyType.pg_summary]
    NATIVE_OPTIONS = []  # type: List[Any]
    MODULE_OPTIONS = [
        Option(
            'ssh_config_file',
            type='str',
            default=None,
            desc='customized SSH config file to connect to managed hosts',
        ),
        Option(
            'device_cache_timeout',
            type='secs',
            default=30 * 60,
            desc='seconds to cache device inventory',
        ),
        Option(
            'device_enhanced_scan',
            type='bool',
            default=False,
            desc='Use libstoragemgmt during device scans',
        ),
        Option(
            'daemon_cache_timeout',
            type='secs',
            default=10 * 60,
            desc='seconds to cache service (daemon) inventory',
        ),
        Option(
            'facts_cache_timeout',
            type='secs',
            default=1 * 60,
            desc='seconds to cache host facts data',
        ),
        Option(
            'host_check_interval',
            type='secs',
            default=10 * 60,
            desc='how frequently to perform a host check',
        ),
        Option(
            'mode',
            type='str',
            enum_allowed=['root', 'cephadm-package'],
            default='root',
            desc='mode for remote execution of cephadm',
        ),
        Option(
            'container_image_base',
            default=DEFAULT_IMAGE,
            desc='Container image name, without the tag',
            runtime=True,
        ),
        Option(
            'container_image_prometheus',
            default=DEFAULT_PROMETHEUS_IMAGE,
            desc='Prometheus container image',
        ),
        Option(
            'container_image_grafana',
            default=DEFAULT_GRAFANA_IMAGE,
            desc='Prometheus container image',
        ),
        Option(
            'container_image_alertmanager',
            default=DEFAULT_ALERT_MANAGER_IMAGE,
            desc='Prometheus container image',
        ),
        Option(
            'container_image_node_exporter',
            default=DEFAULT_NODE_EXPORTER_IMAGE,
            desc='Prometheus container image',
        ),
        Option(
            'container_image_loki',
            default=DEFAULT_LOKI_IMAGE,
            desc='Loki container image',
        ),
        Option(
            'container_image_promtail',
            default=DEFAULT_PROMTAIL_IMAGE,
            desc='Promtail container image',
        ),
        Option(
            'container_image_haproxy',
            default=DEFAULT_HAPROXY_IMAGE,
            desc='HAproxy container image',
        ),
        Option(
            'container_image_keepalived',
            default=DEFAULT_KEEPALIVED_IMAGE,
            desc='Keepalived container image',
        ),
        Option(
            'container_image_snmp_gateway',
            default=DEFAULT_SNMP_GATEWAY_IMAGE,
            desc='SNMP Gateway container image',
        ),
        Option(
            'container_image_elasticsearch',
            default=DEFAULT_ELASTICSEARCH_IMAGE,
            desc='elasticsearch container image',
        ),
        Option(
            'container_image_jaeger_agent',
            default=DEFAULT_JAEGER_AGENT_IMAGE,
            desc='Jaeger agent container image',
        ),
        Option(
            'container_image_jaeger_collector',
            default=DEFAULT_JAEGER_COLLECTOR_IMAGE,
            desc='Jaeger collector container image',
        ),
        Option(
            'container_image_jaeger_query',
            default=DEFAULT_JAEGER_QUERY_IMAGE,
            desc='Jaeger query container image',
        ),
        Option(
            'warn_on_stray_hosts',
            type='bool',
            default=True,
            desc='raise a health warning if daemons are detected on a host '
            'that is not managed by cephadm',
        ),
        Option(
            'warn_on_stray_daemons',
            type='bool',
            default=True,
            desc='raise a health warning if daemons are detected '
            'that are not managed by cephadm',
        ),
        Option(
            'warn_on_failed_host_check',
            type='bool',
            default=True,
            desc='raise a health warning if the host check fails',
        ),
        Option(
            'log_to_cluster',
            type='bool',
            default=True,
            desc='log to the "cephadm" cluster log channel"',
        ),
        Option(
            'allow_ptrace',
            type='bool',
            default=False,
            desc='allow SYS_PTRACE capability on ceph containers',
            long_desc='The SYS_PTRACE capability is needed to attach to a '
            'process with gdb or strace.  Enabling this options '
            'can allow debugging daemons that encounter problems '
            'at runtime.',
        ),
        Option(
            'container_init',
            type='bool',
            default=True,
            desc='Run podman/docker with `--init`'
        ),
        Option(
            'prometheus_alerts_path',
            type='str',
            default='/etc/prometheus/ceph/ceph_default_alerts.yml',
            desc='location of alerts to include in prometheus deployments',
        ),
        Option(
            'migration_current',
            type='int',
            default=None,
            desc='internal - do not modify',
            # used to track track spec and other data migrations.
        ),
        Option(
            'config_dashboard',
            type='bool',
            default=True,
            desc='manage configs like API endpoints in Dashboard.'
        ),
        Option(
            'manage_etc_ceph_ceph_conf',
            type='bool',
            default=False,
            desc='Manage and own /etc/ceph/ceph.conf on the hosts.',
        ),
        Option(
            'manage_etc_ceph_ceph_conf_hosts',
            type='str',
            default='*',
            desc='PlacementSpec describing on which hosts to manage /etc/ceph/ceph.conf',
        ),
        # not used anymore
        Option(
            'registry_url',
            type='str',
            default=None,
            desc='Registry url for login purposes. This is not the default registry'
        ),
        Option(
            'registry_username',
            type='str',
            default=None,
            desc='Custom repository username. Only used for logging into a registry.'
        ),
        Option(
            'registry_password',
            type='str',
            default=None,
            desc='Custom repository password. Only used for logging into a registry.'
        ),
        ####
        Option(
            'registry_insecure',
            type='bool',
            default=False,
            desc='Registry is to be considered insecure (no TLS available). Only for development purposes.'
        ),
        Option(
            'use_repo_digest',
            type='bool',
            default=True,
            desc='Automatically convert image tags to image digest. Make sure all daemons use the same image',
        ),
        Option(
            'config_checks_enabled',
            type='bool',
            default=False,
            desc='Enable or disable the cephadm configuration analysis',
        ),
        Option(
            'default_registry',
            type='str',
            default='docker.io',
            desc='Search-registry to which we should normalize unqualified image names. '
                 'This is not the default registry',
        ),
        Option(
            'max_count_per_host',
            type='int',
            default=10,
            desc='max number of daemons per service per host',
        ),
        Option(
            'autotune_memory_target_ratio',
            type='float',
            default=.7,
            desc='ratio of total system memory to divide amongst autotuned daemons'
        ),
        Option(
            'autotune_interval',
            type='secs',
            default=10 * 60,
            desc='how frequently to autotune daemon memory'
        ),
        Option(
            'use_agent',
            type='bool',
            default=False,
            desc='Use cephadm agent on each host to gather and send metadata'
        ),
        Option(
            'agent_refresh_rate',
            type='secs',
            default=20,
            desc='How often agent on each host will try to gather and send metadata'
        ),
        Option(
            'agent_starting_port',
            type='int',
            default=4721,
            desc='First port agent will try to bind to (will also try up to next 1000 subsequent ports if blocked)'
        ),
        Option(
            'agent_down_multiplier',
            type='float',
            default=3.0,
            desc='Multiplied by agent refresh rate to calculate how long agent must not report before being marked down'
        ),
        Option(
            'max_osd_draining_count',
            type='int',
            default=10,
            desc='max number of osds that will be drained simultaneously when osds are removed'
        ),
        Option(
            'service_discovery_port',
            type='int',
            default=8765,
            desc='cephadm service discovery port'
        ),
        Option(
            'cgroups_split',
            type='bool',
            default=True,
            desc='Pass --cgroups=split when cephadm creates containers (currently podman only)'
        ),
    ]

    def __init__(self, *args: Any, **kwargs: Any):
        super(CephadmOrchestrator, self).__init__(*args, **kwargs)
        self._cluster_fsid: str = self.get('mon_map')['fsid']
        self.last_monmap: Optional[datetime.datetime] = None

        # for serve()
        self.run = True
        self.event = Event()

        self.ssh = ssh.SSHManager(self)

        if self.get_store('pause'):
            self.paused = True
        else:
            self.paused = False

        # for mypy which does not run the code
        if TYPE_CHECKING:
            self.ssh_config_file = None  # type: Optional[str]
            self.device_cache_timeout = 0
            self.daemon_cache_timeout = 0
            self.facts_cache_timeout = 0
            self.host_check_interval = 0
            self.max_count_per_host = 0
            self.mode = ''
            self.container_image_base = ''
            self.container_image_prometheus = ''
            self.container_image_grafana = ''
            self.container_image_alertmanager = ''
            self.container_image_node_exporter = ''
            self.container_image_loki = ''
            self.container_image_promtail = ''
            self.container_image_haproxy = ''
            self.container_image_keepalived = ''
            self.container_image_snmp_gateway = ''
            self.container_image_elasticsearch = ''
            self.container_image_jaeger_agent = ''
            self.container_image_jaeger_collector = ''
            self.container_image_jaeger_query = ''
            self.warn_on_stray_hosts = True
            self.warn_on_stray_daemons = True
            self.warn_on_failed_host_check = True
            self.allow_ptrace = False
            self.container_init = True
            self.prometheus_alerts_path = ''
            self.migration_current: Optional[int] = None
            self.config_dashboard = True
            self.manage_etc_ceph_ceph_conf = True
            self.manage_etc_ceph_ceph_conf_hosts = '*'
            self.registry_url: Optional[str] = None
            self.registry_username: Optional[str] = None
            self.registry_password: Optional[str] = None
            self.registry_insecure: bool = False
            self.use_repo_digest = True
            self.default_registry = ''
            self.autotune_memory_target_ratio = 0.0
            self.autotune_interval = 0
            self.ssh_user: Optional[str] = None
            self._ssh_options: Optional[str] = None
            self.tkey = NamedTemporaryFile()
            self.ssh_config_fname: Optional[str] = None
            self.ssh_config: Optional[str] = None
            self._temp_files: List = []
            self.ssh_key: Optional[str] = None
            self.ssh_pub: Optional[str] = None
            self.use_agent = False
            self.agent_refresh_rate = 0
            self.agent_down_multiplier = 0.0
            self.agent_starting_port = 0
            self.service_discovery_port = 0
            self.apply_spec_fails: List[Tuple[str, str]] = []
            self.max_osd_draining_count = 10
            self.device_enhanced_scan = False
            self.cgroups_split = True

        self.notify(NotifyType.mon_map, None)
        self.config_notify()

        path = self.get_ceph_option('cephadm_path')
        try:
            assert isinstance(path, str)
            with open(path, 'r') as f:
                self._cephadm = f.read()
        except (IOError, TypeError) as e:
            raise RuntimeError("unable to read cephadm at '%s': %s" % (
                path, str(e)))

        self.cephadm_binary_path = self._get_cephadm_binary_path()

        self._worker_pool = multiprocessing.pool.ThreadPool(10)

        self.ssh._reconfig_ssh()

        CephadmOrchestrator.instance = self

        self.upgrade = CephadmUpgrade(self)

        self.health_checks: Dict[str, dict] = {}

        self.inventory = Inventory(self)

        self.cache = HostCache(self)
        self.cache.load()

        self.agent_cache = AgentCache(self)
        self.agent_cache.load()

        self.to_remove_osds = OSDRemovalQueue(self)
        self.to_remove_osds.load_from_store()

        self.spec_store = SpecStore(self)
        self.spec_store.load()

        self.keys = ClientKeyringStore(self)
        self.keys.load()

        self.tuned_profiles = TunedProfileStore(self)
        self.tuned_profiles.load()

        self.tuned_profile_utils = TunedProfileUtils(self)

        # ensure the host lists are in sync
        for h in self.inventory.keys():
            if h not in self.cache.daemons:
                self.cache.prime_empty_host(h)
        for h in self.cache.get_hosts():
            if h not in self.inventory:
                self.cache.rm_host(h)

        # in-memory only.
        self.events = EventStore(self)
        self.offline_hosts: Set[str] = set()

        self.migration = Migrations(self)

        _service_clses: Sequence[Type[CephadmService]] = [
            OSDService, NFSService, MonService, MgrService, MdsService,
            RgwService, RbdMirrorService, GrafanaService, AlertmanagerService,
            PrometheusService, NodeExporterService, LokiService, PromtailService, CrashService, IscsiService,
            IngressService, CustomContainerService, CephfsMirrorService,
            CephadmAgent, SNMPGatewayService, ElasticSearchService, JaegerQueryService, JaegerAgentService,
            JaegerCollectorService
        ]

        # https://github.com/python/mypy/issues/8993
        self.cephadm_services: Dict[str, CephadmService] = {
            cls.TYPE: cls(self) for cls in _service_clses}  # type: ignore

        self.mgr_service: MgrService = cast(MgrService, self.cephadm_services['mgr'])
        self.osd_service: OSDService = cast(OSDService, self.cephadm_services['osd'])
        self.iscsi_service: IscsiService = cast(IscsiService, self.cephadm_services['iscsi'])

        self.template = TemplateMgr(self)

        self.requires_post_actions: Set[str] = set()
        self.need_connect_dashboard_rgw = False

        self.config_checker = CephadmConfigChecks(self)

        self.http_server = CephadmHttpServer(self)
        self.http_server.start()
        self.agent_helpers = CephadmAgentHelpers(self)
        if self.use_agent:
            self.agent_helpers._apply_agent()

        self.offline_watcher = OfflineHostWatcher(self)
        self.offline_watcher.start()

    def shutdown(self) -> None:
        self.log.debug('shutdown')
        self._worker_pool.close()
        self._worker_pool.join()
        self.http_server.shutdown()
        self.offline_watcher.shutdown()
        self.run = False
        self.event.set()

    def _get_cephadm_service(self, service_type: str) -> CephadmService:
        assert service_type in ServiceSpec.KNOWN_SERVICE_TYPES
        return self.cephadm_services[service_type]

    def _get_cephadm_binary_path(self) -> str:
        import hashlib
        m = hashlib.sha256()
        m.update(self._cephadm.encode())
        return f'/var/lib/ceph/{self._cluster_fsid}/cephadm.{m.hexdigest()}'

    def _kick_serve_loop(self) -> None:
        self.log.debug('_kick_serve_loop')
        self.event.set()

    def serve(self) -> None:
        """
        The main loop of cephadm.

        A command handler will typically change the declarative state
        of cephadm. This loop will then attempt to apply this new state.
        """
        # for ssh in serve
        self.event_loop = ssh.EventLoopThread()

        serve = CephadmServe(self)
        serve.serve()

    def wait_async(self, coro: Awaitable[T]) -> T:
        return self.event_loop.get_result(coro)

    def set_container_image(self, entity: str, image: str) -> None:
        self.check_mon_command({
            'prefix': 'config set',
            'name': 'container_image',
            'value': image,
            'who': entity,
        })

    def config_notify(self) -> None:
        """
        This method is called whenever one of our config options is changed.

        TODO: this method should be moved into mgr_module.py
        """
        for opt in self.MODULE_OPTIONS:
            setattr(self,
                    opt['name'],  # type: ignore
                    self.get_module_option(opt['name']))  # type: ignore
            self.log.debug(' mgr option %s = %s',
                           opt['name'], getattr(self, opt['name']))  # type: ignore
        for opt in self.NATIVE_OPTIONS:
            setattr(self,
                    opt,  # type: ignore
                    self.get_ceph_option(opt))
            self.log.debug(' native option %s = %s', opt, getattr(self, opt))  # type: ignore

        self.event.set()

    def notify(self, notify_type: NotifyType, notify_id: Optional[str]) -> None:
        if notify_type == NotifyType.mon_map:
            # get monmap mtime so we can refresh configs when mons change
            monmap = self.get('mon_map')
            self.last_monmap = str_to_datetime(monmap['modified'])
            if self.last_monmap and self.last_monmap > datetime_now():
                self.last_monmap = None  # just in case clocks are skewed
            if getattr(self, 'manage_etc_ceph_ceph_conf', False):
                # getattr, due to notify() being called before config_notify()
                self._kick_serve_loop()
        if notify_type == NotifyType.pg_summary:
            self._trigger_osd_removal()

    def _trigger_osd_removal(self) -> None:
        remove_queue = self.to_remove_osds.as_osd_ids()
        if not remove_queue:
            return
        data = self.get("osd_stats")
        for osd in data.get('osd_stats', []):
            if osd.get('num_pgs') == 0:
                # if _ANY_ osd that is currently in the queue appears to be empty,
                # start the removal process
                if int(osd.get('osd')) in remove_queue:
                    self.log.debug('Found empty osd. Starting removal process')
                    # if the osd that is now empty is also part of the removal queue
                    # start the process
                    self._kick_serve_loop()

    def pause(self) -> None:
        if not self.paused:
            self.log.info('Paused')
            self.set_store('pause', 'true')
            self.paused = True
            # wake loop so we update the health status
            self._kick_serve_loop()

    def resume(self) -> None:
        if self.paused:
            self.log.info('Resumed')
            self.paused = False
            self.set_store('pause', None)
        # unconditionally wake loop so that 'orch resume' can be used to kick
        # cephadm
        self._kick_serve_loop()

    def get_unique_name(
            self,
            daemon_type: str,
            host: str,
            existing: List[orchestrator.DaemonDescription],
            prefix: Optional[str] = None,
            forcename: Optional[str] = None,
            rank: Optional[int] = None,
            rank_generation: Optional[int] = None,
    ) -> str:
        """
        Generate a unique random service name
        """
        suffix = daemon_type not in [
            'mon', 'crash',
            'prometheus', 'node-exporter', 'grafana', 'alertmanager',
            'container', 'agent', 'snmp-gateway', 'loki', 'promtail',
            'elasticsearch', 'jaeger-collector', 'jaeger-agent', 'jaeger-query'
        ]
        if forcename:
            if len([d for d in existing if d.daemon_id == forcename]):
                raise orchestrator.OrchestratorValidationError(
                    f'name {daemon_type}.{forcename} already in use')
            return forcename

        if '.' in host:
            host = host.split('.')[0]
        while True:
            if prefix:
                name = prefix + '.'
            else:
                name = ''
            if rank is not None and rank_generation is not None:
                name += f'{rank}.{rank_generation}.'
            name += host
            if suffix:
                name += '.' + ''.join(random.choice(string.ascii_lowercase)
                                      for _ in range(6))
            if len([d for d in existing if d.daemon_id == name]):
                if not suffix:
                    raise orchestrator.OrchestratorValidationError(
                        f'name {daemon_type}.{name} already in use')
                self.log.debug('name %s exists, trying again', name)
                continue
            return name

    def validate_ssh_config_content(self, ssh_config: Optional[str]) -> None:
        if ssh_config is None or len(ssh_config.strip()) == 0:
            raise OrchestratorValidationError('ssh_config cannot be empty')
        # StrictHostKeyChecking is [yes|no] ?
        res = re.findall(r'StrictHostKeyChecking\s+.*', ssh_config)
        if not res:
            raise OrchestratorValidationError('ssh_config requires StrictHostKeyChecking')
        for s in res:
            if 'ask' in s.lower():
                raise OrchestratorValidationError(f'ssh_config cannot contain: \'{s}\'')

    def validate_ssh_config_fname(self, ssh_config_fname: str) -> None:
        if not os.path.isfile(ssh_config_fname):
            raise OrchestratorValidationError("ssh_config \"{}\" does not exist".format(
                ssh_config_fname))

    def _process_ls_output(self, host: str, ls: List[Dict[str, Any]]) -> None:
        dm = {}
        for d in ls:
            if not d['style'].startswith('cephadm'):
                continue
            if d['fsid'] != self._cluster_fsid:
                continue
            if '.' not in d['name']:
                continue
            sd = orchestrator.DaemonDescription()
            sd.last_refresh = datetime_now()
            for k in ['created', 'started', 'last_configured', 'last_deployed']:
                v = d.get(k, None)
                if v:
                    setattr(sd, k, str_to_datetime(d[k]))
            sd.daemon_type = d['name'].split('.')[0]
            if sd.daemon_type not in orchestrator.KNOWN_DAEMON_TYPES:
                logger.warning(f"Found unknown daemon type {sd.daemon_type} on host {host}")
                continue

            sd.daemon_id = '.'.join(d['name'].split('.')[1:])
            sd.hostname = host
            sd.container_id = d.get('container_id')
            if sd.container_id:
                # shorten the hash
                sd.container_id = sd.container_id[0:12]
            sd.container_image_name = d.get('container_image_name')
            sd.container_image_id = d.get('container_image_id')
            sd.container_image_digests = d.get('container_image_digests')
            sd.memory_usage = d.get('memory_usage')
            sd.memory_request = d.get('memory_request')
            sd.memory_limit = d.get('memory_limit')
            sd.cpu_percentage = d.get('cpu_percentage')
            sd._service_name = d.get('service_name')
            sd.deployed_by = d.get('deployed_by')
            sd.version = d.get('version')
            sd.ports = d.get('ports')
            sd.ip = d.get('ip')
            sd.rank = int(d['rank']) if d.get('rank') is not None else None
            sd.rank_generation = int(d['rank_generation']) if d.get(
                'rank_generation') is not None else None
            sd.extra_container_args = d.get('extra_container_args')
            if 'state' in d:
                sd.status_desc = d['state']
                sd.status = {
                    'running': DaemonDescriptionStatus.running,
                    'stopped': DaemonDescriptionStatus.stopped,
                    'error': DaemonDescriptionStatus.error,
                    'unknown': DaemonDescriptionStatus.error,
                }[d['state']]
            else:
                sd.status_desc = 'unknown'
                sd.status = None
            dm[sd.name()] = sd
        self.log.debug('Refreshed host %s daemons (%d)' % (host, len(dm)))
        self.cache.update_host_daemons(host, dm)
        self.cache.save_host(host)
        return None

    def update_watched_hosts(self) -> None:
        # currently, we are watching hosts with nfs daemons
        hosts_to_watch = [d.hostname for d in self.cache.get_daemons(
        ) if d.daemon_type in RESCHEDULE_FROM_OFFLINE_HOSTS_TYPES]
        self.offline_watcher.set_hosts(list(set([h for h in hosts_to_watch if h is not None])))

    def offline_hosts_remove(self, host: str) -> None:
        if host in self.offline_hosts:
            self.offline_hosts.remove(host)

    def update_failed_daemon_health_check(self) -> None:
        failed_daemons = []
        for dd in self.cache.get_error_daemons():
            if dd.daemon_type != 'agent':  # agents tracked by CEPHADM_AGENT_DOWN
                failed_daemons.append('daemon %s on %s is in %s state' % (
                    dd.name(), dd.hostname, dd.status_desc
                ))
        self.remove_health_warning('CEPHADM_FAILED_DAEMON')
        if failed_daemons:
            self.set_health_warning('CEPHADM_FAILED_DAEMON', f'{len(failed_daemons)} failed cephadm daemon(s)', len(
                failed_daemons), failed_daemons)

    @staticmethod
    def can_run() -> Tuple[bool, str]:
        if asyncssh is not None:
            return True, ""
        else:
            return False, "loading asyncssh library:{}".format(
                asyncssh_import_error)

    def available(self) -> Tuple[bool, str, Dict[str, Any]]:
        """
        The cephadm orchestrator is always available.
        """
        ok, err = self.can_run()
        if not ok:
            return ok, err, {}
        if not self.ssh_key or not self.ssh_pub:
            return False, 'SSH keys not set. Use `ceph cephadm set-priv-key` and `ceph cephadm set-pub-key` or `ceph cephadm generate-key`', {}

        # mypy is unable to determine type for _processes since it's private
        worker_count: int = self._worker_pool._processes  # type: ignore
        ret = {
            "workers": worker_count,
            "paused": self.paused,
        }

        return True, err, ret

    def _validate_and_set_ssh_val(self, what: str, new: Optional[str], old: Optional[str]) -> None:
        self.set_store(what, new)
        self.ssh._reconfig_ssh()
        if self.cache.get_hosts():
            # Can't check anything without hosts
            host = self.cache.get_hosts()[0]
            r = CephadmServe(self)._check_host(host)
            if r is not None:
                # connection failed reset user
                self.set_store(what, old)
                self.ssh._reconfig_ssh()
                raise OrchestratorError('ssh connection %s@%s failed' % (self.ssh_user, host))
        self.log.info(f'Set ssh {what}')

    @orchestrator._cli_write_command(
        prefix='cephadm set-ssh-config')
    def _set_ssh_config(self, inbuf: Optional[str] = None) -> Tuple[int, str, str]:
        """
        Set the ssh_config file (use -i <ssh_config>)
        """
        # Set an ssh_config file provided from stdin

        old = self.ssh_config
        if inbuf == old:
            return 0, "value unchanged", ""
        self.validate_ssh_config_content(inbuf)
        self._validate_and_set_ssh_val('ssh_config', inbuf, old)
        return 0, "", ""

    @orchestrator._cli_write_command('cephadm clear-ssh-config')
    def _clear_ssh_config(self) -> Tuple[int, str, str]:
        """
        Clear the ssh_config file
        """
        # Clear the ssh_config file provided from stdin
        self.set_store("ssh_config", None)
        self.ssh_config_tmp = None
        self.log.info('Cleared ssh_config')
        self.ssh._reconfig_ssh()
        return 0, "", ""

    @orchestrator._cli_read_command('cephadm get-ssh-config')
    def _get_ssh_config(self) -> HandleCommandResult:
        """
        Returns the ssh config as used by cephadm
        """
        if self.ssh_config_file:
            self.validate_ssh_config_fname(self.ssh_config_file)
            with open(self.ssh_config_file) as f:
                return HandleCommandResult(stdout=f.read())
        ssh_config = self.get_store("ssh_config")
        if ssh_config:
            return HandleCommandResult(stdout=ssh_config)
        return HandleCommandResult(stdout=DEFAULT_SSH_CONFIG)

    @orchestrator._cli_write_command('cephadm generate-key')
    def _generate_key(self) -> Tuple[int, str, str]:
        """
        Generate a cluster SSH key (if not present)
        """
        if not self.ssh_pub or not self.ssh_key:
            self.log.info('Generating ssh key...')
            tmp_dir = TemporaryDirectory()
            path = tmp_dir.name + '/key'
            try:
                subprocess.check_call([
                    '/usr/bin/ssh-keygen',
                    '-C', 'ceph-%s' % self._cluster_fsid,
                    '-N', '',
                    '-f', path
                ])
                with open(path, 'r') as f:
                    secret = f.read()
                with open(path + '.pub', 'r') as f:
                    pub = f.read()
            finally:
                os.unlink(path)
                os.unlink(path + '.pub')
                tmp_dir.cleanup()
            self.set_store('ssh_identity_key', secret)
            self.set_store('ssh_identity_pub', pub)
            self.ssh._reconfig_ssh()
        return 0, '', ''

    @orchestrator._cli_write_command(
        'cephadm set-priv-key')
    def _set_priv_key(self, inbuf: Optional[str] = None) -> Tuple[int, str, str]:
        """Set cluster SSH private key (use -i <private_key>)"""
        if inbuf is None or len(inbuf) == 0:
            return -errno.EINVAL, "", "empty private ssh key provided"
        old = self.ssh_key
        if inbuf == old:
            return 0, "value unchanged", ""
        self._validate_and_set_ssh_val('ssh_identity_key', inbuf, old)
        self.log.info('Set ssh private key')
        return 0, "", ""

    @orchestrator._cli_write_command(
        'cephadm set-pub-key')
    def _set_pub_key(self, inbuf: Optional[str] = None) -> Tuple[int, str, str]:
        """Set cluster SSH public key (use -i <public_key>)"""
        if inbuf is None or len(inbuf) == 0:
            return -errno.EINVAL, "", "empty public ssh key provided"
        old = self.ssh_pub
        if inbuf == old:
            return 0, "value unchanged", ""
        self._validate_and_set_ssh_val('ssh_identity_pub', inbuf, old)
        return 0, "", ""

    @orchestrator._cli_write_command(
        'cephadm clear-key')
    def _clear_key(self) -> Tuple[int, str, str]:
        """Clear cluster SSH key"""
        self.set_store('ssh_identity_key', None)
        self.set_store('ssh_identity_pub', None)
        self.ssh._reconfig_ssh()
        self.log.info('Cleared cluster SSH key')
        return 0, '', ''

    @orchestrator._cli_read_command(
        'cephadm get-pub-key')
    def _get_pub_key(self) -> Tuple[int, str, str]:
        """Show SSH public key for connecting to cluster hosts"""
        if self.ssh_pub:
            return 0, self.ssh_pub, ''
        else:
            return -errno.ENOENT, '', 'No cluster SSH key defined'

    @orchestrator._cli_read_command(
        'cephadm get-user')
    def _get_user(self) -> Tuple[int, str, str]:
        """
        Show user for SSHing to cluster hosts
        """
        if self.ssh_user is None:
            return -errno.ENOENT, '', 'No cluster SSH user configured'
        else:
            return 0, self.ssh_user, ''

    @orchestrator._cli_read_command(
        'cephadm set-user')
    def set_ssh_user(self, user: str) -> Tuple[int, str, str]:
        """
        Set user for SSHing to cluster hosts, passwordless sudo will be needed for non-root users
        """
        current_user = self.ssh_user
        if user == current_user:
            return 0, "value unchanged", ""

        self._validate_and_set_ssh_val('ssh_user', user, current_user)
        current_ssh_config = self._get_ssh_config()
        new_ssh_config = re.sub(r"(\s{2}User\s)(.*)", r"\1" + user, current_ssh_config.stdout)
        self._set_ssh_config(new_ssh_config)

        msg = 'ssh user set to %s' % user
        if user != 'root':
            msg += '. sudo will be used'
        self.log.info(msg)
        return 0, msg, ''

    @orchestrator._cli_read_command(
        'cephadm registry-login')
    def registry_login(self, url: Optional[str] = None, username: Optional[str] = None, password: Optional[str] = None, inbuf: Optional[str] = None) -> Tuple[int, str, str]:
        """
        Set custom registry login info by providing url, username and password or json file with login info (-i <file>)
        """
        # if password not given in command line, get it through file input
        if not (url and username and password) and (inbuf is None or len(inbuf) == 0):
            return -errno.EINVAL, "", ("Invalid arguments. Please provide arguments <url> <username> <password> "
                                       "or -i <login credentials json file>")
        elif (url and username and password):
            registry_json = {'url': url, 'username': username, 'password': password}
        else:
            assert isinstance(inbuf, str)
            registry_json = json.loads(inbuf)
            if "url" not in registry_json or "username" not in registry_json or "password" not in registry_json:
                return -errno.EINVAL, "", ("json provided for custom registry login did not include all necessary fields. "
                                           "Please setup json file as\n"
                                           "{\n"
                                           " \"url\": \"REGISTRY_URL\",\n"
                                           " \"username\": \"REGISTRY_USERNAME\",\n"
                                           " \"password\": \"REGISTRY_PASSWORD\"\n"
                                           "}\n")

        # verify login info works by attempting login on random host
        host = None
        for host_name in self.inventory.keys():
            host = host_name
            break
        if not host:
            raise OrchestratorError('no hosts defined')
        r = self.wait_async(CephadmServe(self)._registry_login(host, registry_json))
        if r is not None:
            return 1, '', r
        # if logins succeeded, store info
        self.log.debug("Host logins successful. Storing login info.")
        self.set_store('registry_credentials', json.dumps(registry_json))
        # distribute new login info to all hosts
        self.cache.distribute_new_registry_login_info()
        return 0, "registry login scheduled", ''

    @orchestrator._cli_read_command('cephadm check-host')
    def check_host(self, host: str, addr: Optional[str] = None) -> Tuple[int, str, str]:
        """Check whether we can access and manage a remote host"""
        try:
            out, err, code = self.wait_async(CephadmServe(self)._run_cephadm(host, cephadmNoImage, 'check-host',
                                                                             ['--expect-hostname', host],
                                                                             addr=addr,
                                                                             error_ok=True, no_fsid=True))
            if code:
                return 1, '', ('check-host failed:\n' + '\n'.join(err))
        except OrchestratorError:
            self.log.exception(f"check-host failed for '{host}'")
            return 1, '', ('check-host failed:\n'
                           + f"Host '{host}' not found. Use 'ceph orch host ls' to see all managed hosts.")
        # if we have an outstanding health alert for this host, give the
        # serve thread a kick
        if 'CEPHADM_HOST_CHECK_FAILED' in self.health_checks:
            for item in self.health_checks['CEPHADM_HOST_CHECK_FAILED']['detail']:
                if item.startswith('host %s ' % host):
                    self.event.set()
        return 0, '%s (%s) ok' % (host, addr), '\n'.join(err)

    @orchestrator._cli_read_command(
        'cephadm prepare-host')
    def _prepare_host(self, host: str, addr: Optional[str] = None) -> Tuple[int, str, str]:
        """Prepare a remote host for use with cephadm"""
        out, err, code = self.wait_async(CephadmServe(self)._run_cephadm(host, cephadmNoImage, 'prepare-host',
                                                                         ['--expect-hostname', host],
                                                                         addr=addr,
                                                                         error_ok=True, no_fsid=True))
        if code:
            return 1, '', ('prepare-host failed:\n' + '\n'.join(err))
        # if we have an outstanding health alert for this host, give the
        # serve thread a kick
        if 'CEPHADM_HOST_CHECK_FAILED' in self.health_checks:
            for item in self.health_checks['CEPHADM_HOST_CHECK_FAILED']['detail']:
                if item.startswith('host %s ' % host):
                    self.event.set()
        return 0, '%s (%s) ok' % (host, addr), '\n'.join(err)

    @orchestrator._cli_write_command(
        prefix='cephadm set-extra-ceph-conf')
    def _set_extra_ceph_conf(self, inbuf: Optional[str] = None) -> HandleCommandResult:
        """
        Text that is appended to all daemon's ceph.conf.
        Mainly a workaround, till `config generate-minimal-conf` generates
        a complete ceph.conf.

        Warning: this is a dangerous operation.
        """
        if inbuf:
            # sanity check.
            cp = ConfigParser()
            cp.read_string(inbuf, source='<infile>')

        self.set_store("extra_ceph_conf", json.dumps({
            'conf': inbuf,
            'last_modified': datetime_to_str(datetime_now())
        }))
        self.log.info('Set extra_ceph_conf')
        self._kick_serve_loop()
        return HandleCommandResult()

    @orchestrator._cli_read_command(
        'cephadm get-extra-ceph-conf')
    def _get_extra_ceph_conf(self) -> HandleCommandResult:
        """
        Get extra ceph conf that is appended
        """
        return HandleCommandResult(stdout=self.extra_ceph_conf().conf)

    @orchestrator._cli_read_command('cephadm config-check ls')
    def _config_checks_list(self, format: Format = Format.plain) -> HandleCommandResult:
        """List the available configuration checks and their current state"""

        if format not in [Format.plain, Format.json, Format.json_pretty]:
            return HandleCommandResult(
                retval=1,
                stderr="Requested format is not supported when listing configuration checks"
            )

        if format in [Format.json, Format.json_pretty]:
            return HandleCommandResult(
                stdout=to_format(self.config_checker.health_checks,
                                 format,
                                 many=True,
                                 cls=None))

        # plain formatting
        table = PrettyTable(
            ['NAME',
             'HEALTHCHECK',
             'STATUS',
             'DESCRIPTION'
             ], border=False)
        table.align['NAME'] = 'l'
        table.align['HEALTHCHECK'] = 'l'
        table.align['STATUS'] = 'l'
        table.align['DESCRIPTION'] = 'l'
        table.left_padding_width = 0
        table.right_padding_width = 2
        for c in self.config_checker.health_checks:
            table.add_row((
                c.name,
                c.healthcheck_name,
                c.status,
                c.description,
            ))

        return HandleCommandResult(stdout=table.get_string())

    @orchestrator._cli_read_command('cephadm config-check status')
    def _config_check_status(self) -> HandleCommandResult:
        """Show whether the configuration checker feature is enabled/disabled"""
        status = self.get_module_option('config_checks_enabled')
        return HandleCommandResult(stdout="Enabled" if status else "Disabled")

    @orchestrator._cli_write_command('cephadm config-check enable')
    def _config_check_enable(self, check_name: str) -> HandleCommandResult:
        """Enable a specific configuration check"""
        if not self._config_check_valid(check_name):
            return HandleCommandResult(retval=1, stderr="Invalid check name")

        err, msg = self._update_config_check(check_name, 'enabled')
        if err:
            return HandleCommandResult(
                retval=err,
                stderr=f"Failed to enable check '{check_name}' : {msg}")

        return HandleCommandResult(stdout="ok")

    @orchestrator._cli_write_command('cephadm config-check disable')
    def _config_check_disable(self, check_name: str) -> HandleCommandResult:
        """Disable a specific configuration check"""
        if not self._config_check_valid(check_name):
            return HandleCommandResult(retval=1, stderr="Invalid check name")

        err, msg = self._update_config_check(check_name, 'disabled')
        if err:
            return HandleCommandResult(retval=err, stderr=f"Failed to disable check '{check_name}': {msg}")
        else:
            # drop any outstanding raised healthcheck for this check
            config_check = self.config_checker.lookup_check(check_name)
            if config_check:
                if config_check.healthcheck_name in self.health_checks:
                    self.health_checks.pop(config_check.healthcheck_name, None)
                    self.set_health_checks(self.health_checks)
            else:
                self.log.error(
                    f"Unable to resolve a check name ({check_name}) to a healthcheck definition?")

        return HandleCommandResult(stdout="ok")

    def _config_check_valid(self, check_name: str) -> bool:
        return check_name in [chk.name for chk in self.config_checker.health_checks]

    def _update_config_check(self, check_name: str, status: str) -> Tuple[int, str]:
        checks_raw = self.get_store('config_checks')
        if not checks_raw:
            return 1, "config_checks setting is not available"

        checks = json.loads(checks_raw)
        checks.update({
            check_name: status
        })
        self.log.info(f"updated config check '{check_name}' : {status}")
        self.set_store('config_checks', json.dumps(checks))
        return 0, ""

    class ExtraCephConf(NamedTuple):
        conf: str
        last_modified: Optional[datetime.datetime]

    def extra_ceph_conf(self) -> 'CephadmOrchestrator.ExtraCephConf':
        data = self.get_store('extra_ceph_conf')
        if not data:
            return CephadmOrchestrator.ExtraCephConf('', None)
        try:
            j = json.loads(data)
        except ValueError:
            msg = 'Unable to load extra_ceph_conf: Cannot decode JSON'
            self.log.exception('%s: \'%s\'', msg, data)
            return CephadmOrchestrator.ExtraCephConf('', None)
        return CephadmOrchestrator.ExtraCephConf(j['conf'], str_to_datetime(j['last_modified']))

    def extra_ceph_conf_is_newer(self, dt: datetime.datetime) -> bool:
        conf = self.extra_ceph_conf()
        if not conf.last_modified:
            return False
        return conf.last_modified > dt

    @orchestrator._cli_write_command(
        'cephadm osd activate'
    )
    def _osd_activate(self, host: List[str]) -> HandleCommandResult:
        """
        Start OSD containers for existing OSDs
        """

        @forall_hosts
        def run(h: str) -> str:
            return self.wait_async(self.osd_service.deploy_osd_daemons_for_existing_osds(h, 'osd'))

        return HandleCommandResult(stdout='\n'.join(run(host)))

    @orchestrator._cli_read_command('orch client-keyring ls')
    def _client_keyring_ls(self, format: Format = Format.plain) -> HandleCommandResult:
        """
        List client keyrings under cephadm management
        """
        if format != Format.plain:
            output = to_format(self.keys.keys.values(), format, many=True, cls=ClientKeyringSpec)
        else:
            table = PrettyTable(
                ['ENTITY', 'PLACEMENT', 'MODE', 'OWNER', 'PATH'],
                border=False)
            table.align = 'l'
            table.left_padding_width = 0
            table.right_padding_width = 2
            for ks in sorted(self.keys.keys.values(), key=lambda ks: ks.entity):
                table.add_row((
                    ks.entity, ks.placement.pretty_str(),
                    utils.file_mode_to_str(ks.mode),
                    f'{ks.uid}:{ks.gid}',
                    ks.path,
                ))
            output = table.get_string()
        return HandleCommandResult(stdout=output)

    @orchestrator._cli_write_command('orch client-keyring set')
    def _client_keyring_set(
            self,
            entity: str,
            placement: str,
            owner: Optional[str] = None,
            mode: Optional[str] = None,
    ) -> HandleCommandResult:
        """
        Add or update client keyring under cephadm management
        """
        if not entity.startswith('client.'):
            raise OrchestratorError('entity must start with client.')
        if owner:
            try:
                uid, gid = map(int, owner.split(':'))
            except Exception:
                raise OrchestratorError('owner must look like "<uid>:<gid>", e.g., "0:0"')
        else:
            uid = 0
            gid = 0
        if mode:
            try:
                imode = int(mode, 8)
            except Exception:
                raise OrchestratorError('mode must be an octal mode, e.g. "600"')
        else:
            imode = 0o600
        pspec = PlacementSpec.from_string(placement)
        ks = ClientKeyringSpec(entity, pspec, mode=imode, uid=uid, gid=gid)
        self.keys.update(ks)
        self._kick_serve_loop()
        return HandleCommandResult()

    @orchestrator._cli_write_command('orch client-keyring rm')
    def _client_keyring_rm(
            self,
            entity: str,
    ) -> HandleCommandResult:
        """
        Remove client keyring from cephadm management
        """
        self.keys.rm(entity)
        self._kick_serve_loop()
        return HandleCommandResult()

    def _get_container_image(self, daemon_name: str) -> Optional[str]:
        daemon_type = daemon_name.split('.', 1)[0]  # type: ignore
        image: Optional[str] = None
        if daemon_type in CEPH_IMAGE_TYPES:
            # get container image
            image = str(self.get_foreign_ceph_option(
                utils.name_to_config_section(daemon_name),
                'container_image'
            )).strip()
        elif daemon_type == 'prometheus':
            image = self.container_image_prometheus
        elif daemon_type == 'grafana':
            image = self.container_image_grafana
        elif daemon_type == 'alertmanager':
            image = self.container_image_alertmanager
        elif daemon_type == 'node-exporter':
            image = self.container_image_node_exporter
        elif daemon_type == 'loki':
            image = self.container_image_loki
        elif daemon_type == 'promtail':
            image = self.container_image_promtail
        elif daemon_type == 'haproxy':
            image = self.container_image_haproxy
        elif daemon_type == 'keepalived':
            image = self.container_image_keepalived
        elif daemon_type == 'elasticsearch':
            image = self.container_image_elasticsearch
        elif daemon_type == 'jaeger-agent':
            image = self.container_image_jaeger_agent
        elif daemon_type == 'jaeger-collector':
            image = self.container_image_jaeger_collector
        elif daemon_type == 'jaeger-query':
            image = self.container_image_jaeger_query
        elif daemon_type == CustomContainerService.TYPE:
            # The image can't be resolved, the necessary information
            # is only available when a container is deployed (given
            # via spec).
            image = None
        elif daemon_type == 'snmp-gateway':
            image = self.container_image_snmp_gateway
        else:
            assert False, daemon_type

        self.log.debug('%s container image %s' % (daemon_name, image))

        return image

    def _check_valid_addr(self, host: str, addr: str) -> str:
        # make sure hostname is resolvable before trying to make a connection
        try:
            ip_addr = utils.resolve_ip(addr)
        except OrchestratorError as e:
            msg = str(e) + f'''
You may need to supply an address for {addr}

Please make sure that the host is reachable and accepts connections using the cephadm SSH key
To add the cephadm SSH key to the host:
> ceph cephadm get-pub-key > ~/ceph.pub
> ssh-copy-id -f -i ~/ceph.pub {self.ssh_user}@{addr}

To check that the host is reachable open a new shell with the --no-hosts flag:
> cephadm shell --no-hosts

Then run the following:
> ceph cephadm get-ssh-config > ssh_config
> ceph config-key get mgr/cephadm/ssh_identity_key > ~/cephadm_private_key
> chmod 0600 ~/cephadm_private_key
> ssh -F ssh_config -i ~/cephadm_private_key {self.ssh_user}@{addr}'''
            raise OrchestratorError(msg)

        if ipaddress.ip_address(ip_addr).is_loopback and host == addr:
            # if this is a re-add, use old address. otherwise error
            if host not in self.inventory or self.inventory.get_addr(host) == host:
                raise OrchestratorError(
                    (f'Cannot automatically resolve ip address of host {host}. Ip resolved to loopback address: {ip_addr}\n'
                     + f'Please explicitly provide the address (ceph orch host add {host} --addr <ip-addr>)'))
            self.log.debug(
                f'Received loopback address resolving ip for {host}: {ip_addr}. Falling back to previous address.')
            ip_addr = self.inventory.get_addr(host)
        out, err, code = self.wait_async(CephadmServe(self)._run_cephadm(
            host, cephadmNoImage, 'check-host',
            ['--expect-hostname', host],
            addr=addr,
            error_ok=True, no_fsid=True))
        if code:
            msg = 'check-host failed:\n' + '\n'.join(err)
            # err will contain stdout and stderr, so we filter on the message text to
            # only show the errors
            errors = [_i.replace("ERROR: ", "") for _i in err if _i.startswith('ERROR')]
            if errors:
                msg = f'Host {host} ({addr}) failed check(s): {errors}'
            raise OrchestratorError(msg)
        return ip_addr

    def _add_host(self, spec):
        # type: (HostSpec) -> str
        """
        Add a host to be managed by the orchestrator.

        :param host: host name
        """
        HostSpec.validate(spec)
        ip_addr = self._check_valid_addr(spec.hostname, spec.addr)
        if spec.addr == spec.hostname and ip_addr:
            spec.addr = ip_addr

        if spec.hostname in self.inventory and self.inventory.get_addr(spec.hostname) != spec.addr:
            self.cache.refresh_all_host_info(spec.hostname)

        # prime crush map?
        if spec.location:
            self.check_mon_command({
                'prefix': 'osd crush add-bucket',
                'name': spec.hostname,
                'type': 'host',
                'args': [f'{k}={v}' for k, v in spec.location.items()],
            })

        if spec.hostname not in self.inventory:
            self.cache.prime_empty_host(spec.hostname)
        self.inventory.add_host(spec)
        self.offline_hosts_remove(spec.hostname)
        if spec.status == 'maintenance':
            self._set_maintenance_healthcheck()
        self.event.set()  # refresh stray health check
        self.log.info('Added host %s' % spec.hostname)
        return "Added host '{}' with addr '{}'".format(spec.hostname, spec.addr)

    @handle_orch_error
    def add_host(self, spec: HostSpec) -> str:
        return self._add_host(spec)

    @handle_orch_error
    def remove_host(self, host: str, force: bool = False, offline: bool = False) -> str:
        """
        Remove a host from orchestrator management.

        :param host: host name
        :param force: bypass running daemons check
        :param offline: remove offline host
        """

        # check if host is offline
        host_offline = host in self.offline_hosts

        if host_offline and not offline:
            raise OrchestratorValidationError(
                "{} is offline, please use --offline and --force to remove this host. This can potentially cause data loss".format(host))

        if not host_offline and offline:
            raise OrchestratorValidationError(
                "{} is online, please remove host without --offline.".format(host))

        if offline and not force:
            raise OrchestratorValidationError("Removing an offline host requires --force")

        # check if there are daemons on the host
        if not force:
            daemons = self.cache.get_daemons_by_host(host)
            if daemons:
                self.log.warning(f"Blocked {host} removal. Daemons running: {daemons}")

                daemons_table = ""
                daemons_table += "{:<20} {:<15}\n".format("type", "id")
                daemons_table += "{:<20} {:<15}\n".format("-" * 20, "-" * 15)
                for d in daemons:
                    daemons_table += "{:<20} {:<15}\n".format(d.daemon_type, d.daemon_id)

                raise OrchestratorValidationError("Not allowed to remove %s from cluster. "
                                                  "The following daemons are running in the host:"
                                                  "\n%s\nPlease run 'ceph orch host drain %s' to remove daemons from host" % (
                                                      host, daemons_table, host))

        # check, if there we're removing the last _admin host
        if not force:
            p = PlacementSpec(label='_admin')
            admin_hosts = p.filter_matching_hostspecs(self.inventory.all_specs())
            if len(admin_hosts) == 1 and admin_hosts[0] == host:
                raise OrchestratorValidationError(f"Host {host} is the last host with the '_admin'"
                                                  " label. Please add the '_admin' label to a host"
                                                  " or add --force to this command")

        def run_cmd(cmd_args: dict) -> None:
            ret, out, err = self.mon_command(cmd_args)
            if ret != 0:
                self.log.debug(f"ran {cmd_args} with mon_command")
                self.log.error(
                    f"cmd: {cmd_args.get('prefix')} failed with: {err}. (errno:{ret})")
            self.log.debug(f"cmd: {cmd_args.get('prefix')} returns: {out}")

        if offline:
            daemons = self.cache.get_daemons_by_host(host)
            for d in daemons:
                self.log.info(f"removing: {d.name()}")

                if d.daemon_type != 'osd':
                    self.cephadm_services[str(d.daemon_type)].pre_remove(d)
                    self.cephadm_services[str(d.daemon_type)].post_remove(d, is_failed_deploy=False)
                else:
                    cmd_args = {
                        'prefix': 'osd purge-actual',
                        'id': int(str(d.daemon_id)),
                        'yes_i_really_mean_it': True
                    }
                    run_cmd(cmd_args)

            cmd_args = {
                'prefix': 'osd crush rm',
                'name': host
            }
            run_cmd(cmd_args)

        self.inventory.rm_host(host)
        self.cache.rm_host(host)
        self.ssh.reset_con(host)
        self.event.set()  # refresh stray health check
        self.log.info('Removed host %s' % host)
        return "Removed {} host '{}'".format('offline' if offline else '', host)

    @handle_orch_error
    def update_host_addr(self, host: str, addr: str) -> str:
        self._check_valid_addr(host, addr)
        self.inventory.set_addr(host, addr)
        self.ssh.reset_con(host)
        self.event.set()  # refresh stray health check
        self.log.info('Set host %s addr to %s' % (host, addr))
        return "Updated host '{}' addr to '{}'".format(host, addr)

    @handle_orch_error
    def get_hosts(self):
        # type: () -> List[orchestrator.HostSpec]
        """
        Return a list of hosts managed by the orchestrator.

        Notes:
          - skip async: manager reads from cache.
        """
        return list(self.inventory.all_specs())

    @handle_orch_error
    def get_facts(self, hostname: Optional[str] = None) -> List[Dict[str, Any]]:
        """
        Return a list of hosts metadata(gather_facts) managed by the orchestrator.

        Notes:
          - skip async: manager reads from cache.
        """
        if hostname:
            return [self.cache.get_facts(hostname)]

        return [self.cache.get_facts(hostname) for hostname in self.cache.get_hosts()]

    @handle_orch_error
    def add_host_label(self, host: str, label: str) -> str:
        self.inventory.add_label(host, label)
        self.log.info('Added label %s to host %s' % (label, host))
        self._kick_serve_loop()
        return 'Added label %s to host %s' % (label, host)

    @handle_orch_error
    def remove_host_label(self, host: str, label: str, force: bool = False) -> str:
        # if we remove the _admin label from the only host that has it we could end up
        # removing the only instance of the config and keyring and cause issues
        if not force and label == '_admin':
            p = PlacementSpec(label='_admin')
            admin_hosts = p.filter_matching_hostspecs(self.inventory.all_specs())
            if len(admin_hosts) == 1 and admin_hosts[0] == host:
                raise OrchestratorValidationError(f"Host {host} is the last host with the '_admin'"
                                                  " label.\nRemoving the _admin label from this host could cause the removal"
                                                  " of the last cluster config/keyring managed by cephadm.\n"
                                                  "It is recommended to add the _admin label to another host"
                                                  " before completing this operation.\nIf you're certain this is"
                                                  " what you want rerun this command with --force.")
        self.inventory.rm_label(host, label)
        self.log.info('Removed label %s to host %s' % (label, host))
        self._kick_serve_loop()
        return 'Removed label %s from host %s' % (label, host)

    def _host_ok_to_stop(self, hostname: str, force: bool = False) -> Tuple[int, str]:
        self.log.debug("running host-ok-to-stop checks")
        daemons = self.cache.get_daemons()
        daemon_map: Dict[str, List[str]] = defaultdict(lambda: [])
        for dd in daemons:
            assert dd.hostname is not None
            assert dd.daemon_type is not None
            assert dd.daemon_id is not None
            if dd.hostname == hostname:
                daemon_map[dd.daemon_type].append(dd.daemon_id)

        notifications: List[str] = []
        error_notifications: List[str] = []
        okay: bool = True
        for daemon_type, daemon_ids in daemon_map.items():
            r = self.cephadm_services[daemon_type_to_service(
                daemon_type)].ok_to_stop(daemon_ids, force=force)
            if r.retval:
                okay = False
                # collect error notifications so user can see every daemon causing host
                # to not be okay to stop
                error_notifications.append(r.stderr)
            if r.stdout:
                # if extra notifications to print for user, add them to notifications list
                notifications.append(r.stdout)

        if not okay:
            # at least one daemon is not okay to stop
            return 1, '\n'.join(error_notifications)

        if notifications:
            return 0, (f'It is presumed safe to stop host {hostname}. '
                       + 'Note the following:\n\n' + '\n'.join(notifications))
        return 0, f'It is presumed safe to stop host {hostname}'

    @handle_orch_error
    def host_ok_to_stop(self, hostname: str) -> str:
        if hostname not in self.cache.get_hosts():
            raise OrchestratorError(f'Cannot find host "{hostname}"')

        rc, msg = self._host_ok_to_stop(hostname)
        if rc:
            raise OrchestratorError(msg, errno=rc)

        self.log.info(msg)
        return msg

    def _set_maintenance_healthcheck(self) -> None:
        """Raise/update or clear the maintenance health check as needed"""

        in_maintenance = self.inventory.get_host_with_state("maintenance")
        if not in_maintenance:
            self.remove_health_warning('HOST_IN_MAINTENANCE')
        else:
            s = "host is" if len(in_maintenance) == 1 else "hosts are"
            self.set_health_warning("HOST_IN_MAINTENANCE", f"{len(in_maintenance)} {s} in maintenance mode", 1, [
                                    f"{h} is in maintenance" for h in in_maintenance])

    @handle_orch_error
    @host_exists()
    def enter_host_maintenance(self, hostname: str, force: bool = False) -> str:
        """ Attempt to place a cluster host in maintenance

        Placing a host into maintenance disables the cluster's ceph target in systemd
        and stops all ceph daemons. If the host is an osd host we apply the noout flag
        for the host subtree in crush to prevent data movement during a host maintenance
        window.

        :param hostname: (str) name of the host (must match an inventory hostname)

        :raises OrchestratorError: Hostname is invalid, host is already in maintenance
        """
        if len(self.cache.get_hosts()) == 1:
            raise OrchestratorError("Maintenance feature is not supported on single node clusters")

        # if upgrade is active, deny
        if self.upgrade.upgrade_state:
            raise OrchestratorError(
                f"Unable to place {hostname} in maintenance with upgrade active/paused")

        tgt_host = self.inventory._inventory[hostname]
        if tgt_host.get("status", "").lower() == "maintenance":
            raise OrchestratorError(f"Host {hostname} is already in maintenance")

        host_daemons = self.cache.get_daemon_types(hostname)
        self.log.debug("daemons on host {}".format(','.join(host_daemons)))
        if host_daemons:
            # daemons on this host, so check the daemons can be stopped
            # and if so, place the host into maintenance by disabling the target
            rc, msg = self._host_ok_to_stop(hostname, force)
            if rc:
                raise OrchestratorError(
                    msg + '\nNote: Warnings can be bypassed with the --force flag', errno=rc)

            # call the host-maintenance function
            _out, _err, _code = self.wait_async(CephadmServe(self)._run_cephadm(hostname, cephadmNoImage, "host-maintenance",
                                                                                ["enter"],
                                                                                error_ok=True))
            returned_msg = _err[0].split('\n')[-1]
            if returned_msg.startswith('failed') or returned_msg.startswith('ERROR'):
                raise OrchestratorError(
                    f"Failed to place {hostname} into maintenance for cluster {self._cluster_fsid}")

            if "osd" in host_daemons:
                crush_node = hostname if '.' not in hostname else hostname.split('.')[0]
                rc, out, err = self.mon_command({
                    'prefix': 'osd set-group',
                    'flags': 'noout',
                    'who': [crush_node],
                    'format': 'json'
                })
                if rc:
                    self.log.warning(
                        f"maintenance mode request for {hostname} failed to SET the noout group (rc={rc})")
                    raise OrchestratorError(
                        f"Unable to set the osds on {hostname} to noout (rc={rc})")
                else:
                    self.log.info(
                        f"maintenance mode request for {hostname} has SET the noout group")

        # update the host status in the inventory
        tgt_host["status"] = "maintenance"
        self.inventory._inventory[hostname] = tgt_host
        self.inventory.save()

        self._set_maintenance_healthcheck()
        return f'Daemons for Ceph cluster {self._cluster_fsid} stopped on host {hostname}. Host {hostname} moved to maintenance mode'

    @handle_orch_error
    @host_exists()
    def exit_host_maintenance(self, hostname: str) -> str:
        """Exit maintenance mode and return a host to an operational state

        Returning from maintnenance will enable the clusters systemd target and
        start it, and remove any noout that has been added for the host if the
        host has osd daemons

        :param hostname: (str) host name

        :raises OrchestratorError: Unable to return from maintenance, or unset the
                                   noout flag
        """
        tgt_host = self.inventory._inventory[hostname]
        if tgt_host['status'] != "maintenance":
            raise OrchestratorError(f"Host {hostname} is not in maintenance mode")

        outs, errs, _code = self.wait_async(CephadmServe(self)._run_cephadm(hostname, cephadmNoImage, 'host-maintenance',
                                                                            ['exit'],
                                                                            error_ok=True))
        returned_msg = errs[0].split('\n')[-1]
        if returned_msg.startswith('failed') or returned_msg.startswith('ERROR'):
            raise OrchestratorError(
                f"Failed to exit maintenance state for host {hostname}, cluster {self._cluster_fsid}")

        if "osd" in self.cache.get_daemon_types(hostname):
            crush_node = hostname if '.' not in hostname else hostname.split('.')[0]
            rc, _out, _err = self.mon_command({
                'prefix': 'osd unset-group',
                'flags': 'noout',
                'who': [crush_node],
                'format': 'json'
            })
            if rc:
                self.log.warning(
                    f"exit maintenance request failed to UNSET the noout group for {hostname}, (rc={rc})")
                raise OrchestratorError(f"Unable to set the osds on {hostname} to noout (rc={rc})")
            else:
                self.log.info(
                    f"exit maintenance request has UNSET for the noout group on host {hostname}")

        # update the host record status
        tgt_host['status'] = ""
        self.inventory._inventory[hostname] = tgt_host
        self.inventory.save()

        self._set_maintenance_healthcheck()

        return f"Ceph cluster {self._cluster_fsid} on {hostname} has exited maintenance mode"

    @handle_orch_error
    @host_exists()
    def rescan_host(self, hostname: str) -> str:
        """Use cephadm to issue a disk rescan on each HBA

        Some HBAs and external enclosures don't automatically register
        device insertion with the kernel, so for these scenarios we need
        to manually rescan

        :param hostname: (str) host name
        """
        self.log.info(f'disk rescan request sent to host "{hostname}"')
        _out, _err, _code = self.wait_async(CephadmServe(self)._run_cephadm(hostname, cephadmNoImage, "disk-rescan",
                                                                            [],
                                                                            no_fsid=True,
                                                                            error_ok=True))
        if not _err:
            raise OrchestratorError('Unexpected response from cephadm disk-rescan call')

        msg = _err[0].split('\n')[-1]
        log_msg = f'disk rescan: {msg}'
        if msg.upper().startswith('OK'):
            self.log.info(log_msg)
        else:
            self.log.warning(log_msg)

        return f'{msg}'

    def get_minimal_ceph_conf(self) -> str:
        _, config, _ = self.check_mon_command({
            "prefix": "config generate-minimal-conf",
        })
        extra = self.extra_ceph_conf().conf
        if extra:
            config += '\n\n' + extra.strip() + '\n'
        return config

    def _invalidate_daemons_and_kick_serve(self, filter_host: Optional[str] = None) -> None:
        if filter_host:
            self.cache.invalidate_host_daemons(filter_host)
        else:
            for h in self.cache.get_hosts():
                # Also discover daemons deployed manually
                self.cache.invalidate_host_daemons(h)

        self._kick_serve_loop()

    @handle_orch_error
    def describe_service(self, service_type: Optional[str] = None, service_name: Optional[str] = None,
                         refresh: bool = False) -> List[orchestrator.ServiceDescription]:
        if refresh:
            self._invalidate_daemons_and_kick_serve()
            self.log.debug('Kicked serve() loop to refresh all services')

        sm: Dict[str, orchestrator.ServiceDescription] = {}

        # known services
        for nm, spec in self.spec_store.all_specs.items():
            if service_type is not None and service_type != spec.service_type:
                continue
            if service_name is not None and service_name != nm:
                continue

            if spec.service_type != 'osd':
                size = spec.placement.get_target_count(self.cache.get_schedulable_hosts())
            else:
                # osd counting is special
                size = 0

            sm[nm] = orchestrator.ServiceDescription(
                spec=spec,
                size=size,
                running=0,
                events=self.events.get_for_service(spec.service_name()),
                created=self.spec_store.spec_created[nm],
                deleted=self.spec_store.spec_deleted.get(nm, None),
                virtual_ip=spec.get_virtual_ip(),
                ports=spec.get_port_start(),
            )
            if spec.service_type == 'ingress':
                # ingress has 2 daemons running per host
                sm[nm].size *= 2

        # factor daemons into status
        for h, dm in self.cache.get_daemons_with_volatile_status():
            for name, dd in dm.items():
                assert dd.hostname is not None, f'no hostname for {dd!r}'
                assert dd.daemon_type is not None, f'no daemon_type for {dd!r}'

                n: str = dd.service_name()

                if (
                    service_type
                    and service_type != daemon_type_to_service(dd.daemon_type)
                ):
                    continue
                if service_name and service_name != n:
                    continue

                if n not in sm:
                    # new unmanaged service
                    spec = ServiceSpec(
                        unmanaged=True,
                        service_type=daemon_type_to_service(dd.daemon_type),
                        service_id=dd.service_id(),
                    )
                    sm[n] = orchestrator.ServiceDescription(
                        last_refresh=dd.last_refresh,
                        container_image_id=dd.container_image_id,
                        container_image_name=dd.container_image_name,
                        spec=spec,
                        size=0,
                    )

                if dd.status == DaemonDescriptionStatus.running:
                    sm[n].running += 1
                if dd.daemon_type == 'osd':
                    # The osd count can't be determined by the Placement spec.
                    # Showing an actual/expected representation cannot be determined
                    # here. So we're setting running = size for now.
                    sm[n].size += 1
                if (
                    not sm[n].last_refresh
                    or not dd.last_refresh
                    or dd.last_refresh < sm[n].last_refresh  # type: ignore
                ):
                    sm[n].last_refresh = dd.last_refresh

        return list(sm.values())

    @handle_orch_error
    def list_daemons(self,
                     service_name: Optional[str] = None,
                     daemon_type: Optional[str] = None,
                     daemon_id: Optional[str] = None,
                     host: Optional[str] = None,
                     refresh: bool = False) -> List[orchestrator.DaemonDescription]:
        if refresh:
            self._invalidate_daemons_and_kick_serve(host)
            self.log.debug('Kicked serve() loop to refresh all daemons')

        result = []
        for h, dm in self.cache.get_daemons_with_volatile_status():
            if host and h != host:
                continue
            for name, dd in dm.items():
                if daemon_type is not None and daemon_type != dd.daemon_type:
                    continue
                if daemon_id is not None and daemon_id != dd.daemon_id:
                    continue
                if service_name is not None and service_name != dd.service_name():
                    continue
                if not dd.memory_request and dd.daemon_type in ['osd', 'mon']:
                    dd.memory_request = cast(Optional[int], self.get_foreign_ceph_option(
                        dd.name(),
                        f"{dd.daemon_type}_memory_target"
                    ))
                result.append(dd)
        return result

    @handle_orch_error
    def service_action(self, action: str, service_name: str) -> List[str]:
        if service_name not in self.spec_store.all_specs.keys():
            raise OrchestratorError(f'Invalid service name "{service_name}".'
                                    + ' View currently running services using "ceph orch ls"')
        dds: List[DaemonDescription] = self.cache.get_daemons_by_service(service_name)
        if not dds:
            raise OrchestratorError(f'No daemons exist under service name "{service_name}".'
                                    + ' View currently running services using "ceph orch ls"')
        if action == 'stop' and service_name.split('.')[0].lower() in ['mgr', 'mon', 'osd']:
            return [f'Stopping entire {service_name} service is prohibited.']
        self.log.info('%s service %s' % (action.capitalize(), service_name))
        return [
            self._schedule_daemon_action(dd.name(), action)
            for dd in dds
        ]

    def _daemon_action(self,
                       daemon_spec: CephadmDaemonDeploySpec,
                       action: str,
                       image: Optional[str] = None) -> str:
        self._daemon_action_set_image(action, image, daemon_spec.daemon_type,
                                      daemon_spec.daemon_id)

        if (action == 'redeploy' or action == 'restart') and self.daemon_is_self(daemon_spec.daemon_type,
                                                                                 daemon_spec.daemon_id):
            self.mgr_service.fail_over()
            return ''  # unreachable

        if action == 'redeploy' or action == 'reconfig':
            if daemon_spec.daemon_type != 'osd':
                daemon_spec = self.cephadm_services[daemon_type_to_service(
                    daemon_spec.daemon_type)].prepare_create(daemon_spec)
            else:
                # for OSDs, we still need to update config, just not carry out the full
                # prepare_create function
                daemon_spec.final_config, daemon_spec.deps = self.osd_service.generate_config(
                    daemon_spec)
            return self.wait_async(CephadmServe(self)._create_daemon(daemon_spec, reconfig=(action == 'reconfig')))

        actions = {
            'start': ['reset-failed', 'start'],
            'stop': ['stop'],
            'restart': ['reset-failed', 'restart'],
        }
        name = daemon_spec.name()
        for a in actions[action]:
            try:
                out, err, code = self.wait_async(CephadmServe(self)._run_cephadm(
                    daemon_spec.host, name, 'unit',
                    ['--name', name, a]))
            except Exception:
                self.log.exception(f'`{daemon_spec.host}: cephadm unit {name} {a}` failed')
        self.cache.invalidate_host_daemons(daemon_spec.host)
        msg = "{} {} from host '{}'".format(action, name, daemon_spec.host)
        self.events.for_daemon(name, 'INFO', msg)
        return msg

    def _daemon_action_set_image(self, action: str, image: Optional[str], daemon_type: str, daemon_id: str) -> None:
        if image is not None:
            if action != 'redeploy':
                raise OrchestratorError(
                    f'Cannot execute {action} with new image. `action` needs to be `redeploy`')
            if daemon_type not in CEPH_IMAGE_TYPES:
                raise OrchestratorError(
                    f'Cannot redeploy {daemon_type}.{daemon_id} with a new image: Supported '
                    f'types are: {", ".join(CEPH_IMAGE_TYPES)}')

            self.check_mon_command({
                'prefix': 'config set',
                'name': 'container_image',
                'value': image,
                'who': utils.name_to_config_section(daemon_type + '.' + daemon_id),
            })

    @handle_orch_error
    def daemon_action(self, action: str, daemon_name: str, image: Optional[str] = None) -> str:
        d = self.cache.get_daemon(daemon_name)
        assert d.daemon_type is not None
        assert d.daemon_id is not None

        if (action == 'redeploy' or action == 'restart') and self.daemon_is_self(d.daemon_type, d.daemon_id) \
                and not self.mgr_service.mgr_map_has_standby():
            raise OrchestratorError(
                f'Unable to schedule redeploy for {daemon_name}: No standby MGRs')

        self._daemon_action_set_image(action, image, d.daemon_type, d.daemon_id)

        self.log.info(f'Schedule {action} daemon {daemon_name}')
        return self._schedule_daemon_action(daemon_name, action)

    def daemon_is_self(self, daemon_type: str, daemon_id: str) -> bool:
        return daemon_type == 'mgr' and daemon_id == self.get_mgr_id()

    def get_active_mgr(self) -> DaemonDescription:
        return self.mgr_service.get_active_daemon(self.cache.get_daemons_by_type('mgr'))

    def get_active_mgr_digests(self) -> List[str]:
        digests = self.mgr_service.get_active_daemon(
            self.cache.get_daemons_by_type('mgr')).container_image_digests
        return digests if digests else []

    def _schedule_daemon_action(self, daemon_name: str, action: str) -> str:
        dd = self.cache.get_daemon(daemon_name)
        assert dd.daemon_type is not None
        assert dd.daemon_id is not None
        assert dd.hostname is not None
        if (action == 'redeploy' or action == 'restart') and self.daemon_is_self(dd.daemon_type, dd.daemon_id) \
                and not self.mgr_service.mgr_map_has_standby():
            raise OrchestratorError(
                f'Unable to schedule redeploy for {daemon_name}: No standby MGRs')
        self.cache.schedule_daemon_action(dd.hostname, dd.name(), action)
        msg = "Scheduled to {} {} on host '{}'".format(action, daemon_name, dd.hostname)
        self._kick_serve_loop()
        return msg

    @handle_orch_error
    def remove_daemons(self, names):
        # type: (List[str]) -> List[str]
        args = []
        for host, dm in self.cache.daemons.items():
            for name in names:
                if name in dm:
                    args.append((name, host))
        if not args:
            raise OrchestratorError('Unable to find daemon(s) %s' % (names))
        self.log.info('Remove daemons %s' % ' '.join([a[0] for a in args]))
        return self._remove_daemons(args)

    @handle_orch_error
    def remove_service(self, service_name: str, force: bool = False) -> str:
        self.log.info('Remove service %s' % service_name)
        self._trigger_preview_refresh(service_name=service_name)
        if service_name in self.spec_store:
            if self.spec_store[service_name].spec.service_type in ('mon', 'mgr'):
                return f'Unable to remove {service_name} service.\n' \
                       f'Note, you might want to mark the {service_name} service as "unmanaged"'
        else:
            return f"Invalid service '{service_name}'. Use 'ceph orch ls' to list available services.\n"

        # Report list of affected OSDs?
        if not force and service_name.startswith('osd.'):
            osds_msg = {}
            for h, dm in self.cache.get_daemons_with_volatile_status():
                osds_to_remove = []
                for name, dd in dm.items():
                    if dd.daemon_type == 'osd' and dd.service_name() == service_name:
                        osds_to_remove.append(str(dd.daemon_id))
                if osds_to_remove:
                    osds_msg[h] = osds_to_remove
            if osds_msg:
                msg = ''
                for h, ls in osds_msg.items():
                    msg += f'\thost {h}: {" ".join([f"osd.{id}" for id in ls])}'
                raise OrchestratorError(
                    f'If {service_name} is removed then the following OSDs will remain, --force to proceed anyway\n{msg}')

        found = self.spec_store.rm(service_name)
        if found and service_name.startswith('osd.'):
            self.spec_store.finally_rm(service_name)
        self._kick_serve_loop()
        return f'Removed service {service_name}'

    @handle_orch_error
    def get_inventory(self, host_filter: Optional[orchestrator.InventoryFilter] = None, refresh: bool = False) -> List[orchestrator.InventoryHost]:
        """
        Return the storage inventory of hosts matching the given filter.

        :param host_filter: host filter

        TODO:
          - add filtering by label
        """
        if refresh:
            if host_filter and host_filter.hosts:
                for h in host_filter.hosts:
                    self.log.debug(f'will refresh {h} devs')
                    self.cache.invalidate_host_devices(h)
                    self.cache.invalidate_host_networks(h)
            else:
                for h in self.cache.get_hosts():
                    self.log.debug(f'will refresh {h} devs')
                    self.cache.invalidate_host_devices(h)
                    self.cache.invalidate_host_networks(h)

            self.event.set()
            self.log.debug('Kicked serve() loop to refresh devices')

        result = []
        for host, dls in self.cache.devices.items():
            if host_filter and host_filter.hosts and host not in host_filter.hosts:
                continue
            result.append(orchestrator.InventoryHost(host,
                                                     inventory.Devices(dls)))
        return result

    @handle_orch_error
    def zap_device(self, host: str, path: str) -> str:
        """Zap a device on a managed host.

        Use ceph-volume zap to return a device to an unused/free state

        Args:
            host (str): hostname of the cluster host
            path (str): device path

        Raises:
            OrchestratorError: host is not a cluster host
            OrchestratorError: host is in maintenance and therefore unavailable
            OrchestratorError: device path not found on the host
            OrchestratorError: device is known to a different ceph cluster
            OrchestratorError: device holds active osd
            OrchestratorError: device cache hasn't been populated yet..

        Returns:
            str: output from the zap command
        """

        self.log.info('Zap device %s:%s' % (host, path))

        if host not in self.inventory.keys():
            raise OrchestratorError(
                f"Host '{host}' is not a member of the cluster")

        host_info = self.inventory._inventory.get(host, {})
        if host_info.get('status', '').lower() == 'maintenance':
            raise OrchestratorError(
                f"Host '{host}' is in maintenance mode, which prevents any actions against it.")

        if host not in self.cache.devices:
            raise OrchestratorError(
                f"Host '{host} hasn't been scanned yet to determine it's inventory. Please try again later.")

        host_devices = self.cache.devices[host]
        path_found = False
        osd_id_list: List[str] = []

        for dev in host_devices:
            if dev.path == path:
                path_found = True
                break
        if not path_found:
            raise OrchestratorError(
                f"Device path '{path}' not found on host '{host}'")

        if osd_id_list:
            dev_name = os.path.basename(path)
            active_osds: List[str] = []
            for osd_id in osd_id_list:
                metadata = self.get_metadata('osd', str(osd_id))
                if metadata:
                    if metadata.get('hostname', '') == host and dev_name in metadata.get('devices', '').split(','):
                        active_osds.append("osd." + osd_id)
            if active_osds:
                raise OrchestratorError(
                    f"Unable to zap: device '{path}' on {host} has {len(active_osds)} active "
                    f"OSD{'s' if len(active_osds) > 1 else ''}"
                    f" ({', '.join(active_osds)}). Use 'ceph orch osd rm' first.")

        out, err, code = self.wait_async(CephadmServe(self)._run_cephadm(
            host, 'osd', 'ceph-volume',
            ['--', 'lvm', 'zap', '--destroy', path],
            error_ok=True))

        self.cache.invalidate_host_devices(host)
        self.cache.invalidate_host_networks(host)
        if code:
            raise OrchestratorError('Zap failed: %s' % '\n'.join(out + err))
        msg = f'zap successful for {path} on {host}'
        self.log.info(msg)

        return msg + '\n'

    @handle_orch_error
    def blink_device_light(self, ident_fault: str, on: bool, locs: List[orchestrator.DeviceLightLoc]) -> List[str]:
        """
        Blink a device light. Calling something like::

          lsmcli local-disk-ident-led-on --path $path

        If you must, you can customize this via::

          ceph config-key set mgr/cephadm/blink_device_light_cmd '<my jinja2 template>'
          ceph config-key set mgr/cephadm/<host>/blink_device_light_cmd '<my jinja2 template>'

        See templates/blink_device_light_cmd.j2
        """
        @forall_hosts
        def blink(host: str, dev: str, path: str) -> str:
            cmd_line = self.template.render('blink_device_light_cmd.j2',
                                            {
                                                'on': on,
                                                'ident_fault': ident_fault,
                                                'dev': dev,
                                                'path': path
                                            },
                                            host=host)
            cmd_args = shlex.split(cmd_line)

            out, err, code = self.wait_async(CephadmServe(self)._run_cephadm(
                host, 'osd', 'shell', ['--'] + cmd_args,
                error_ok=True))
            if code:
                raise OrchestratorError(
                    'Unable to affect %s light for %s:%s. Command: %s' % (
                        ident_fault, host, dev, ' '.join(cmd_args)))
            self.log.info('Set %s light for %s:%s %s' % (
                ident_fault, host, dev, 'on' if on else 'off'))
            return "Set %s light for %s:%s %s" % (
                ident_fault, host, dev, 'on' if on else 'off')

        return blink(locs)

    def get_osd_uuid_map(self, only_up=False):
        # type: (bool) -> Dict[str, str]
        osd_map = self.get('osd_map')
        r = {}
        for o in osd_map['osds']:
            # only include OSDs that have ever started in this map.  this way
            # an interrupted osd create can be repeated and succeed the second
            # time around.
            osd_id = o.get('osd')
            if osd_id is None:
                raise OrchestratorError("Could not retrieve osd_id from osd_map")
            if not only_up:
                r[str(osd_id)] = o.get('uuid', '')
        return r

    def get_osd_by_id(self, osd_id: int) -> Optional[Dict[str, Any]]:
        osd = [x for x in self.get('osd_map')['osds']
               if x['osd'] == osd_id]

        if len(osd) != 1:
            return None

        return osd[0]

    def _trigger_preview_refresh(self,
                                 specs: Optional[List[DriveGroupSpec]] = None,
                                 service_name: Optional[str] = None,
                                 ) -> None:
        # Only trigger a refresh when a spec has changed
        trigger_specs = []
        if specs:
            for spec in specs:
                preview_spec = self.spec_store.spec_preview.get(spec.service_name())
                # the to-be-preview spec != the actual spec, this means we need to
                # trigger a refresh, if the spec has been removed (==None) we need to
                # refresh as well.
                if not preview_spec or spec != preview_spec:
                    trigger_specs.append(spec)
        if service_name:
            trigger_specs = [cast(DriveGroupSpec, self.spec_store.spec_preview.get(service_name))]
        if not any(trigger_specs):
            return None

        refresh_hosts = self.osd_service.resolve_hosts_for_osdspecs(specs=trigger_specs)
        for host in refresh_hosts:
            self.log.info(f"Marking host: {host} for OSDSpec preview refresh.")
            self.cache.osdspec_previews_refresh_queue.append(host)

    @handle_orch_error
    def apply_drivegroups(self, specs: List[DriveGroupSpec]) -> List[str]:
        """
        Deprecated. Please use `apply()` instead.

        Keeping this around to be compapatible to mgr/dashboard
        """
        return [self._apply(spec) for spec in specs]

    @handle_orch_error
    def create_osds(self, drive_group: DriveGroupSpec) -> str:
        hosts: List[HostSpec] = self.inventory.all_specs()
        filtered_hosts: List[str] = drive_group.placement.filter_matching_hostspecs(hosts)
        if not filtered_hosts:
            return "Invalid 'host:device' spec: host not found in cluster. Please check 'ceph orch host ls' for available hosts"
        return self.osd_service.create_from_spec(drive_group)

    def _preview_osdspecs(self,
                          osdspecs: Optional[List[DriveGroupSpec]] = None
                          ) -> dict:
        if not osdspecs:
            return {'n/a': [{'error': True,
                             'message': 'No OSDSpec or matching hosts found.'}]}
        matching_hosts = self.osd_service.resolve_hosts_for_osdspecs(specs=osdspecs)
        if not matching_hosts:
            return {'n/a': [{'error': True,
                             'message': 'No OSDSpec or matching hosts found.'}]}
        # Is any host still loading previews or still in the queue to be previewed
        pending_hosts = {h for h in self.cache.loading_osdspec_preview if h in matching_hosts}
        if pending_hosts or any(item in self.cache.osdspec_previews_refresh_queue for item in matching_hosts):
            # Report 'pending' when any of the matching hosts is still loading previews (flag is True)
            return {'n/a': [{'error': True,
                             'message': 'Preview data is being generated.. '
                                        'Please re-run this command in a bit.'}]}
        # drop all keys that are not in search_hosts and only select reports that match the requested osdspecs
        previews_for_specs = {}
        for host, raw_reports in self.cache.osdspec_previews.items():
            if host not in matching_hosts:
                continue
            osd_reports = []
            for osd_report in raw_reports:
                if osd_report.get('osdspec') in [x.service_id for x in osdspecs]:
                    osd_reports.append(osd_report)
            previews_for_specs.update({host: osd_reports})
        return previews_for_specs

    def _calc_daemon_deps(self,
                          spec: Optional[ServiceSpec],
                          daemon_type: str,
                          daemon_id: str) -> List[str]:
        deps = []
        if daemon_type == 'haproxy':
            # because cephadm creates new daemon instances whenever
            # port or ip changes, identifying daemons by name is
            # sufficient to detect changes.
            if not spec:
                return []
            ingress_spec = cast(IngressSpec, spec)
            assert ingress_spec.backend_service
            daemons = self.cache.get_daemons_by_service(ingress_spec.backend_service)
            deps = [d.name() for d in daemons]
        elif daemon_type == 'keepalived':
            # because cephadm creates new daemon instances whenever
            # port or ip changes, identifying daemons by name is
            # sufficient to detect changes.
            if not spec:
                return []
            daemons = self.cache.get_daemons_by_service(spec.service_name())
            deps = [d.name() for d in daemons if d.daemon_type == 'haproxy']
        elif daemon_type == 'agent':
            root_cert = ''
            server_port = ''
            try:
                server_port = str(self.http_server.agent.server_port)
                root_cert = self.http_server.agent.ssl_certs.get_root_cert()
            except Exception:
                pass
            deps = sorted([self.get_mgr_ip(), server_port, root_cert,
                           str(self.device_enhanced_scan)])
        elif daemon_type == 'iscsi':
            if spec:
                iscsi_spec = cast(IscsiServiceSpec, spec)
                deps = [self.iscsi_service.get_trusted_ips(iscsi_spec)]
            else:
                deps = [self.get_mgr_ip()]
        elif daemon_type == 'prometheus':
            # for prometheus we add the active mgr as an explicit dependency,
            # this way we force a redeploy after a mgr failover
            deps.append(self.get_active_mgr().name())
            deps.append(str(self.get_module_option_ex('prometheus', 'server_port', 9283)))
            deps += [s for s in ['node-exporter', 'alertmanager', 'ingress']
                     if self.cache.get_daemons_by_service(s)]
        else:
            need = {
                'grafana': ['prometheus', 'loki'],
                'alertmanager': ['mgr', 'alertmanager', 'snmp-gateway'],
                'promtail': ['loki'],
            }
            for dep_type in need.get(daemon_type, []):
                for dd in self.cache.get_daemons_by_type(dep_type):
                    deps.append(dd.name())
        return sorted(deps)

    @forall_hosts
    def _remove_daemons(self, name: str, host: str) -> str:
        return CephadmServe(self)._remove_daemon(name, host)

    def _check_pool_exists(self, pool: str, service_name: str) -> None:
        logger.info(f'Checking pool "{pool}" exists for service {service_name}')
        if not self.rados.pool_exists(pool):
            raise OrchestratorError(f'Cannot find pool "{pool}" for '
                                    f'service {service_name}')

    def _add_daemon(self,
                    daemon_type: str,
                    spec: ServiceSpec) -> List[str]:
        """
        Add (and place) a daemon. Require explicit host placement.  Do not
        schedule, and do not apply the related scheduling limitations.
        """
        if spec.service_name() not in self.spec_store:
            raise OrchestratorError('Unable to add a Daemon without Service.\n'
                                    'Please use `ceph orch apply ...` to create a Service.\n'
                                    'Note, you might want to create the service with "unmanaged=true"')

        self.log.debug('_add_daemon %s spec %s' % (daemon_type, spec.placement))
        if not spec.placement.hosts:
            raise OrchestratorError('must specify host(s) to deploy on')
        count = spec.placement.count or len(spec.placement.hosts)
        daemons = self.cache.get_daemons_by_service(spec.service_name())
        return self._create_daemons(daemon_type, spec, daemons,
                                    spec.placement.hosts, count)

    def _create_daemons(self,
                        daemon_type: str,
                        spec: ServiceSpec,
                        daemons: List[DaemonDescription],
                        hosts: List[HostPlacementSpec],
                        count: int) -> List[str]:
        if count > len(hosts):
            raise OrchestratorError('too few hosts: want %d, have %s' % (
                count, hosts))

        did_config = False
        service_type = daemon_type_to_service(daemon_type)

        args = []  # type: List[CephadmDaemonDeploySpec]
        for host, network, name in hosts:
            daemon_id = self.get_unique_name(daemon_type, host, daemons,
                                             prefix=spec.service_id,
                                             forcename=name)

            if not did_config:
                self.cephadm_services[service_type].config(spec)
                did_config = True

            daemon_spec = self.cephadm_services[service_type].make_daemon_spec(
                host, daemon_id, network, spec,
                # NOTE: this does not consider port conflicts!
                ports=spec.get_port_start())
            self.log.debug('Placing %s.%s on host %s' % (
                daemon_type, daemon_id, host))
            args.append(daemon_spec)

            # add to daemon list so next name(s) will also be unique
            sd = orchestrator.DaemonDescription(
                hostname=host,
                daemon_type=daemon_type,
                daemon_id=daemon_id,
            )
            daemons.append(sd)

        @ forall_hosts
        def create_func_map(*args: Any) -> str:
            daemon_spec = self.cephadm_services[daemon_type].prepare_create(*args)
            return self.wait_async(CephadmServe(self)._create_daemon(daemon_spec))

        return create_func_map(args)

    @handle_orch_error
    def add_daemon(self, spec: ServiceSpec) -> List[str]:
        ret: List[str] = []
        try:
            with orchestrator.set_exception_subject('service', spec.service_name(), overwrite=True):
                for d_type in service_to_daemon_types(spec.service_type):
                    ret.extend(self._add_daemon(d_type, spec))
                return ret
        except OrchestratorError as e:
            self.events.from_orch_error(e)
            raise

    @handle_orch_error
    def apply_mon(self, spec: ServiceSpec) -> str:
        return self._apply(spec)

    def _apply(self, spec: GenericSpec) -> str:
        if spec.service_type == 'host':
            return self._add_host(cast(HostSpec, spec))

        if spec.service_type == 'osd':
            # _trigger preview refresh needs to be smart and
            # should only refresh if a change has been detected
            self._trigger_preview_refresh(specs=[cast(DriveGroupSpec, spec)])

        if spec.service_type == 'prometheus':
            spec = cast(PrometheusSpec, spec)
            if spec.retention_time:
                valid_units = ['y', 'w', 'd', 'h', 'm', 's']
                m = re.search(rf"^(\d+)({'|'.join(valid_units)})$", spec.retention_time)
                if not m:
                    raise OrchestratorError(f"Invalid retention time. Valid units are: {', '.join(valid_units)}")
            if spec.retention_size:
                valid_units = ['B', 'KB', 'MB', 'GB', 'TB', 'PB', 'EB']
                m = re.search(rf"^(\d+)({'|'.join(valid_units)})$", spec.retention_size)
                if not m:
                    raise OrchestratorError(f"Invalid retention size. Valid units are: {', '.join(valid_units)}")

        return self._apply_service_spec(cast(ServiceSpec, spec))

    def _get_candidate_hosts(self, placement: PlacementSpec) -> List[str]:
        """Return a list of candidate hosts according to the placement specification."""
        all_hosts = self.cache.get_schedulable_hosts()
        draining_hosts = [dh.hostname for dh in self.cache.get_draining_hosts()]
        candidates = []
        if placement.hosts:
            candidates = [h.hostname for h in placement.hosts if h.hostname in placement.hosts]
        elif placement.label:
            candidates = [x.hostname for x in [h for h in all_hosts if placement.label in h.labels]]
        elif placement.host_pattern:
            candidates = [x for x in placement.filter_matching_hostspecs(all_hosts)]
        elif (placement.count is not None or placement.count_per_host is not None):
            candidates = [x.hostname for x in all_hosts]
        return [h for h in candidates if h not in draining_hosts]

    def _validate_one_shot_placement_spec(self, spec: PlacementSpec) -> None:
        """Validate placement specification for TunedProfileSpec and ClientKeyringSpec."""
        if spec.count is not None:
            raise OrchestratorError(
                "Placement 'count' field is no supported for this specification.")
        if spec.count_per_host is not None:
            raise OrchestratorError(
                "Placement 'count_per_host' field is no supported for this specification.")
        if spec.hosts:
            all_hosts = [h.hostname for h in self.inventory.all_specs()]
            invalid_hosts = [h.hostname for h in spec.hosts if h.hostname not in all_hosts]
            if invalid_hosts:
                raise OrchestratorError(f"Found invalid host(s) in placement section: {invalid_hosts}. "
                                        f"Please check 'ceph orch host ls' for available hosts.")
        elif not self._get_candidate_hosts(spec):
            raise OrchestratorError("Invalid placement specification. No host(s) matched placement spec.\n"
                                    "Please check 'ceph orch host ls' for available hosts.\n"
                                    "Note: draining hosts are excluded from the candidate list.")

    def _validate_tunedprofile_settings(self, spec: TunedProfileSpec) -> Dict[str, List[str]]:
        candidate_hosts = spec.placement.filter_matching_hostspecs(self.inventory.all_specs())
        invalid_options: Dict[str, List[str]] = {}
        for host in candidate_hosts:
            host_sysctl_options = self.cache.get_facts(host).get('sysctl_options', {})
            invalid_options[host] = []
            for option in spec.settings:
                if option not in host_sysctl_options:
                    invalid_options[host].append(option)
        return invalid_options

    def _validate_tuned_profile_spec(self, spec: TunedProfileSpec) -> None:
        if not spec.settings:
            raise OrchestratorError("Invalid spec: settings section cannot be empty.")
        self._validate_one_shot_placement_spec(spec.placement)
        invalid_options = self._validate_tunedprofile_settings(spec)
        if any(e for e in invalid_options.values()):
            raise OrchestratorError(
                f'Failed to apply tuned profile. Invalid sysctl option(s) for host(s) detected: {invalid_options}')

    @handle_orch_error
    def apply_tuned_profiles(self, specs: List[TunedProfileSpec], no_overwrite: bool = False) -> str:
        outs = []
        for spec in specs:
            self._validate_tuned_profile_spec(spec)
            if no_overwrite and self.tuned_profiles.exists(spec.profile_name):
                outs.append(
                    f"Tuned profile '{spec.profile_name}' already exists (--no-overwrite was passed)")
            else:
                # done, let's save the specs
                self.tuned_profiles.add_profile(spec)
                outs.append(f'Saved tuned profile {spec.profile_name}')
        self._kick_serve_loop()
        return '\n'.join(outs)

    @handle_orch_error
    def rm_tuned_profile(self, profile_name: str) -> str:
        if profile_name not in self.tuned_profiles:
            raise OrchestratorError(
                f'Tuned profile {profile_name} does not exist. Nothing to remove.')
        self.tuned_profiles.rm_profile(profile_name)
        self._kick_serve_loop()
        return f'Removed tuned profile {profile_name}'

    @handle_orch_error
    def tuned_profile_ls(self) -> List[TunedProfileSpec]:
        return self.tuned_profiles.list_profiles()

    @handle_orch_error
    def tuned_profile_add_setting(self, profile_name: str, setting: str, value: str) -> str:
        if profile_name not in self.tuned_profiles:
            raise OrchestratorError(
                f'Tuned profile {profile_name} does not exist. Cannot add setting.')
        self.tuned_profiles.add_setting(profile_name, setting, value)
        self._kick_serve_loop()
        return f'Added setting {setting} with value {value} to tuned profile {profile_name}'

    @handle_orch_error
    def tuned_profile_rm_setting(self, profile_name: str, setting: str) -> str:
        if profile_name not in self.tuned_profiles:
            raise OrchestratorError(
                f'Tuned profile {profile_name} does not exist. Cannot remove setting.')
        self.tuned_profiles.rm_setting(profile_name, setting)
        self._kick_serve_loop()
        return f'Removed setting {setting} from tuned profile {profile_name}'

    @handle_orch_error
    def service_discovery_dump_cert(self) -> str:
        root_cert = self.get_store(ServiceDiscovery.KV_STORE_SD_ROOT_CERT)
        if not root_cert:
            raise OrchestratorError('No certificate found for service discovery')
        return root_cert

    def set_health_warning(self, name: str, summary: str, count: int, detail: List[str]) -> None:
        self.health_checks[name] = {
            'severity': 'warning',
            'summary': summary,
            'count': count,
            'detail': detail,
        }
        self.set_health_checks(self.health_checks)

    def remove_health_warning(self, name: str) -> None:
        if name in self.health_checks:
            del self.health_checks[name]
            self.set_health_checks(self.health_checks)

    def _plan(self, spec: ServiceSpec) -> dict:
        if spec.service_type == 'osd':
            return {'service_name': spec.service_name(),
                    'service_type': spec.service_type,
                    'data': self._preview_osdspecs(osdspecs=[cast(DriveGroupSpec, spec)])}

        svc = self.cephadm_services[spec.service_type]
        ha = HostAssignment(
            spec=spec,
            hosts=self.cache.get_schedulable_hosts(),
            unreachable_hosts=self.cache.get_unreachable_hosts(),
            draining_hosts=self.cache.get_draining_hosts(),
            networks=self.cache.networks,
            daemons=self.cache.get_daemons_by_service(spec.service_name()),
            allow_colo=svc.allow_colo(),
            rank_map=self.spec_store[spec.service_name()].rank_map if svc.ranked() else None
        )
        ha.validate()
        hosts, to_add, to_remove = ha.place()

        return {
            'service_name': spec.service_name(),
            'service_type': spec.service_type,
            'add': [hs.hostname for hs in to_add],
            'remove': [d.name() for d in to_remove]
        }

    @handle_orch_error
    def plan(self, specs: Sequence[GenericSpec]) -> List:
        results = [{'warning': 'WARNING! Dry-Runs are snapshots of a certain point in time and are bound \n'
                               'to the current inventory setup. If any of these conditions change, the \n'
                               'preview will be invalid. Please make sure to have a minimal \n'
                               'timeframe between planning and applying the specs.'}]
        if any([spec.service_type == 'host' for spec in specs]):
            return [{'error': 'Found <HostSpec>. Previews that include Host Specifications are not supported, yet.'}]
        for spec in specs:
            results.append(self._plan(cast(ServiceSpec, spec)))
        return results

    def _apply_service_spec(self, spec: ServiceSpec) -> str:
        if spec.placement.is_empty():
            # fill in default placement
            defaults = {
                'mon': PlacementSpec(count=5),
                'mgr': PlacementSpec(count=2),
                'mds': PlacementSpec(count=2),
                'rgw': PlacementSpec(count=2),
                'ingress': PlacementSpec(count=2),
                'iscsi': PlacementSpec(count=1),
                'rbd-mirror': PlacementSpec(count=2),
                'cephfs-mirror': PlacementSpec(count=1),
                'nfs': PlacementSpec(count=1),
                'grafana': PlacementSpec(count=1),
                'alertmanager': PlacementSpec(count=1),
                'prometheus': PlacementSpec(count=1),
                'node-exporter': PlacementSpec(host_pattern='*'),
                'loki': PlacementSpec(count=1),
                'promtail': PlacementSpec(host_pattern='*'),
                'crash': PlacementSpec(host_pattern='*'),
                'container': PlacementSpec(count=1),
                'snmp-gateway': PlacementSpec(count=1),
                'elasticsearch': PlacementSpec(count=1),
                'jaeger-agent': PlacementSpec(host_pattern='*'),
                'jaeger-collector': PlacementSpec(count=1),
                'jaeger-query': PlacementSpec(count=1)
            }
            spec.placement = defaults[spec.service_type]
        elif spec.service_type in ['mon', 'mgr'] and \
                spec.placement.count is not None and \
                spec.placement.count < 1:
            raise OrchestratorError('cannot scale %s service below 1' % (
                spec.service_type))

        host_count = len(self.inventory.keys())
        max_count = self.max_count_per_host

        if spec.placement.count is not None:
            if spec.service_type in ['mon', 'mgr']:
                if spec.placement.count > max(5, host_count):
                    raise OrchestratorError(
                        (f'The maximum number of {spec.service_type} daemons allowed with {host_count} hosts is {max(5, host_count)}.'))
            elif spec.service_type != 'osd':
                if spec.placement.count > (max_count * host_count):
                    raise OrchestratorError((f'The maximum number of {spec.service_type} daemons allowed with {host_count} hosts is {host_count*max_count} ({host_count}x{max_count}).'
                                             + ' This limit can be adjusted by changing the mgr/cephadm/max_count_per_host config option'))

        if spec.placement.count_per_host is not None and spec.placement.count_per_host > max_count and spec.service_type != 'osd':
            raise OrchestratorError((f'The maximum count_per_host allowed is {max_count}.'
                                     + ' This limit can be adjusted by changing the mgr/cephadm/max_count_per_host config option'))

        HostAssignment(
            spec=spec,
            hosts=self.inventory.all_specs(),  # All hosts, even those without daemon refresh
            unreachable_hosts=self.cache.get_unreachable_hosts(),
            draining_hosts=self.cache.get_draining_hosts(),
            networks=self.cache.networks,
            daemons=self.cache.get_daemons_by_service(spec.service_name()),
            allow_colo=self.cephadm_services[spec.service_type].allow_colo(),
        ).validate()

        self.log.info('Saving service %s spec with placement %s' % (
            spec.service_name(), spec.placement.pretty_str()))
        self.spec_store.save(spec)
        self._kick_serve_loop()
        return "Scheduled %s update..." % spec.service_name()

    @handle_orch_error
    def apply(self, specs: Sequence[GenericSpec], no_overwrite: bool = False) -> List[str]:
        results = []
        for spec in specs:
            if no_overwrite:
                if spec.service_type == 'host' and cast(HostSpec, spec).hostname in self.inventory:
                    results.append('Skipped %s host spec. To change %s spec omit --no-overwrite flag'
                                   % (cast(HostSpec, spec).hostname, spec.service_type))
                    continue
                elif cast(ServiceSpec, spec).service_name() in self.spec_store:
                    results.append('Skipped %s service spec. To change %s spec omit --no-overwrite flag'
                                   % (cast(ServiceSpec, spec).service_name(), cast(ServiceSpec, spec).service_name()))
                    continue
            results.append(self._apply(spec))
        return results

    @handle_orch_error
    def apply_mgr(self, spec: ServiceSpec) -> str:
        return self._apply(spec)

    @handle_orch_error
    def apply_mds(self, spec: ServiceSpec) -> str:
        return self._apply(spec)

    @handle_orch_error
    def apply_rgw(self, spec: ServiceSpec) -> str:
        return self._apply(spec)

    @handle_orch_error
    def apply_ingress(self, spec: ServiceSpec) -> str:
        return self._apply(spec)

    @handle_orch_error
    def apply_iscsi(self, spec: ServiceSpec) -> str:
        return self._apply(spec)

    @handle_orch_error
    def apply_rbd_mirror(self, spec: ServiceSpec) -> str:
        return self._apply(spec)

    @handle_orch_error
    def apply_nfs(self, spec: ServiceSpec) -> str:
        return self._apply(spec)

    def _get_dashboard_url(self):
        # type: () -> str
        return self.get('mgr_map').get('services', {}).get('dashboard', '')

    @handle_orch_error
    def apply_prometheus(self, spec: ServiceSpec) -> str:
        return self._apply(spec)

    @handle_orch_error
    def apply_loki(self, spec: ServiceSpec) -> str:
        return self._apply(spec)

    @handle_orch_error
    def apply_promtail(self, spec: ServiceSpec) -> str:
        return self._apply(spec)

    @handle_orch_error
    def apply_node_exporter(self, spec: ServiceSpec) -> str:
        return self._apply(spec)

    @handle_orch_error
    def apply_crash(self, spec: ServiceSpec) -> str:
        return self._apply(spec)

    @handle_orch_error
    def apply_grafana(self, spec: ServiceSpec) -> str:
        return self._apply(spec)

    @handle_orch_error
    def apply_alertmanager(self, spec: ServiceSpec) -> str:
        return self._apply(spec)

    @handle_orch_error
    def apply_container(self, spec: ServiceSpec) -> str:
        return self._apply(spec)

    @handle_orch_error
    def apply_snmp_gateway(self, spec: ServiceSpec) -> str:
        return self._apply(spec)

    @handle_orch_error
    def upgrade_check(self, image: str, version: str) -> str:
        if self.inventory.get_host_with_state("maintenance"):
            raise OrchestratorError("check aborted - you have hosts in maintenance state")

        if version:
            target_name = self.container_image_base + ':v' + version
        elif image:
            target_name = image
        else:
            raise OrchestratorError('must specify either image or version')

        image_info = self.wait_async(CephadmServe(self)._get_container_image_info(target_name))

        ceph_image_version = image_info.ceph_version
        if not ceph_image_version:
            return f'Unable to extract ceph version from {target_name}.'
        if ceph_image_version.startswith('ceph version '):
            ceph_image_version = ceph_image_version.split(' ')[2]
        version_error = self.upgrade._check_target_version(ceph_image_version)
        if version_error:
            return f'Incompatible upgrade: {version_error}'

        self.log.debug(f'image info {image} -> {image_info}')
        r: dict = {
            'target_name': target_name,
            'target_id': image_info.image_id,
            'target_version': image_info.ceph_version,
            'needs_update': dict(),
            'up_to_date': list(),
            'non_ceph_image_daemons': list()
        }
        for host, dm in self.cache.daemons.items():
            for name, dd in dm.items():
                if image_info.image_id == dd.container_image_id:
                    r['up_to_date'].append(dd.name())
                elif dd.daemon_type in CEPH_IMAGE_TYPES:
                    r['needs_update'][dd.name()] = {
                        'current_name': dd.container_image_name,
                        'current_id': dd.container_image_id,
                        'current_version': dd.version,
                    }
                else:
                    r['non_ceph_image_daemons'].append(dd.name())
        if self.use_repo_digest and image_info.repo_digests:
            # FIXME: we assume the first digest is the best one to use
            r['target_digest'] = image_info.repo_digests[0]

        return json.dumps(r, indent=4, sort_keys=True)

    @handle_orch_error
    def upgrade_status(self) -> orchestrator.UpgradeStatusSpec:
        return self.upgrade.upgrade_status()

    @handle_orch_error
    def upgrade_ls(self, image: Optional[str], tags: bool, show_all_versions: Optional[bool]) -> Dict[Any, Any]:
        return self.upgrade.upgrade_ls(image, tags, show_all_versions)

    @handle_orch_error
    def upgrade_start(self, image: str, version: str, daemon_types: Optional[List[str]] = None, host_placement: Optional[str] = None,
                      services: Optional[List[str]] = None, limit: Optional[int] = None) -> str:
        if self.inventory.get_host_with_state("maintenance"):
            raise OrchestratorError("upgrade aborted - you have host(s) in maintenance state")
        if daemon_types is not None and services is not None:
            raise OrchestratorError('--daemon-types and --services are mutually exclusive')
        if daemon_types is not None:
            for dtype in daemon_types:
                if dtype not in CEPH_UPGRADE_ORDER:
                    raise OrchestratorError(f'Upgrade aborted - Got unexpected daemon type "{dtype}".\n'
                                            f'Viable daemon types for this command are: {utils.CEPH_TYPES + utils.GATEWAY_TYPES}')
        if services is not None:
            for service in services:
                if service not in self.spec_store:
                    raise OrchestratorError(f'Upgrade aborted - Got unknown service name "{service}".\n'
                                            f'Known services are: {self.spec_store.all_specs.keys()}')
        hosts: Optional[List[str]] = None
        if host_placement is not None:
            all_hosts = list(self.inventory.all_specs())
            placement = PlacementSpec.from_string(host_placement)
            hosts = placement.filter_matching_hostspecs(all_hosts)
            if not hosts:
                raise OrchestratorError(
                    f'Upgrade aborted - hosts parameter "{host_placement}" provided did not match any hosts')

        if limit is not None:
            if limit < 1:
                raise OrchestratorError(
                    f'Upgrade aborted - --limit arg must be a positive integer, not {limit}')

        return self.upgrade.upgrade_start(image, version, daemon_types, hosts, services, limit)

    @handle_orch_error
    def upgrade_pause(self) -> str:
        return self.upgrade.upgrade_pause()

    @handle_orch_error
    def upgrade_resume(self) -> str:
        return self.upgrade.upgrade_resume()

    @handle_orch_error
    def upgrade_stop(self) -> str:
        return self.upgrade.upgrade_stop()

    @handle_orch_error
    def remove_osds(self, osd_ids: List[str],
                    replace: bool = False,
                    force: bool = False,
                    zap: bool = False) -> str:
        """
        Takes a list of OSDs and schedules them for removal.
        The function that takes care of the actual removal is
        process_removal_queue().
        """

        daemons: List[orchestrator.DaemonDescription] = self.cache.get_daemons_by_type('osd')
        to_remove_daemons = list()
        for daemon in daemons:
            if daemon.daemon_id in osd_ids:
                to_remove_daemons.append(daemon)
        if not to_remove_daemons:
            return f"Unable to find OSDs: {osd_ids}"

        for daemon in to_remove_daemons:
            assert daemon.daemon_id is not None
            try:
                self.to_remove_osds.enqueue(OSD(osd_id=int(daemon.daemon_id),
                                                replace=replace,
                                                force=force,
                                                zap=zap,
                                                hostname=daemon.hostname,
                                                process_started_at=datetime_now(),
                                                remove_util=self.to_remove_osds.rm_util))
            except NotFoundError:
                return f"Unable to find OSDs: {osd_ids}"

        # trigger the serve loop to initiate the removal
        self._kick_serve_loop()
        warning_zap = "" if zap else ("\nVG/LV for the OSDs won't be zapped (--zap wasn't passed).\n"
                                      "Run the `ceph-volume lvm zap` command with `--destroy`"
                                      " against the VG/LV if you want them to be destroyed.")
        return f"Scheduled OSD(s) for removal.{warning_zap}"

    @handle_orch_error
    def stop_remove_osds(self, osd_ids: List[str]) -> str:
        """
        Stops a `removal` process for a List of OSDs.
        This will revert their weight and remove it from the osds_to_remove queue
        """
        for osd_id in osd_ids:
            try:
                self.to_remove_osds.rm(OSD(osd_id=int(osd_id),
                                           remove_util=self.to_remove_osds.rm_util))
            except (NotFoundError, KeyError, ValueError):
                return f'Unable to find OSD in the queue: {osd_id}'

        # trigger the serve loop to halt the removal
        self._kick_serve_loop()
        return "Stopped OSD(s) removal"

    @handle_orch_error
    def remove_osds_status(self) -> List[OSD]:
        """
        The CLI call to retrieve an osd removal report
        """
        return self.to_remove_osds.all_osds()

    @handle_orch_error
    def drain_host(self, hostname, force=False):
        # type: (str, bool) -> str
        """
        Drain all daemons from a host.
        :param host: host name
        """

        # if we drain the last admin host we could end up removing the only instance
        # of the config and keyring and cause issues
        if not force:
            p = PlacementSpec(label='_admin')
            admin_hosts = p.filter_matching_hostspecs(self.inventory.all_specs())
            if len(admin_hosts) == 1 and admin_hosts[0] == hostname:
                raise OrchestratorValidationError(f"Host {hostname} is the last host with the '_admin'"
                                                  " label.\nDraining this host could cause the removal"
                                                  " of the last cluster config/keyring managed by cephadm.\n"
                                                  "It is recommended to add the _admin label to another host"
                                                  " before completing this operation.\nIf you're certain this is"
                                                  " what you want rerun this command with --force.")

        self.add_host_label(hostname, '_no_schedule')

        daemons: List[orchestrator.DaemonDescription] = self.cache.get_daemons_by_host(hostname)

        osds_to_remove = [d.daemon_id for d in daemons if d.daemon_type == 'osd']
        self.remove_osds(osds_to_remove)

        daemons_table = ""
        daemons_table += "{:<20} {:<15}\n".format("type", "id")
        daemons_table += "{:<20} {:<15}\n".format("-" * 20, "-" * 15)
        for d in daemons:
            daemons_table += "{:<20} {:<15}\n".format(d.daemon_type, d.daemon_id)

        return "Scheduled to remove the following daemons from host '{}'\n{}".format(hostname, daemons_table)

    def trigger_connect_dashboard_rgw(self) -> None:
        self.need_connect_dashboard_rgw = True
        self.event.set()<|MERGE_RESOLUTION|>--- conflicted
+++ resolved
@@ -28,11 +28,7 @@
 from ceph.deployment.service_spec import \
     ServiceSpec, PlacementSpec, \
     HostPlacementSpec, IngressSpec, \
-<<<<<<< HEAD
-    TunedProfileSpec, IscsiServiceSpec
-=======
-    TunedProfileSpec, PrometheusSpec
->>>>>>> 664895b3
+    TunedProfileSpec, IscsiServiceSpec, PrometheusSpec
 from ceph.utils import str_to_datetime, datetime_to_str, datetime_now
 from cephadm.serve import CephadmServe
 from cephadm.services.cephadmservice import CephadmDaemonDeploySpec
