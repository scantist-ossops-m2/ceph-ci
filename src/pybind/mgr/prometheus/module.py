--- conflicted
+++ resolved
@@ -109,17 +109,9 @@
 
 NUM_OBJECTS = ['degraded', 'misplaced', 'unfound']
 
-<<<<<<< HEAD
 alert_metric = namedtuple('alert_metric', 'name description')
 HEALTH_CHECKS = [
-    alert_metric('SLOW_OPS', 'OSD requests taking a long time to process' ),
-=======
-HEALTH_CHECKS = [
-    {
-        "name": 'SLOW_OPS',
-        "description": 'OSD requests taking a long time to process',
-    },
->>>>>>> c85b3552
+    alert_metric('SLOW_OPS', 'OSD or Monitor requests taking a long time to process' ),
 ]
 
 
@@ -447,19 +439,11 @@
             )
 
         for check in HEALTH_CHECKS:
-<<<<<<< HEAD
             path = 'healthcheck_{}'.format(check.name.lower())
             metrics[path] = Metric(
                 'gauge',
                 path,
                 check.description,
-=======
-            path = 'healthcheck_{}'.format(check['name'].lower())
-            metrics[path] = Metric(
-                'gauge',
-                path,
-                check['description'],
->>>>>>> c85b3552
             )
 
         return metrics
@@ -467,11 +451,7 @@
     @profile_method()
     def get_health(self):
 
-<<<<<<< HEAD
         def _get_value(message, delim=' ', word_pos=0):
-=======
-        def _get_value(message, delim=" ", word_pos=0):
->>>>>>> c85b3552
             """Extract value from message (default is 1st field)"""
             v_str = message.split(delim)[word_pos]
             if v_str.isdigit():
@@ -489,41 +469,30 @@
         active_healthchecks = health.get('checks', {})
         active_names = active_healthchecks.keys()
 
-        # healthcheck metrics must always be present in the scrape
-<<<<<<< HEAD
         for check in HEALTH_CHECKS:
-            v = 0
-            err = 0
-
-            if check.name in active_names:
-                check_data = active_healthchecks[check.name]
-                message = check_data['summary'].get('message', '')
-                if check.name == "SLOW_OPS":
-                    # 42 slow ops, oldest one blocked for 12 sec, daemons [osd.0, osd.3] have slow ops.
-                    v, err = _get_value(message)
-
-                # if we get an error, we pass a warning to the log, and carry on.
-                if err:
-                    self.log.warning("healthcheck {} message format has changed and is incompatible".format(check.name))
-
             path = 'healthcheck_{}'.format(check.name.lower())
-=======
-        for healthcheck in HEALTH_CHECKS:
-            v = 0
-            err = 0
-
-            check_name = healthcheck['name']
-            if check_name in active_names:
-                check_data = active_healthchecks[check_name]
-                message = check_data['summary'].get('message', '')
-                if check_name == "SLOW_OPS":
-                    v, err = _get_value(message)
-                if err:
-                    self.log.warning("healthcheck {} message format has changed and is incompatible".format(check_name))
-
-            path = 'healthcheck_{}'.format(check_name.lower())
->>>>>>> c85b3552
-            self.metrics[path].set(v)
+
+            if path in self.metrics:
+
+                if check.name in active_names:
+                    check_data = active_healthchecks[check.name]
+                    message = check_data['summary'].get('message', '')
+                    v, err = 0, 0
+
+                    if check.name == "SLOW_OPS":
+                        # 42 slow ops, oldest one blocked for 12 sec, daemons [osd.0, osd.3] have slow ops.
+                        v, err = _get_value(message)
+
+                    if err:
+                        self.log.error("healthcheck {} message format is incompatible and has been dropped".format(check.name))
+                        # drop the metric, so it's no longer emitted
+                        del self.metrics[path]
+                        continue
+                    else:
+                        self.metrics[path].set(v)
+                else:
+                    # health check is not active, so give it a default of 0
+                    self.metrics[path].set(0)
 
     @profile_method()
     def get_pool_stats(self):
