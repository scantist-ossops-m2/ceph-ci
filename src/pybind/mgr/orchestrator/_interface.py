--- conflicted
+++ resolved
@@ -367,11 +367,7 @@
         """
         raise NotImplementedError()
 
-<<<<<<< HEAD
-    def drain_host(self, hostname: str, force: bool = False, keep_conf_keyring: bool = False) -> OrchResult[str]:
-=======
-    def drain_host(self, hostname: str, force: bool = False, zap_osd_devices: bool = False) -> OrchResult[str]:
->>>>>>> 2ef4b1b2
+    def drain_host(self, hostname: str, force: bool = False, keep_conf_keyring: bool = False, zap_osd_devices: bool = False) -> OrchResult[str]:
         """
         drain all daemons from a host
 
