// -*- mode:C++; tab-width:8; c-basic-offset:2; indent-tabs-mode:t -*-
// vim: ts=8 sw=2 smarttab

#include "acconfig.h"
#include "options.h"
#include "common/Formatter.h"

// Helpers for validators
#include "include/stringify.h"
#include "include/common_fwd.h"
#include <boost/algorithm/string.hpp>
#include <boost/lexical_cast.hpp>
#include <regex>

// Definitions for enums
#include "common/perf_counters.h"

// rbd feature validation
#include "librbd/Features.h"

using std::ostream;
using std::ostringstream;

using ceph::Formatter;
using ceph::parse_timespan;

namespace {
class printer : public boost::static_visitor<> {
  ostream& out;
public:
  explicit printer(ostream& os)
    : out(os) {}
  template<typename T>
  void operator()(const T& v) const {
    out << v;
  }
  void operator()(boost::blank blank) const {
    return;
  }
  void operator()(bool v) const {
    out << (v ? "true" : "false");
  }
  void operator()(double v) const {
    out << std::fixed << v << std::defaultfloat;
  }
  void operator()(const Option::size_t& v) const {
    out << v.value;
  }
  void operator()(const std::chrono::seconds v) const {
    out << v.count();
  }
};
}

ostream& operator<<(ostream& os, const Option::value_t& v) {
  printer p{os};
  v.apply_visitor(p);
  return os;
}

void Option::dump_value(const char *field_name,
    const Option::value_t &v, Formatter *f) const
{
  if (boost::get<boost::blank>(&v)) {
    // This should be nil but Formatter doesn't allow it.
    f->dump_string(field_name, "");
    return;
  }
  switch (type) {
  case TYPE_INT:
    f->dump_int(field_name, boost::get<int64_t>(v)); break;
  case TYPE_UINT:
    f->dump_unsigned(field_name, boost::get<uint64_t>(v)); break;
  case TYPE_STR:
    f->dump_string(field_name, boost::get<std::string>(v)); break;
  case TYPE_FLOAT:
    f->dump_float(field_name, boost::get<double>(v)); break;
  case TYPE_BOOL:
    f->dump_bool(field_name, boost::get<bool>(v)); break;
  default:
    f->dump_stream(field_name) << v; break;
  }
}

int Option::pre_validate(std::string *new_value, std::string *err) const
{
  if (validator) {
    return validator(new_value, err);
  } else {
    return 0;
  }
}

int Option::validate(const Option::value_t &new_value, std::string *err) const
{
  // Generic validation: min
  if (!boost::get<boost::blank>(&(min))) {
    if (new_value < min) {
      std::ostringstream oss;
      oss << "Value '" << new_value << "' is below minimum " << min;
      *err = oss.str();
      return -EINVAL;
    }
  }

  // Generic validation: max
  if (!boost::get<boost::blank>(&(max))) {
    if (new_value > max) {
      std::ostringstream oss;
      oss << "Value '" << new_value << "' exceeds maximum " << max;
      *err = oss.str();
      return -EINVAL;
    }
  }

  // Generic validation: enum
  if (!enum_allowed.empty() && type == Option::TYPE_STR) {
    auto found = std::find(enum_allowed.begin(), enum_allowed.end(),
                           boost::get<std::string>(new_value));
    if (found == enum_allowed.end()) {
      std::ostringstream oss;
      oss << "'" << new_value << "' is not one of the permitted "
                 "values: " << joinify(enum_allowed.begin(),
                                       enum_allowed.end(),
                                       std::string(", "));
      *err = oss.str();
      return -EINVAL;
    }
  }

  return 0;
}

int Option::parse_value(
  const std::string& raw_val,
  value_t *out,
  std::string *error_message,
  std::string *normalized_value) const
{
  std::string val = raw_val;

  int r = pre_validate(&val, error_message);
  if (r != 0) {
    return r;
  }

  if (type == Option::TYPE_INT) {
    int64_t f = strict_si_cast<int64_t>(val.c_str(), error_message);
    if (!error_message->empty()) {
      return -EINVAL;
    }
    *out = f;
  } else if (type == Option::TYPE_UINT) {
    uint64_t f = strict_si_cast<uint64_t>(val.c_str(), error_message);
    if (!error_message->empty()) {
      return -EINVAL;
    }
    *out = f;
  } else if (type == Option::TYPE_STR) {
    *out = val;
  } else if (type == Option::TYPE_FLOAT) {
    double f = strict_strtod(val.c_str(), error_message);
    if (!error_message->empty()) {
      return -EINVAL;
    } else {
      *out = f;
    }
  } else if (type == Option::TYPE_BOOL) {
    bool b = strict_strtob(val.c_str(), error_message);
    if (!error_message->empty()) {
      return -EINVAL;
    } else {
      *out = b;
    }
  } else if (type == Option::TYPE_ADDR) {
    entity_addr_t addr;
    if (!addr.parse(val.c_str())){
      return -EINVAL;
    }
    *out = addr;
  } else if (type == Option::TYPE_ADDRVEC) {
    entity_addrvec_t addr;
    if (!addr.parse(val.c_str())){
      return -EINVAL;
    }
    *out = addr;
  } else if (type == Option::TYPE_UUID) {
    uuid_d uuid;
    if (!uuid.parse(val.c_str())) {
      return -EINVAL;
    }
    *out = uuid;
  } else if (type == Option::TYPE_SIZE) {
    Option::size_t sz{strict_iecstrtoll(val.c_str(), error_message)};
    if (!error_message->empty()) {
      return -EINVAL;
    }
    *out = sz;
  } else if (type == Option::TYPE_SECS) {
    try {
      *out = parse_timespan(val);
    } catch (const std::invalid_argument& e) {
      *error_message = e.what();
      return -EINVAL;
    }
  } else {
    ceph_abort();
  }

  r = validate(*out, error_message);
  if (r != 0) {
    return r;
  }

  if (normalized_value) {
    *normalized_value = to_str(*out);
  }
  return 0;
}

void Option::dump(Formatter *f) const
{
  f->dump_string("name", name);

  f->dump_string("type", type_to_str(type));

  f->dump_string("level", level_to_str(level));

  f->dump_string("desc", desc);
  f->dump_string("long_desc", long_desc);

  dump_value("default", value, f);
  dump_value("daemon_default", daemon_value, f);

  f->open_array_section("tags");
  for (const auto t : tags) {
    f->dump_string("tag", t);
  }
  f->close_section();

  f->open_array_section("services");
  for (const auto s : services) {
    f->dump_string("service", s);
  }
  f->close_section();

  f->open_array_section("see_also");
  for (const auto sa : see_also) {
    f->dump_string("see_also", sa);
  }
  f->close_section();

  if (type == TYPE_STR) {
    f->open_array_section("enum_values");
    for (const auto &ea : enum_allowed) {
      f->dump_string("enum_value", ea);
    }
    f->close_section();
  }

  dump_value("min", min, f);
  dump_value("max", max, f);

  f->dump_bool("can_update_at_runtime", can_update_at_runtime());

  f->open_array_section("flags");
  if (has_flag(FLAG_RUNTIME)) {
    f->dump_string("option", "runtime");
  }
  if (has_flag(FLAG_NO_MON_UPDATE)) {
    f->dump_string("option", "no_mon_update");
  }
  if (has_flag(FLAG_STARTUP)) {
    f->dump_string("option", "startup");
  }
  if (has_flag(FLAG_CLUSTER_CREATE)) {
    f->dump_string("option", "cluster_create");
  }
  if (has_flag(FLAG_CREATE)) {
    f->dump_string("option", "create");
  }
  f->close_section();
}

std::string Option::to_str(const Option::value_t& v)
{
  return stringify(v);
}

void Option::print(ostream *out) const
{
  *out << name << " - " << desc << "\n";
  *out << "  (" << type_to_str(type) << ", " << level_to_str(level) << ")\n";
  if (!boost::get<boost::blank>(&daemon_value)) {
    *out << "  Default (non-daemon): " << stringify(value) << "\n";
    *out << "  Default (daemon): " << stringify(daemon_value) << "\n";
  } else {
    *out << "  Default: " << stringify(value) << "\n";
  }
  if (!enum_allowed.empty()) {
    *out << "  Possible values: ";
    for (auto& i : enum_allowed) {
      *out << " " << stringify(i);
    }
    *out << "\n";
  }
  if (!boost::get<boost::blank>(&min)) {
    *out << "  Minimum: " << stringify(min) << "\n"
	 << "  Maximum: " << stringify(max) << "\n";
  }
  *out << "  Can update at runtime: "
       << (can_update_at_runtime() ? "true" : "false") << "\n";
  if (!services.empty()) {
    *out << "  Services: " << services << "\n";
  }
  if (!tags.empty()) {
    *out << "  Tags: " << tags << "\n";
  }
  if (!see_also.empty()) {
    *out << "  See also: " << see_also << "\n";
  }

  if (long_desc.size()) {
    *out << "\n" << long_desc << "\n";
  }
}

constexpr unsigned long long operator"" _min (unsigned long long min) {
  return min * 60;
}
constexpr unsigned long long operator"" _hr (unsigned long long hr) {
  return hr * 60 * 60;
}
constexpr unsigned long long operator"" _day (unsigned long long day) {
  return day * 24 * 60 * 60;
}
constexpr unsigned long long operator"" _K (unsigned long long n) {
  return n << 10;
}
constexpr unsigned long long operator"" _M (unsigned long long n) {
  return n << 20;
}
constexpr unsigned long long operator"" _G (unsigned long long n) {
  return n << 30;
}
constexpr unsigned long long operator"" _T (unsigned long long n) {
  return n << 40;
}

std::vector<Option> get_global_options() {
  return std::vector<Option>({
    Option("host", Option::TYPE_STR, Option::LEVEL_BASIC)
    .set_description("local hostname")
    .set_long_description("if blank, ceph assumes the short hostname (hostname -s)")
    .set_flag(Option::FLAG_NO_MON_UPDATE)
    .add_service("common")
    .add_tag("network"),

    Option("fsid", Option::TYPE_UUID, Option::LEVEL_BASIC)
    .set_description("cluster fsid (uuid)")
    .set_flag(Option::FLAG_NO_MON_UPDATE)
    .set_flag(Option::FLAG_STARTUP)
    .add_service("common")
    .add_tag("service"),

    Option("public_addr", Option::TYPE_ADDR, Option::LEVEL_BASIC)
    .set_description("public-facing address to bind to")
    .set_flag(Option::FLAG_STARTUP)
    .add_service({"mon", "mds", "osd", "mgr"}),

    Option("public_addrv", Option::TYPE_ADDRVEC, Option::LEVEL_BASIC)
    .set_description("public-facing address to bind to")
    .set_flag(Option::FLAG_STARTUP)
    .add_service({"mon", "mds", "osd", "mgr"}),

    Option("public_bind_addr", Option::TYPE_ADDR, Option::LEVEL_ADVANCED)
    .set_default(entity_addr_t())
    .set_flag(Option::FLAG_STARTUP)
    .add_service("mon")
    .set_description(""),

    Option("cluster_addr", Option::TYPE_ADDR, Option::LEVEL_BASIC)
    .set_description("cluster-facing address to bind to")
    .add_service("osd")
    .set_flag(Option::FLAG_STARTUP)
    .add_tag("network"),

    Option("public_network", Option::TYPE_STR, Option::LEVEL_ADVANCED)
    .add_service({"mon", "mds", "osd", "mgr"})
    .set_flag(Option::FLAG_STARTUP)
    .add_tag("network")
    .set_description("Network(s) from which to choose a public address to bind to"),

    Option("public_network_interface", Option::TYPE_STR, Option::LEVEL_ADVANCED)
    .add_service({"mon", "mds", "osd", "mgr"})
    .add_tag("network")
    .set_flag(Option::FLAG_STARTUP)
    .set_description("Interface name(s) from which to choose an address from a public_network to bind to; public_network must also be specified.")
    .add_see_also("public_network"),

    Option("cluster_network", Option::TYPE_STR, Option::LEVEL_ADVANCED)
    .add_service("osd")
    .set_flag(Option::FLAG_STARTUP)
    .add_tag("network")
    .set_description("Network(s) from which to choose a cluster address to bind to"),

    Option("cluster_network_interface", Option::TYPE_STR, Option::LEVEL_ADVANCED)
    .add_service({"mon", "mds", "osd", "mgr"})
    .set_flag(Option::FLAG_STARTUP)
    .add_tag("network")
    .set_description("Interface name(s) from which to choose an address from a cluster_network to bind to; cluster_network must also be specified.")
    .add_see_also("cluster_network"),

    Option("monmap", Option::TYPE_STR, Option::LEVEL_ADVANCED)
    .set_description("path to MonMap file")
    .set_long_description("This option is normally used during mkfs, but can also "
  			"be used to identify which monitors to connect to.")
    .set_flag(Option::FLAG_NO_MON_UPDATE)
    .add_service("mon")
    .set_flag(Option::FLAG_CREATE),

    Option("mon_host", Option::TYPE_STR, Option::LEVEL_BASIC)
    .set_description("list of hosts or addresses to search for a monitor")
    .set_long_description("This is a comma, whitespace, or semicolon separated "
  			"list of IP addresses or hostnames. Hostnames are "
  			"resolved via DNS and all A or AAAA records are "
  			"included in the search list.")
    .set_flag(Option::FLAG_NO_MON_UPDATE)
    .set_flag(Option::FLAG_STARTUP)
    .add_service("common"),

    Option("mon_host_override", Option::TYPE_STR, Option::LEVEL_ADVANCED)
    .set_description("monitor(s) to use overriding the MonMap")
    .set_flag(Option::FLAG_NO_MON_UPDATE)
    .set_flag(Option::FLAG_STARTUP)
    .add_service("common"),

    Option("mon_dns_srv_name", Option::TYPE_STR, Option::LEVEL_ADVANCED)
    .set_default("ceph-mon")
    .set_description("name of DNS SRV record to check for monitor addresses")
    .set_flag(Option::FLAG_STARTUP)
    .add_service("common")
    .add_tag("network")
    .add_see_also("mon_host"),

    Option("container_image", Option::TYPE_STR, Option::LEVEL_BASIC)
    .set_description("container image (used by cephadm orchestrator)")
    .set_flag(Option::FLAG_STARTUP)
    .set_default("docker.io/ceph/daemon-base:latest-master-devel"),

    Option("no_config_file", Option::TYPE_BOOL, Option::LEVEL_ADVANCED)
    .set_default(false)
    .set_flag(Option::FLAG_NO_MON_UPDATE)
    .set_flag(Option::FLAG_STARTUP)
    .add_service("common")
    .add_tag("config")
    .set_description("signal that we don't require a config file to be present")
    .set_long_description("When specified, we won't be looking for a "
			  "configuration file, and will instead expect that "
			  "whatever options or values are required for us to "
			  "work will be passed as arguments."),

    // lockdep
    Option("lockdep", Option::TYPE_BOOL, Option::LEVEL_DEV)
    .set_description("enable lockdep lock dependency analyzer")
    .set_flag(Option::FLAG_NO_MON_UPDATE)
    .set_flag(Option::FLAG_STARTUP)
    .add_service("common"),

    Option("lockdep_force_backtrace", Option::TYPE_BOOL, Option::LEVEL_DEV)
    .set_description("always gather current backtrace at every lock")
    .set_flag(Option::FLAG_STARTUP)
    .add_service("common")
    .add_see_also("lockdep"),

    Option("run_dir", Option::TYPE_STR, Option::LEVEL_ADVANCED)
    .set_default("/var/run/ceph")
    .set_flag(Option::FLAG_STARTUP)
    .set_description("path for the 'run' directory for storing pid and socket files")
    .add_service("common")
    .add_see_also("admin_socket"),

    Option("admin_socket", Option::TYPE_STR, Option::LEVEL_ADVANCED)
    .set_default("")
    .set_daemon_default("$run_dir/$cluster-$name.asok")
    .set_flag(Option::FLAG_STARTUP)
    .set_description("path for the runtime control socket file, used by the 'ceph daemon' command")
    .add_service("common"),

    Option("admin_socket_mode", Option::TYPE_STR, Option::LEVEL_ADVANCED)
    .set_description("file mode to set for the admin socket file, e.g, '0755'")
    .set_flag(Option::FLAG_STARTUP)
    .add_service("common")
    .add_see_also("admin_socket"),

    // daemon
    Option("daemonize", Option::TYPE_BOOL, Option::LEVEL_ADVANCED)
    .set_default(false)
    .set_daemon_default(true)
    .set_description("whether to daemonize (background) after startup")
    .set_flag(Option::FLAG_STARTUP)
    .set_flag(Option::FLAG_NO_MON_UPDATE)
    .add_service({"mon", "mgr", "osd", "mds"})
    .add_tag("service")
    .add_see_also({"pid_file", "chdir"}),

    Option("setuser", Option::TYPE_STR, Option::LEVEL_ADVANCED)
    .set_flag(Option::FLAG_STARTUP)
    .set_description("uid or user name to switch to on startup")
    .set_long_description("This is normally specified by the systemd unit file.")
    .add_service({"mon", "mgr", "osd", "mds"})
    .add_tag("service")
    .add_see_also("setgroup"),

    Option("setgroup", Option::TYPE_STR, Option::LEVEL_ADVANCED)
    .set_flag(Option::FLAG_STARTUP)
    .set_description("gid or group name to switch to on startup")
    .set_long_description("This is normally specified by the systemd unit file.")
    .add_service({"mon", "mgr", "osd", "mds"})
    .add_tag("service")
    .add_see_also("setuser"),

    Option("setuser_match_path", Option::TYPE_STR, Option::LEVEL_ADVANCED)
    .set_flag(Option::FLAG_STARTUP)
    .set_description("if set, setuser/setgroup is condition on this path matching ownership")
    .set_long_description("If setuser or setgroup are specified, and this option is non-empty, then the uid/gid of the daemon will only be changed if the file or directory specified by this option has a matching uid and/or gid.  This exists primarily to allow switching to user ceph for OSDs to be conditional on whether the osd data contents have also been chowned after an upgrade.  This is normally specified by the systemd unit file.")
    .add_service({"mon", "mgr", "osd", "mds"})
    .add_tag("service")
    .add_see_also({"setuser", "setgroup"}),

    Option("pid_file", Option::TYPE_STR, Option::LEVEL_ADVANCED)
    .set_flag(Option::FLAG_STARTUP)
    .set_description("path to write a pid file (if any)")
    .add_service({"mon", "mgr", "osd", "mds"})
    .add_tag("service"),

    Option("chdir", Option::TYPE_STR, Option::LEVEL_ADVANCED)
    .set_description("path to chdir(2) to after daemonizing")
    .set_flag(Option::FLAG_STARTUP)
    .set_flag(Option::FLAG_NO_MON_UPDATE)
    .add_service({"mon", "mgr", "osd", "mds"})
    .add_tag("service")
    .add_see_also("daemonize"),

    Option("fatal_signal_handlers", Option::TYPE_BOOL, Option::LEVEL_ADVANCED)
    .set_default(true)
    .set_flag(Option::FLAG_STARTUP)
    .set_description("whether to register signal handlers for SIGABRT etc that dump a stack trace")
    .set_long_description("This is normally true for daemons and values for libraries.")
    .add_service({"mon", "mgr", "osd", "mds"})
    .add_tag("service"),

    Option("crash_dir", Option::TYPE_STR, Option::LEVEL_ADVANCED)
    .set_flag(Option::FLAG_STARTUP)
    .set_default("/var/lib/ceph/crash")
    .set_description("Directory where crash reports are archived"),

    // restapi
    Option("restapi_log_level", Option::TYPE_STR, Option::LEVEL_ADVANCED)
    .set_description("default set by python code"),

    Option("restapi_base_url", Option::TYPE_STR, Option::LEVEL_ADVANCED)
    .set_description("default set by python code"),

    Option("erasure_code_dir", Option::TYPE_STR, Option::LEVEL_ADVANCED)
    .set_default(CEPH_PKGLIBDIR"/erasure-code")
    .set_flag(Option::FLAG_STARTUP)
    .set_description("directory where erasure-code plugins can be found")
    .add_service({"mon", "osd"}),

    // logging
    Option("log_file", Option::TYPE_STR, Option::LEVEL_BASIC)
    .set_default("")
    .set_daemon_default("/var/log/ceph/$cluster-$name.log")
    .set_description("path to log file")
    .add_see_also({"log_to_file",
		   "log_to_stderr",
                   "err_to_stderr",
                   "log_to_syslog",
                   "err_to_syslog"}),

    Option("log_max_new", Option::TYPE_INT, Option::LEVEL_ADVANCED)
    .set_default(1000)
    .set_description("max unwritten log entries to allow before waiting to flush to the log")
    .add_see_also("log_max_recent"),

    Option("log_max_recent", Option::TYPE_INT, Option::LEVEL_ADVANCED)
    .set_default(500)
    .set_daemon_default(10000)
    .set_description("recent log entries to keep in memory to dump in the event of a crash")
    .set_long_description("The purpose of this option is to log at a higher debug level only to the in-memory buffer, and write out the detailed log messages only if there is a crash.  Only log entries below the lower log level will be written unconditionally to the log.  For example, debug_osd=1/5 will write everything <= 1 to the log unconditionally but keep entries at levels 2-5 in memory.  If there is a seg fault or assertion failure, all entries will be dumped to the log."),

    Option("log_to_file", Option::TYPE_BOOL, Option::LEVEL_BASIC)
    .set_default(true)
    .set_description("send log lines to a file")
    .add_see_also("log_file"),

    Option("log_to_stderr", Option::TYPE_BOOL, Option::LEVEL_BASIC)
    .set_default(true)
    .set_daemon_default(false)
    .set_description("send log lines to stderr"),

    Option("err_to_stderr", Option::TYPE_BOOL, Option::LEVEL_BASIC)
    .set_default(false)
    .set_daemon_default(true)
    .set_description("send critical error log lines to stderr"),

    Option("log_stderr_prefix", Option::TYPE_STR, Option::LEVEL_ADVANCED)
    .set_description("String to prefix log messages with when sent to stderr")
    .set_long_description("This is useful in container environments when combined with mon_cluster_log_to_stderr.  The mon log prefixes each line with the channel name (e.g., 'default', 'audit'), while log_stderr_prefix can be set to 'debug '.")
    .add_see_also("mon_cluster_log_to_stderr"),

    Option("log_to_syslog", Option::TYPE_BOOL, Option::LEVEL_BASIC)
    .set_default(false)
    .set_description("send log lines to syslog facility"),

    Option("err_to_syslog", Option::TYPE_BOOL, Option::LEVEL_BASIC)
    .set_default(false)
    .set_description("send critical error log lines to syslog facility"),

    Option("log_flush_on_exit", Option::TYPE_BOOL, Option::LEVEL_ADVANCED)
    .set_default(false)
    .set_description("set a process exit handler to ensure the log is flushed on exit"),

    Option("log_stop_at_utilization", Option::TYPE_FLOAT, Option::LEVEL_BASIC)
    .set_default(.97)
    .set_min_max(0.0, 1.0)
    .set_description("stop writing to the log file when device utilization reaches this ratio")
    .add_see_also("log_file"),

    Option("log_to_graylog", Option::TYPE_BOOL, Option::LEVEL_BASIC)
    .set_default(false)
    .set_description("send log lines to remote graylog server")
    .add_see_also({"err_to_graylog",
                   "log_graylog_host",
                   "log_graylog_port"}),

    Option("err_to_graylog", Option::TYPE_BOOL, Option::LEVEL_BASIC)
    .set_default(false)
    .set_description("send critical error log lines to remote graylog server")
    .add_see_also({"log_to_graylog",
                   "log_graylog_host",
                   "log_graylog_port"}),

    Option("log_graylog_host", Option::TYPE_STR, Option::LEVEL_BASIC)
    .set_default("127.0.0.1")
    .set_description("address or hostname of graylog server to log to")
    .add_see_also({"log_to_graylog",
                   "err_to_graylog",
                   "log_graylog_port"}),

    Option("log_graylog_port", Option::TYPE_INT, Option::LEVEL_BASIC)
    .set_default(12201)
    .set_description("port number for the remote graylog server")
    .add_see_also("log_graylog_host"),

    Option("log_coarse_timestamps", Option::TYPE_BOOL, Option::LEVEL_ADVANCED)
    .set_default(true)
    .set_description("timestamp log entries from coarse system clock "
		     "to improve performance")
    .add_service("common")
    .add_tag("performance")
    .add_tag("service"),


    // unmodified
    Option("clog_to_monitors", Option::TYPE_STR, Option::LEVEL_ADVANCED)
    .set_default("default=true")
    .set_flag(Option::FLAG_RUNTIME)
    .set_description("Make daemons send cluster log messages to monitors"),

    Option("clog_to_syslog", Option::TYPE_STR, Option::LEVEL_ADVANCED)
    .set_default("false")
    .set_flag(Option::FLAG_RUNTIME)
    .set_description("Make daemons send cluster log messages to syslog"),

    Option("clog_to_syslog_level", Option::TYPE_STR, Option::LEVEL_ADVANCED)
    .set_default("info")
    .set_flag(Option::FLAG_RUNTIME)
    .set_description("Syslog level for cluster log messages")
    .add_see_also("clog_to_syslog"),

    Option("clog_to_syslog_facility", Option::TYPE_STR, Option::LEVEL_ADVANCED)
    .set_default("default=daemon audit=local0")
    .set_flag(Option::FLAG_RUNTIME)
    .set_description("Syslog facility for cluster log messages")
    .add_see_also("clog_to_syslog"),

    Option("clog_to_graylog", Option::TYPE_STR, Option::LEVEL_ADVANCED)
    .set_default("false")
    .set_flag(Option::FLAG_RUNTIME)
    .set_description("Make daemons send cluster log to graylog"),

    Option("clog_to_graylog_host", Option::TYPE_STR, Option::LEVEL_ADVANCED)
    .set_default("127.0.0.1")
    .set_flag(Option::FLAG_RUNTIME)
    .set_description("Graylog host to cluster log messages")
    .add_see_also("clog_to_graylog"),

    Option("clog_to_graylog_port", Option::TYPE_STR, Option::LEVEL_ADVANCED)
    .set_default("12201")
    .set_flag(Option::FLAG_RUNTIME)
    .set_description("Graylog port number for cluster log messages")
    .add_see_also("clog_to_graylog"),

    Option("mon_cluster_log_to_stderr", Option::TYPE_BOOL, Option::LEVEL_ADVANCED)
    .set_default(false)
    .add_service("mon")
    .set_flag(Option::FLAG_RUNTIME)
    .set_description("Make monitor send cluster log messages to stderr (prefixed by channel)")
    .add_see_also("log_stderr_prefix"),

    Option("mon_cluster_log_to_syslog", Option::TYPE_STR, Option::LEVEL_ADVANCED)
    .set_default("default=false")
    .set_flag(Option::FLAG_RUNTIME)
    .add_service("mon")
    .set_description("Make monitor send cluster log messages to syslog"),

    Option("mon_cluster_log_to_syslog_level", Option::TYPE_STR, Option::LEVEL_ADVANCED)
    .set_default("info")
    .add_service("mon")
    .set_flag(Option::FLAG_RUNTIME)
    .set_description("Syslog level for cluster log messages")
    .add_see_also("mon_cluster_log_to_syslog"),

    Option("mon_cluster_log_to_syslog_facility", Option::TYPE_STR, Option::LEVEL_ADVANCED)
    .set_default("daemon")
    .add_service("mon")
    .set_flag(Option::FLAG_RUNTIME)
    .set_description("Syslog facility for cluster log messages")
    .add_see_also("mon_cluster_log_to_syslog"),

    Option("mon_cluster_log_to_file", Option::TYPE_BOOL, Option::LEVEL_ADVANCED)
    .set_default(true)
    .set_flag(Option::FLAG_RUNTIME)
    .add_service("mon")
    .set_description("Make monitor send cluster log messages to file")
    .add_see_also("mon_cluster_log_file"),

    Option("mon_cluster_log_file", Option::TYPE_STR, Option::LEVEL_ADVANCED)
    .set_default("default=/var/log/ceph/$cluster.$channel.log cluster=/var/log/ceph/$cluster.log")
    .set_flag(Option::FLAG_RUNTIME)
    .add_service("mon")
    .set_description("File(s) to write cluster log to")
    .set_long_description("This can either be a simple file name to receive all messages, or a list of key/value pairs where the key is the log channel and the value is the filename, which may include $cluster and $channel metavariables")
    .add_see_also("mon_cluster_log_to_file"),

    Option("mon_cluster_log_file_level", Option::TYPE_STR, Option::LEVEL_ADVANCED)
    .set_default("debug")
    .set_flag(Option::FLAG_RUNTIME)
    .add_service("mon")
    .set_description("Lowest level to include is cluster log file")
    .add_see_also("mon_cluster_log_file"),

    Option("mon_cluster_log_to_graylog", Option::TYPE_STR, Option::LEVEL_ADVANCED)
    .set_default("false")
    .set_flag(Option::FLAG_RUNTIME)
    .add_service("mon")
    .set_description("Make monitor send cluster log to graylog"),

    Option("mon_cluster_log_to_graylog_host", Option::TYPE_STR, Option::LEVEL_ADVANCED)
    .set_default("127.0.0.1")
    .set_flag(Option::FLAG_RUNTIME)
    .add_service("mon")
    .set_description("Graylog host for cluster log messages")
    .add_see_also("mon_cluster_log_to_graylog"),

    Option("mon_cluster_log_to_graylog_port", Option::TYPE_STR, Option::LEVEL_ADVANCED)
    .set_default("12201")
    .set_flag(Option::FLAG_RUNTIME)
    .add_service("mon")
    .set_description("Graylog port for cluster log messages")
    .add_see_also("mon_cluster_log_to_graylog"),

    Option("enable_experimental_unrecoverable_data_corrupting_features", Option::TYPE_STR, Option::LEVEL_ADVANCED)
    .set_flag(Option::FLAG_RUNTIME)
    .set_default("")
    .set_description("Enable named (or all with '*') experimental features that may be untested, dangerous, and/or cause permanent data loss"),

    Option("plugin_dir", Option::TYPE_STR, Option::LEVEL_ADVANCED)
    .set_default(CEPH_PKGLIBDIR)
    .set_flag(Option::FLAG_STARTUP)
    .add_service({"mon", "osd"})
    .set_description("Base directory for dynamically loaded plugins"),

    // Compressor
    Option("compressor_zlib_isal", Option::TYPE_BOOL, Option::LEVEL_ADVANCED)
    .set_default(false)
    .set_description("Use Intel ISA-L accelerated zlib implementation if available"),

    Option("compressor_zlib_level", Option::TYPE_INT, Option::LEVEL_ADVANCED)
    .set_default(5)
    .set_description("Zlib compression level to use"),

    Option("compressor_zlib_winsize", Option::TYPE_INT, Option::LEVEL_ADVANCED)
    .set_default(-15)
    .set_min_max(-15,32)
    .set_description("Zlib compression winsize to use"),

    Option("compressor_zstd_level", Option::TYPE_INT, Option::LEVEL_ADVANCED)
    .set_default(1)
    .set_description("Zstd compression level to use"),

    Option("qat_compressor_enabled", Option::TYPE_BOOL, Option::LEVEL_ADVANCED)
    .set_default(false)
    .set_description("Enable Intel QAT acceleration support for compression if available"),

    Option("plugin_crypto_accelerator", Option::TYPE_STR, Option::LEVEL_ADVANCED)
    .set_default("crypto_isal")
    .set_description("Crypto accelerator library to use"),

    Option("openssl_engine_opts", Option::TYPE_STR, Option::LEVEL_ADVANCED)
    .set_default("")
    .set_flag(Option::FLAG_STARTUP)
    .set_description("Use engine for specific openssl algorithm")
    .set_long_description("Pass opts in this way: engine_id=engine1,dynamic_path=/some/path/engine1.so,default_algorithms=DIGESTS:engine_id=engine2,dynamic_path=/some/path/engine2.so,default_algorithms=CIPHERS,other_ctrl=other_value"),

    Option("mempool_debug", Option::TYPE_BOOL, Option::LEVEL_DEV)
    .set_default(false)
    .set_flag(Option::FLAG_NO_MON_UPDATE)
    .set_description(""),

    Option("thp", Option::TYPE_BOOL, Option::LEVEL_DEV)
    .set_default(false)
    .set_flag(Option::FLAG_STARTUP)
    .set_description("enable transparent huge page (THP) support")
    .set_long_description("Ceph is known to suffer from memory fragmentation due to THP use. This is indicated by RSS usage above configured memory targets. Enabling THP is currently discouraged until selective use of THP by Ceph is implemented."),

    Option("key", Option::TYPE_STR, Option::LEVEL_ADVANCED)
    .set_default("")
    .set_description("Authentication key")
    .set_long_description("A CephX authentication key, base64 encoded.  It normally looks something like 'AQAtut9ZdMbNJBAAHz6yBAWyJyz2yYRyeMWDag=='.")
    .set_flag(Option::FLAG_STARTUP)
    .set_flag(Option::FLAG_NO_MON_UPDATE)
    .add_see_also("keyfile")
    .add_see_also("keyring"),

    Option("keyfile", Option::TYPE_STR, Option::LEVEL_ADVANCED)
    .set_default("")
    .set_description("Path to a file containing a key")
    .set_long_description("The file should contain a CephX authentication key and optionally a trailing newline, but nothing else.")
    .set_flag(Option::FLAG_STARTUP)
    .set_flag(Option::FLAG_NO_MON_UPDATE)
    .add_see_also("key"),

    Option("keyring", Option::TYPE_STR, Option::LEVEL_ADVANCED)
    .set_default(
      "/etc/ceph/$cluster.$name.keyring,/etc/ceph/$cluster.keyring,"
      "/etc/ceph/keyring,/etc/ceph/keyring.bin,"
  #if defined(__FreeBSD)
      "/usr/local/etc/ceph/$cluster.$name.keyring,"
      "/usr/local/etc/ceph/$cluster.keyring,"
      "/usr/local/etc/ceph/keyring,/usr/local/etc/ceph/keyring.bin,"
  #endif
    )
    .set_description("Path to a keyring file.")
    .set_long_description("A keyring file is an INI-style formatted file where the section names are client or daemon names (e.g., 'osd.0') and each section contains a 'key' property with CephX authentication key as the value.")
    .set_flag(Option::FLAG_STARTUP)
    .set_flag(Option::FLAG_NO_MON_UPDATE)
    .add_see_also("key")
    .add_see_also("keyfile"),

    Option("heartbeat_interval", Option::TYPE_INT, Option::LEVEL_ADVANCED)
    .set_default(5)
    .set_flag(Option::FLAG_STARTUP)
    .set_description("Frequency of internal heartbeat checks (seconds)"),

    Option("heartbeat_file", Option::TYPE_STR, Option::LEVEL_ADVANCED)
    .set_default("")
    .set_flag(Option::FLAG_STARTUP)
    .set_description("File to touch on successful internal heartbeat")
    .set_long_description("If set, this file will be touched every time an internal heartbeat check succeeds.")
    .add_see_also("heartbeat_interval"),

    Option("heartbeat_inject_failure", Option::TYPE_INT, Option::LEVEL_DEV)
    .set_default(0)
    .set_description(""),

    Option("perf", Option::TYPE_BOOL, Option::LEVEL_ADVANCED)
    .set_default(true)
    .set_description("Enable internal performance metrics")
    .set_long_description("If enabled, collect and expose internal health metrics"),

    Option("ms_type", Option::TYPE_STR, Option::LEVEL_ADVANCED)
    .set_flag(Option::FLAG_STARTUP)
    .set_default("async+posix")
    .set_description("Messenger implementation to use for network communication"),

    Option("ms_public_type", Option::TYPE_STR, Option::LEVEL_ADVANCED)
    .set_default("")
    .set_flag(Option::FLAG_STARTUP)
    .set_description("Messenger implementation to use for the public network")
    .set_long_description("If not specified, use ms_type")
    .add_see_also("ms_type"),

    Option("ms_cluster_type", Option::TYPE_STR, Option::LEVEL_ADVANCED)
    .set_default("")
    .set_flag(Option::FLAG_STARTUP)
    .set_description("Messenger implementation to use for the internal cluster network")
    .set_long_description("If not specified, use ms_type")
    .add_see_also("ms_type"),

    Option("ms_mon_cluster_mode", Option::TYPE_STR, Option::LEVEL_BASIC)
    .set_default("secure crc")
    .set_flag(Option::FLAG_STARTUP)
    .set_description("Connection modes (crc, secure) for intra-mon connections in order of preference")
    .add_see_also("ms_mon_service_mode")
    .add_see_also("ms_mon_client_mode")
    .add_see_also("ms_service_mode")
    .add_see_also("ms_cluster_mode")
    .add_see_also("ms_client_mode"),

    Option("ms_mon_service_mode", Option::TYPE_STR, Option::LEVEL_BASIC)
    .set_default("secure crc")
    .set_flag(Option::FLAG_STARTUP)
    .set_description("Allowed connection modes (crc, secure) for connections to mons")
    .add_see_also("ms_service_mode")
    .add_see_also("ms_mon_cluster_mode")
    .add_see_also("ms_mon_client_mode")
    .add_see_also("ms_cluster_mode")
    .add_see_also("ms_client_mode"),

    Option("ms_mon_client_mode", Option::TYPE_STR, Option::LEVEL_BASIC)
    .set_default("secure crc")
    .set_flag(Option::FLAG_STARTUP)
    .set_description("Connection modes (crc, secure) for connections from clients to monitors in order of preference")
    .add_see_also("ms_mon_service_mode")
    .add_see_also("ms_mon_cluster_mode")
    .add_see_also("ms_service_mode")
    .add_see_also("ms_cluster_mode")
    .add_see_also("ms_client_mode"),

    Option("ms_cluster_mode", Option::TYPE_STR, Option::LEVEL_BASIC)
    .set_default("crc secure")
    .set_flag(Option::FLAG_STARTUP)
    .set_description("Connection modes (crc, secure) for intra-cluster connections in order of preference")
    .add_see_also("ms_service_mode")
    .add_see_also("ms_client_mode"),

    Option("ms_service_mode", Option::TYPE_STR, Option::LEVEL_BASIC)
    .set_default("crc secure")
    .set_flag(Option::FLAG_STARTUP)
    .set_description("Allowed connection modes (crc, secure) for connections to daemons")
    .add_see_also("ms_cluster_mode")
    .add_see_also("ms_client_mode"),

    Option("ms_client_mode", Option::TYPE_STR, Option::LEVEL_BASIC)
    .set_default("crc secure")
    .set_flag(Option::FLAG_STARTUP)
    .set_description("Connection modes (crc, secure) for connections from clients in order of preference")
    .add_see_also("ms_cluster_mode")
    .add_see_also("ms_service_mode"),

    Option("ms_learn_addr_from_peer", Option::TYPE_BOOL, Option::LEVEL_ADVANCED)
    .set_default(true)
    .set_description("Learn address from what IP our first peer thinks we connect from")
    .set_long_description("Use the IP address our first peer (usually a monitor) sees that we are connecting from.  This is useful if a client is behind some sort of NAT and we want to see it identified by its local (not NATed) address."),

    Option("ms_tcp_nodelay", Option::TYPE_BOOL, Option::LEVEL_ADVANCED)
    .set_default(true)
    .set_description("Disable Nagle's algorithm and send queued network traffic immediately"),

    Option("ms_tcp_rcvbuf", Option::TYPE_SIZE, Option::LEVEL_ADVANCED)
    .set_default(0)
    .set_description("Size of TCP socket receive buffer"),

    Option("ms_tcp_prefetch_max_size", Option::TYPE_SIZE, Option::LEVEL_ADVANCED)
    .set_default(4_K)
    .set_description("Maximum amount of data to prefetch out of the socket receive buffer"),

    Option("ms_initial_backoff", Option::TYPE_FLOAT, Option::LEVEL_ADVANCED)
    .set_default(.2)
    .set_description("Initial backoff after a network error is detected (seconds)"),

    Option("ms_max_backoff", Option::TYPE_FLOAT, Option::LEVEL_ADVANCED)
    .set_default(15.0)
    .set_description("Maximum backoff after a network error before retrying (seconds)")
    .add_see_also("ms_initial_backoff"),

    Option("ms_crc_data", Option::TYPE_BOOL, Option::LEVEL_DEV)
    .set_default(true)
    .set_description("Set and/or verify crc32c checksum on data payload sent over network"),

    Option("ms_crc_header", Option::TYPE_BOOL, Option::LEVEL_DEV)
    .set_default(true)
    .set_description("Set and/or verify crc32c checksum on header payload sent over network"),

    Option("ms_die_on_bad_msg", Option::TYPE_BOOL, Option::LEVEL_DEV)
    .set_default(false)
    .set_description("Induce a daemon crash/exit when a bad network message is received"),

    Option("ms_die_on_unhandled_msg", Option::TYPE_BOOL, Option::LEVEL_DEV)
    .set_default(false)
    .set_description("Induce a daemon crash/exit when an unrecognized message is received"),

    Option("ms_die_on_old_message", Option::TYPE_BOOL, Option::LEVEL_DEV)
    .set_default(false)
    .set_description("Induce a daemon crash/exit when a old, undecodable message is received"),

    Option("ms_die_on_skipped_message", Option::TYPE_BOOL, Option::LEVEL_DEV)
    .set_default(false)
    .set_description("Induce a daemon crash/exit if sender skips a message sequence number"),

    Option("ms_die_on_bug", Option::TYPE_BOOL, Option::LEVEL_DEV)
    .set_default(false)
    .set_description("Induce a crash/exit on various bugs (for testing purposes)"),

    Option("ms_dispatch_throttle_bytes", Option::TYPE_SIZE, Option::LEVEL_ADVANCED)
    .set_default(100_M)
    .set_description("Limit messages that are read off the network but still being processed"),

    Option("ms_bind_ipv4", Option::TYPE_BOOL, Option::LEVEL_ADVANCED)
    .set_default(true)
    .set_description("Bind servers to IPv4 address(es)")
    .add_see_also("ms_bind_ipv6"),

    Option("ms_bind_ipv6", Option::TYPE_BOOL, Option::LEVEL_ADVANCED)
    .set_default(false)
    .set_description("Bind servers to IPv6 address(es)")
    .add_see_also("ms_bind_ipv4"),

    Option("ms_bind_prefer_ipv4", Option::TYPE_BOOL, Option::LEVEL_ADVANCED)
    .set_default(false)
    .set_description("Prefer IPV4 over IPV6 address(es)"),

    Option("ms_bind_msgr1", Option::TYPE_BOOL, Option::LEVEL_ADVANCED)
    .set_default(true)
    .set_description("Bind servers to msgr1 (legacy) protocol address(es)")
    .add_see_also("ms_bind_msgr2"),

    Option("ms_bind_msgr2", Option::TYPE_BOOL, Option::LEVEL_ADVANCED)
    .set_default(true)
    .set_description("Bind servers to msgr2 (nautilus+) protocol address(es)")
    .add_see_also("ms_bind_msgr1"),

    Option("ms_bind_port_min", Option::TYPE_INT, Option::LEVEL_ADVANCED)
    .set_default(6800)
    .set_description("Lowest port number to bind daemon(s) to"),

    Option("ms_bind_port_max", Option::TYPE_INT, Option::LEVEL_ADVANCED)
    .set_default(7300)
    .set_description("Highest port number to bind daemon(s) to"),

    Option("ms_bind_retry_count", Option::TYPE_INT, Option::LEVEL_ADVANCED)
  #if !defined(__FreeBSD__)
    .set_default(3)
  #else
    // FreeBSD does not use SO_REAUSEADDR so allow for a bit more time per default
    .set_default(6)
  #endif
    .set_description("Number of attempts to make while bind(2)ing to a port"),

    Option("ms_bind_retry_delay", Option::TYPE_INT, Option::LEVEL_ADVANCED)
  #if !defined(__FreeBSD__)
    .set_default(5)
  #else
    // FreeBSD does not use SO_REAUSEADDR so allow for a bit more time per default
    .set_default(6)
  #endif
    .set_description("Delay between bind(2) attempts (seconds)"),

    Option("ms_bind_before_connect", Option::TYPE_BOOL, Option::LEVEL_ADVANCED)
    .set_default(false)
    .set_description("Call bind(2) on client sockets"),

    Option("ms_tcp_listen_backlog", Option::TYPE_INT, Option::LEVEL_ADVANCED)
    .set_default(512)
    .set_description("Size of queue of incoming connections for accept(2)"),


    Option("ms_connection_ready_timeout", Option::TYPE_UINT, Option::LEVEL_ADVANCED)
    .set_default(10)
    .set_description("Time before we declare a not yet ready connection as dead (seconds)"),

    Option("ms_connection_idle_timeout", Option::TYPE_UINT, Option::LEVEL_ADVANCED)
    .set_default(900)
    .set_description("Time before an idle connection is closed (seconds)"),

    Option("ms_pq_max_tokens_per_priority", Option::TYPE_UINT, Option::LEVEL_DEV)
    .set_default(16777216)
    .set_description(""),

    Option("ms_pq_min_cost", Option::TYPE_SIZE, Option::LEVEL_DEV)
    .set_default(65536)
    .set_description(""),

    Option("ms_inject_socket_failures", Option::TYPE_UINT, Option::LEVEL_DEV)
    .set_default(0)
    .set_description("Inject a socket failure every Nth socket operation"),

    Option("ms_inject_delay_type", Option::TYPE_STR, Option::LEVEL_DEV)
    .set_default("")
    .set_description("Entity type to inject delays for")
    .set_flag(Option::FLAG_RUNTIME),

    Option("ms_inject_delay_msg_type", Option::TYPE_STR, Option::LEVEL_DEV)
    .set_default("")
    .set_description("Message type to inject delays for"),

    Option("ms_inject_delay_max", Option::TYPE_FLOAT, Option::LEVEL_DEV)
    .set_default(1)
    .set_description("Max delay to inject"),

    Option("ms_inject_delay_probability", Option::TYPE_FLOAT, Option::LEVEL_DEV)
    .set_default(0)
    .set_description(""),

    Option("ms_inject_internal_delays", Option::TYPE_FLOAT, Option::LEVEL_DEV)
    .set_default(0)
    .set_description("Inject various internal delays to induce races (seconds)"),

    Option("ms_blackhole_osd", Option::TYPE_BOOL, Option::LEVEL_DEV)
    .set_default(false)
    .set_description(""),

    Option("ms_blackhole_mon", Option::TYPE_BOOL, Option::LEVEL_DEV)
    .set_default(false)
    .set_description(""),

    Option("ms_blackhole_mds", Option::TYPE_BOOL, Option::LEVEL_DEV)
    .set_default(false)
    .set_description(""),

    Option("ms_blackhole_mgr", Option::TYPE_BOOL, Option::LEVEL_DEV)
    .set_default(false)
    .set_description(""),

    Option("ms_blackhole_client", Option::TYPE_BOOL, Option::LEVEL_DEV)
    .set_default(false)
    .set_description(""),

    Option("ms_dump_on_send", Option::TYPE_BOOL, Option::LEVEL_ADVANCED)
    .set_default(false)
    .set_description("Hexdump message to debug log on message send"),

    Option("ms_dump_corrupt_message_level", Option::TYPE_INT, Option::LEVEL_ADVANCED)
    .set_default(1)
    .set_description("Log level at which to hexdump corrupt messages we receive"),

    Option("ms_async_op_threads", Option::TYPE_UINT, Option::LEVEL_ADVANCED)
    .set_default(3)
    .set_min_max(1, 24)
    .set_description("Threadpool size for AsyncMessenger (ms_type=async)"),

    Option("ms_async_max_op_threads", Option::TYPE_UINT, Option::LEVEL_ADVANCED)
    .set_default(5)
    .set_description("Maximum threadpool size of AsyncMessenger")
    .add_see_also("ms_async_op_threads"),

    Option("ms_async_rdma_device_name", Option::TYPE_STR, Option::LEVEL_ADVANCED)
    .set_default("")
    .set_description(""),

    Option("ms_async_rdma_enable_hugepage", Option::TYPE_BOOL, Option::LEVEL_ADVANCED)
    .set_default(false)
    .set_description(""),

    Option("ms_async_rdma_buffer_size", Option::TYPE_SIZE, Option::LEVEL_ADVANCED)
    .set_default(128_K)
    .set_description(""),

    Option("ms_async_rdma_send_buffers", Option::TYPE_UINT, Option::LEVEL_ADVANCED)
    .set_default(1_K)
    .set_description(""),

    Option("ms_async_rdma_receive_buffers", Option::TYPE_UINT, Option::LEVEL_ADVANCED)
    .set_default(32768)
    .set_description(""),

    Option("ms_async_rdma_receive_queue_len", Option::TYPE_UINT, Option::LEVEL_ADVANCED)
    .set_default(4096)
    .set_description(""),

    Option("ms_async_rdma_support_srq", Option::TYPE_BOOL, Option::LEVEL_ADVANCED)
    .set_default(true)
    .set_description(""),

    Option("ms_async_rdma_port_num", Option::TYPE_UINT, Option::LEVEL_ADVANCED)
    .set_default(1)
    .set_description(""),

    Option("ms_async_rdma_polling_us", Option::TYPE_UINT, Option::LEVEL_ADVANCED)
    .set_default(1000)
    .set_description(""),

    Option("ms_async_rdma_gid_idx", Option::TYPE_INT, Option::LEVEL_ADVANCED)
    .set_default(0)
    .set_description("use gid_idx to select GID for choosing RoCEv1 or RoCEv2"),

    Option("ms_async_rdma_local_gid", Option::TYPE_STR, Option::LEVEL_ADVANCED)
    .set_default("")
    .set_description(""),

    Option("ms_async_rdma_roce_ver", Option::TYPE_INT, Option::LEVEL_ADVANCED)
    .set_default(1)
    .set_description(""),

    Option("ms_async_rdma_sl", Option::TYPE_INT, Option::LEVEL_ADVANCED)
    .set_default(3)
    .set_description(""),

    Option("ms_async_rdma_dscp", Option::TYPE_INT, Option::LEVEL_ADVANCED)
    .set_default(96)
    .set_description(""),

    Option("ms_max_accept_failures", Option::TYPE_INT, Option::LEVEL_ADVANCED)
    .set_default(4)
    .set_description("The maximum number of consecutive failed accept() calls before "
                     "considering the daemon is misconfigured and abort it."),

    Option("ms_async_rdma_cm", Option::TYPE_BOOL, Option::LEVEL_ADVANCED)
    .set_default(false)
    .set_description(""),

    Option("ms_async_rdma_type", Option::TYPE_STR, Option::LEVEL_ADVANCED)
    .set_default("ib")
    .set_description(""),

    Option("ms_dpdk_port_id", Option::TYPE_INT, Option::LEVEL_ADVANCED)
    .set_default(0)
    .set_description(""),

    Option("ms_dpdk_coremask", Option::TYPE_STR, Option::LEVEL_ADVANCED)
    .set_default("0xF")         //begin with 0x for the string
    .set_description("")
    .add_see_also("ms_async_op_threads"),

    Option("ms_dpdk_memory_channel", Option::TYPE_STR, Option::LEVEL_ADVANCED)
    .set_default("4")
    .set_description(""),

    Option("ms_dpdk_hugepages", Option::TYPE_STR, Option::LEVEL_ADVANCED)
    .set_default("")
    .set_description(""),

    Option("ms_dpdk_pmd", Option::TYPE_STR, Option::LEVEL_ADVANCED)
    .set_default("")
    .set_description(""),

    Option("ms_dpdk_host_ipv4_addr", Option::TYPE_STR, Option::LEVEL_ADVANCED)
    .set_default("")
    .set_description(""),

    Option("ms_dpdk_gateway_ipv4_addr", Option::TYPE_STR, Option::LEVEL_ADVANCED)
    .set_default("")
    .set_description(""),

    Option("ms_dpdk_netmask_ipv4_addr", Option::TYPE_STR, Option::LEVEL_ADVANCED)
    .set_default("")
    .set_description(""),

    Option("ms_dpdk_lro", Option::TYPE_BOOL, Option::LEVEL_ADVANCED)
    .set_default(true)
    .set_description(""),

    Option("ms_dpdk_hw_flow_control", Option::TYPE_BOOL, Option::LEVEL_ADVANCED)
    .set_default(true)
    .set_description(""),

    Option("ms_dpdk_hw_queue_weight", Option::TYPE_FLOAT, Option::LEVEL_ADVANCED)
    .set_default(1)
    .set_description(""),

    Option("ms_dpdk_debug_allow_loopback", Option::TYPE_BOOL, Option::LEVEL_DEV)
    .set_default(false)
    .set_description(""),

    Option("ms_dpdk_rx_buffer_count_per_core", Option::TYPE_INT, Option::LEVEL_ADVANCED)
    .set_default(8192)
    .set_description(""),

    Option("inject_early_sigterm", Option::TYPE_BOOL, Option::LEVEL_DEV)
    .set_default(false)
    .set_description("send ourselves a SIGTERM early during startup"),

    // MON
    Option("mon_enable_op_tracker", Option::TYPE_BOOL, Option::LEVEL_ADVANCED)
    .set_default(true)
    .add_service("mon")
    .set_description("enable/disable MON op tracking"),

    Option("mon_op_complaint_time", Option::TYPE_SECS, Option::LEVEL_ADVANCED)
    .set_default(30)
    .add_service("mon")
    .set_description("time after which to consider a monitor operation blocked "
                     "after no updates"),

    Option("mon_op_log_threshold", Option::TYPE_INT, Option::LEVEL_ADVANCED)
    .set_default(5)
    .add_service("mon")
    .set_description("max number of slow ops to display"),

    Option("mon_op_history_size", Option::TYPE_UINT, Option::LEVEL_ADVANCED)
    .set_default(20)
    .add_service("mon")
    .set_description("max number of completed ops to track"),

    Option("mon_op_history_duration", Option::TYPE_SECS, Option::LEVEL_ADVANCED)
    .set_default(600)
    .add_service("mon")
    .set_description("expiration time in seconds of historical MON OPS"),

    Option("mon_op_history_slow_op_size", Option::TYPE_UINT, Option::LEVEL_ADVANCED)
    .set_default(20)
    .add_service("mon")
    .set_description("max number of slow historical MON OPS to keep"),

    Option("mon_op_history_slow_op_threshold", Option::TYPE_SECS, Option::LEVEL_ADVANCED)
    .set_default(10)
    .add_service("mon")
    .set_description("duration of an op to be considered as a historical slow op"),

    Option("mon_data", Option::TYPE_STR, Option::LEVEL_ADVANCED)
    .set_flag(Option::FLAG_NO_MON_UPDATE)
    .set_default("/var/lib/ceph/mon/$cluster-$id")
    .add_service("mon")
    .set_description("path to mon database"),

    Option("mon_initial_members", Option::TYPE_STR, Option::LEVEL_ADVANCED)
    .set_default("")
    .add_service("mon")
    .set_flag(Option::FLAG_NO_MON_UPDATE)
    .set_flag(Option::FLAG_CLUSTER_CREATE)
    .set_description(""),

    Option("mon_compact_on_start", Option::TYPE_BOOL, Option::LEVEL_ADVANCED)
    .set_default(false)
    .add_service("mon")
    .set_description(""),

    Option("mon_compact_on_bootstrap", Option::TYPE_BOOL, Option::LEVEL_ADVANCED)
    .set_default(false)
    .add_service("mon")
    .set_description(""),

    Option("mon_compact_on_trim", Option::TYPE_BOOL, Option::LEVEL_ADVANCED)
    .set_default(true)
    .add_service("mon")
    .set_description(""),

    /* -- mon: osdmap prune (begin) -- */
    Option("mon_osdmap_full_prune_enabled", Option::TYPE_BOOL, Option::LEVEL_ADVANCED)
    .set_default(true)
    .add_service("mon")
    .set_description("enables pruning full osdmap versions when we go over a given number of maps")
    .add_see_also("mon_osdmap_full_prune_min")
    .add_see_also("mon_osdmap_full_prune_interval")
    .add_see_also("mon_osdmap_full_prune_txsize"),

    Option("mon_osdmap_full_prune_min", Option::TYPE_UINT, Option::LEVEL_ADVANCED)
    .set_default(10000)
    .add_service("mon")
    .set_description("minimum number of versions in the store to trigger full map pruning")
    .add_see_also("mon_osdmap_full_prune_enabled")
    .add_see_also("mon_osdmap_full_prune_interval")
    .add_see_also("mon_osdmap_full_prune_txsize"),

    Option("mon_osdmap_full_prune_interval", Option::TYPE_UINT, Option::LEVEL_ADVANCED)
    .set_default(10)
    .add_service("mon")
    .set_description("interval between maps that will not be pruned; maps in the middle will be pruned.")
    .add_see_also("mon_osdmap_full_prune_enabled")
    .add_see_also("mon_osdmap_full_prune_interval")
    .add_see_also("mon_osdmap_full_prune_txsize"),

    Option("mon_osdmap_full_prune_txsize", Option::TYPE_UINT, Option::LEVEL_ADVANCED)
    .set_default(100)
    .add_service("mon")
    .set_description("number of maps we will prune per iteration")
    .add_see_also("mon_osdmap_full_prune_enabled")
    .add_see_also("mon_osdmap_full_prune_interval")
    .add_see_also("mon_osdmap_full_prune_txsize"),
    /* -- mon: osdmap prune (end) -- */

    Option("mon_osd_cache_size", Option::TYPE_INT, Option::LEVEL_ADVANCED)
    .set_default(500)
    .add_service("mon")
    .set_description("maximum number of OSDMaps to cache in memory"),

    Option("mon_osd_cache_size_min", Option::TYPE_SIZE, Option::LEVEL_ADVANCED)
    .set_default(128_M)
    .add_service("mon")
    .set_description("The minimum amount of bytes to be kept mapped in memory for osd monitor caches."),

    Option("mon_memory_target", Option::TYPE_SIZE, Option::LEVEL_BASIC)
    .set_default(2_G)
    .set_flag(Option::FLAG_RUNTIME)
    .add_service("mon")
    .set_description("The amount of bytes pertaining to osd monitor caches and kv cache to be kept mapped in memory with cache auto-tuning enabled"),

    Option("mon_memory_autotune", Option::TYPE_BOOL, Option::LEVEL_BASIC)
    .set_default(true)
    .set_flag(Option::FLAG_RUNTIME)
    .add_service("mon")
    .set_description("Autotune the cache memory being used for osd monitors and kv database"),

    Option("mon_cpu_threads", Option::TYPE_INT, Option::LEVEL_ADVANCED)
    .set_default(4)
    .add_service("mon")
    .set_description("worker threads for CPU intensive background work"),

    Option("mon_osd_mapping_pgs_per_chunk", Option::TYPE_INT, Option::LEVEL_DEV)
    .set_default(4096)
    .add_service("mon")
    .set_description("granularity of PG placement calculation background work"),

    Option("mon_clean_pg_upmaps_per_chunk", Option::TYPE_UINT, Option::LEVEL_DEV)
    .set_default(256)
    .add_service("mon")
    .set_description("granularity of PG upmap validation background work"),

    Option("mon_osd_max_creating_pgs", Option::TYPE_INT, Option::LEVEL_ADVANCED)
    .set_default(1024)
    .add_service("mon")
    .set_description("maximum number of PGs the mon will create at once"),

    Option("mon_osd_max_initial_pgs", Option::TYPE_INT, Option::LEVEL_ADVANCED)
    .set_default(1024)
    .add_service("mon")
    .set_description("maximum number of PGs a pool will created with")
    .set_long_description("If the user specifies more PGs than this, the cluster will subsequently split PGs after the pool is created in order to reach the target."),

    Option("mon_tick_interval", Option::TYPE_INT, Option::LEVEL_ADVANCED)
    .set_default(5)
    .add_service("mon")
    .set_description("interval for internal mon background checks"),

    Option("mon_session_timeout", Option::TYPE_INT, Option::LEVEL_ADVANCED)
    .set_default(300)
    .add_service("mon")
    .set_description("close inactive mon client connections after this many seconds"),

    Option("mon_subscribe_interval", Option::TYPE_FLOAT, Option::LEVEL_DEV)
    .set_default(1_day)
    .add_service("mon")
    .set_description("subscribe interval for pre-jewel clients"),

    Option("mon_delta_reset_interval", Option::TYPE_FLOAT, Option::LEVEL_ADVANCED)
    .set_default(10)
    .add_service("mon")
    .add_service("mon")
    .set_description("window duration for rate calculations in 'ceph status'"),

    Option("mon_osd_laggy_halflife", Option::TYPE_INT, Option::LEVEL_ADVANCED)
    .set_default(1_hr)
    .add_service("mon")
    .set_description("halflife of OSD 'lagginess' factor"),

    Option("mon_osd_laggy_weight", Option::TYPE_FLOAT, Option::LEVEL_ADVANCED)
    .set_default(.3)
    .set_min_max(0.0, 1.0)
    .add_service("mon")
    .set_description("how heavily to weight OSD marking itself back up in overall laggy_probability")
    .set_long_description("1.0 means that an OSD marking itself back up (because it was marked down but not actually dead) means a 100% laggy_probability; 0.0 effectively disables tracking of laggy_probability."),

    Option("mon_osd_laggy_max_interval", Option::TYPE_INT, Option::LEVEL_ADVANCED)
    .set_default(300)
    .add_service("mon")
    .set_description("cap value for period for OSD to be marked for laggy_interval calculation"),

    Option("mon_osd_adjust_heartbeat_grace", Option::TYPE_BOOL, Option::LEVEL_ADVANCED)
    .set_default(true)
    .add_service("mon")
    .set_description("increase OSD heartbeat grace if peers appear to be laggy")
    .set_long_description("If an OSD is marked down but then marks itself back up, it implies it wasn't actually down but was unable to respond to heartbeats.  If this option is true, we can use the laggy_probability and laggy_interval values calculated to model this situation to increase the heartbeat grace period for this OSD so that it isn't marked down again.  laggy_probability is an estimated probability that the given OSD is down because it is laggy (not actually down), and laggy_interval is an estiate on how long it stays down when it is laggy.")
    .add_see_also("mon_osd_laggy_halflife")
    .add_see_also("mon_osd_laggy_weight")
    .add_see_also("mon_osd_laggy_max_interval"),

    Option("mon_osd_adjust_down_out_interval", Option::TYPE_BOOL, Option::LEVEL_ADVANCED)
    .set_default(true)
    .add_service("mon")
    .set_description("increase the mon_osd_down_out_interval if an OSD appears to be laggy")
    .add_see_also("mon_osd_adjust_heartbeat_grace"),

    Option("mon_osd_auto_mark_in", Option::TYPE_BOOL, Option::LEVEL_ADVANCED)
    .set_default(false)
    .add_service("mon")
    .set_description("mark any OSD that comes up 'in'"),

    Option("mon_osd_auto_mark_auto_out_in", Option::TYPE_BOOL, Option::LEVEL_ADVANCED)
    .set_default(true)
    .add_service("mon")
    .set_description("mark any OSD that comes up that was automatically marked 'out' back 'in'")
    .add_see_also("mon_osd_down_out_interval"),

    Option("mon_osd_auto_mark_new_in", Option::TYPE_BOOL, Option::LEVEL_ADVANCED)
    .set_default(true)
    .add_service("mon")
    .set_description("mark any new OSD that comes up 'in'"),

    Option("mon_osd_destroyed_out_interval", Option::TYPE_INT, Option::LEVEL_ADVANCED)
    .set_default(600)
    .add_service("mon")
    .set_description("mark any OSD 'out' that has been 'destroy'ed for this long (seconds)"),

    Option("mon_osd_down_out_interval", Option::TYPE_INT, Option::LEVEL_ADVANCED)
    .set_default(600)
    .add_service("mon")
    .set_description("mark any OSD 'out' that has been 'down' for this long (seconds)"),

    Option("mon_osd_down_out_subtree_limit", Option::TYPE_STR, Option::LEVEL_ADVANCED)
    .set_default("rack")
    .set_flag(Option::FLAG_RUNTIME)
    .add_service("mon")
    .set_description("do not automatically mark OSDs 'out' if an entire subtree of this size is down")
    .add_see_also("mon_osd_down_out_interval"),

    Option("mon_osd_min_up_ratio", Option::TYPE_FLOAT, Option::LEVEL_ADVANCED)
    .set_default(.3)
    .add_service("mon")
    .set_description("do not automatically mark OSDs 'out' if fewer than this many OSDs are 'up'")
    .add_see_also("mon_osd_down_out_interval"),

    Option("mon_osd_min_in_ratio", Option::TYPE_FLOAT, Option::LEVEL_ADVANCED)
    .set_default(.75)
    .add_service("mon")
    .set_description("do not automatically mark OSDs 'out' if fewer than this many OSDs are 'in'")
    .add_see_also("mon_osd_down_out_interval"),

    Option("mon_osd_warn_op_age", Option::TYPE_FLOAT, Option::LEVEL_ADVANCED)
    .set_default(32)
    .add_service("mgr")
    .set_description("issue REQUEST_SLOW health warning if OSD ops are slower than this age (seconds)"),

    Option("mon_osd_warn_num_repaired", Option::TYPE_UINT, Option::LEVEL_ADVANCED)
    .set_default(10)
    .add_service("mon")
    .set_description("issue OSD_TOO_MANY_REPAIRS health warning if an OSD has more than this many read repairs"),

    Option("mon_osd_err_op_age_ratio", Option::TYPE_FLOAT, Option::LEVEL_ADVANCED)
    .set_default(128)
    .add_service("mgr")
    .set_description("issue REQUEST_STUCK health error if OSD ops are slower than is age (seconds)"),

    Option("mon_osd_prime_pg_temp", Option::TYPE_BOOL, Option::LEVEL_DEV)
    .set_default(true)
    .add_service("mon")
    .set_description("minimize peering work by priming pg_temp values after a map change"),

    Option("mon_osd_prime_pg_temp_max_time", Option::TYPE_FLOAT, Option::LEVEL_DEV)
    .set_default(.5)
    .add_service("mon")
    .set_description("maximum time to spend precalculating PG mappings on map change (seconds)"),

    Option("mon_osd_prime_pg_temp_max_estimate", Option::TYPE_FLOAT, Option::LEVEL_ADVANCED)
    .set_default(.25)
    .add_service("mon")
    .set_description("calculate all PG mappings if estimated fraction of PGs that change is above this amount"),

    Option("mon_stat_smooth_intervals", Option::TYPE_UINT, Option::LEVEL_ADVANCED)
    .set_default(6)
    .set_min(1)
    .add_service("mgr")
    .set_description("number of PGMaps stats over which we calc the average read/write throughput of the whole cluster"),

    Option("mon_election_timeout", Option::TYPE_FLOAT, Option::LEVEL_ADVANCED)
    .set_default(5)
    .add_service("mon")
    .set_description("maximum time for a mon election (seconds)"),

    Option("mon_election_default_strategy", Option::TYPE_UINT, Option::LEVEL_ADVANCED)
    .set_default(1)
    .set_min_max(1, 3)
    .set_description("The election strategy to set when constructing the first monmap."),

    Option("mon_lease", Option::TYPE_FLOAT, Option::LEVEL_ADVANCED)
    .set_default(5)
    .add_service("mon")
    .set_description("lease interval between quorum monitors (seconds)")
    .set_long_description("This setting controls how sensitive your mon quorum is to intermittent network issues or other failures."),

    Option("mon_lease_renew_interval_factor", Option::TYPE_FLOAT, Option::LEVEL_ADVANCED)
    .set_default(.6)
    .set_min_max((double)0.0, (double).9999999)
    .add_service("mon")
    .set_description("multiple of mon_lease for the lease renewal interval")
    .set_long_description("Leases must be renewed before they time out.  A smaller value means frequent renewals, while a value close to 1 makes a lease expiration more likely.")
    .add_see_also("mon_lease"),

    Option("mon_lease_ack_timeout_factor", Option::TYPE_FLOAT, Option::LEVEL_ADVANCED)
    .set_default(2.0)
    .set_min_max(1.0001, 100.0)
    .add_service("mon")
    .set_description("multiple of mon_lease for the lease ack interval before calling new election")
    .add_see_also("mon_lease"),

    Option("mon_accept_timeout_factor", Option::TYPE_FLOAT, Option::LEVEL_ADVANCED)
    .set_default(2.0)
    .add_service("mon")
    .set_description("multiple of mon_lease for follower mons to accept proposed state changes before calling a new election")
    .add_see_also("mon_lease"),

    Option("mon_elector_ping_timeout", Option::TYPE_FLOAT, Option::LEVEL_ADVANCED)
    .set_default(2.0)
    .add_service("mon")
    .set_description("The time after which a ping 'times out' and a connection is considered down")
    .add_see_also("mon_elector_ping_divisor"),

    Option("mon_elector_ping_divisor", Option::TYPE_UINT, Option::LEVEL_ADVANCED)
    .set_default(2)
    .add_service("mon")
    .set_description("We will send a ping up to this many times per timeout per")
    .add_see_also("mon_elector_ping_timeout"),

    Option("mon_con_tracker_persist_interval", Option::TYPE_UINT, Option::LEVEL_ADVANCED)
    .set_default(10)
    .set_min_max(1, 100000)
    .add_service("mon")
    .set_description("how many updates the ConnectionTracker takes before it persists to disk"),

    Option("mon_con_tracker_score_halflife", Option::TYPE_UINT, Option::LEVEL_ADVANCED)
    .set_default(12*60*60)
    .set_min(60)
    .add_service("mon")
    .set_description("The 'halflife' used when updating/calculating peer connection scores"),

    Option("mon_elector_ignore_propose_margin", Option::TYPE_FLOAT, Option::LEVEL_ADVANCED)
    .set_default(0.0005)
    .add_service("mon")
    .set_description("The difference in connection score allowed before a peon stops ignoring out-of-quorum PROPOSEs"),

    Option("mon_warn_on_degraded_stretch_mode", Option::TYPE_BOOL, Option::LEVEL_ADVANCED)
    .set_default(true)
    .add_service("mon")
    .set_description("Issue a health warning if we are in degraded stretch mode"),

    Option("mon_stretch_cluster_recovery_ratio", Option::TYPE_FLOAT, Option::LEVEL_ADVANCED)
    .set_default(0.6)
    .add_service("mon")
    .set_description("the ratio of up OSDs at which a degraded stretch cluster enters recovery")
    .set_min_max(0.51, 1.0),

    Option("mon_stretch_recovery_min_wait", Option::TYPE_FLOAT, Option::LEVEL_ADVANCED)
    .set_default(15.0)
    .add_service("mon")
    .set_description("how long the monitors wait before considering fully-healthy PGs as evidence the stretch mode is repaired")
    .set_min(1.0),

    Option("mon_stretch_pool_size", Option::TYPE_UINT, Option::LEVEL_DEV)
    .set_default(4)
    .add_service("mon")
    .set_description("")
    .set_min_max(3, 6),

    Option("mon_stretch_pool_min_size", Option::TYPE_UINT, Option::LEVEL_DEV)
    .set_default(2)
    .add_service("mon")
    .set_description("")
    .set_min_max(2, 4),

    Option("mon_clock_drift_allowed", Option::TYPE_FLOAT, Option::LEVEL_ADVANCED)
    .set_default(.050)
    .add_service("mon")
    .set_description("allowed clock drift (in seconds) between mons before issuing a health warning"),

    Option("mon_clock_drift_warn_backoff", Option::TYPE_FLOAT, Option::LEVEL_ADVANCED)
    .set_default(5)
    .add_service("mon")
    .set_description("exponential backoff factor for logging clock drift warnings in the cluster log"),

    Option("mon_timecheck_interval", Option::TYPE_FLOAT, Option::LEVEL_ADVANCED)
    .set_default(300.0)
    .add_service("mon")
    .set_description("frequency of clock synchronization checks between monitors (seconds)"),

    Option("mon_timecheck_skew_interval", Option::TYPE_FLOAT, Option::LEVEL_ADVANCED)
    .set_default(30.0)
    .add_service("mon")
    .set_description("frequency of clock synchronization (re)checks between monitors while clocks are believed to be skewed (seconds)")
    .add_see_also("mon_timecheck_interval"),

    Option("mon_pg_stuck_threshold", Option::TYPE_INT, Option::LEVEL_ADVANCED)
    .set_default(60)
    .set_description("number of seconds after which pgs can be considered stuck inactive, unclean, etc")
    .set_long_description("see doc/control.rst under dump_stuck for more info")
    .add_service("mgr"),

    Option("mon_pg_warn_min_per_osd", Option::TYPE_UINT, Option::LEVEL_ADVANCED)
    .set_default(0)
    .add_service("mgr")
    .set_description("minimal number PGs per (in) osd before we warn the admin"),

    Option("mon_max_pg_per_osd", Option::TYPE_UINT, Option::LEVEL_ADVANCED)
    .set_min(1)
    .set_default(250)
    .add_service("mgr")
    .set_description("Max number of PGs per OSD the cluster will allow")
    .set_long_description("If the number of PGs per OSD exceeds this, a "
        "health warning will be visible in `ceph status`.  This is also used "
        "in automated PG management, as the threshold at which some pools' "
        "pg_num may be shrunk in order to enable increasing the pg_num of "
        "others."),

    Option("mon_target_pg_per_osd", Option::TYPE_UINT, Option::LEVEL_ADVANCED)
    .set_min(1)
    .set_default(100)
    .set_description("Automated PG management creates this many PGs per OSD")
    .set_long_description("When creating pools, the automated PG management "
        "logic will attempt to reach this target.  In some circumstances, it "
        "may exceed this target, up to the ``mon_max_pg_per_osd`` limit. "
        "Conversely, a lower number of PGs per OSD may be created if the "
        "cluster is not yet fully utilised"),

    Option("mon_pg_warn_max_object_skew", Option::TYPE_FLOAT, Option::LEVEL_ADVANCED)
    .set_default(10.0)
    .set_description("max skew few average in objects per pg")
    .add_service("mgr"),

    Option("mon_pg_warn_min_objects", Option::TYPE_INT, Option::LEVEL_ADVANCED)
    .set_default(10000)
    .set_description("do not warn below this object #")
    .add_service("mgr"),

    Option("mon_pg_warn_min_pool_objects", Option::TYPE_INT, Option::LEVEL_ADVANCED)
    .set_default(1000)
    .set_description("do not warn on pools below this object #")
    .add_service("mgr"),

    Option("mon_pg_check_down_all_threshold", Option::TYPE_FLOAT, Option::LEVEL_ADVANCED)
    .set_default(.5)
    .set_description("threshold of down osds after which we check all pgs")
    .add_service("mgr"),

    Option("mon_cache_target_full_warn_ratio", Option::TYPE_FLOAT, Option::LEVEL_ADVANCED)
    .set_default(.66)
    .add_service("mgr")
    .set_flag(Option::FLAG_NO_MON_UPDATE)
    .set_flag(Option::FLAG_CLUSTER_CREATE)
    .set_description("issue CACHE_POOL_NEAR_FULL health warning when cache pool utilization exceeds this ratio of usable space"),

    Option("mon_osd_full_ratio", Option::TYPE_FLOAT, Option::LEVEL_ADVANCED)
    .set_default(.95)
    .set_flag(Option::FLAG_NO_MON_UPDATE)
    .set_flag(Option::FLAG_CLUSTER_CREATE)
    .set_description("full ratio of OSDs to be set during initial creation of the cluster"),

    Option("mon_osd_backfillfull_ratio", Option::TYPE_FLOAT, Option::LEVEL_ADVANCED)
    .set_default(.90)
    .set_flag(Option::FLAG_NO_MON_UPDATE)
    .set_flag(Option::FLAG_CLUSTER_CREATE)
    .set_description(""),

    Option("mon_osd_nearfull_ratio", Option::TYPE_FLOAT, Option::LEVEL_ADVANCED)
    .set_default(.85)
    .set_flag(Option::FLAG_NO_MON_UPDATE)
    .set_flag(Option::FLAG_CLUSTER_CREATE)
    .set_description("nearfull ratio for OSDs to be set during initial creation of cluster"),

    Option("mon_osd_initial_require_min_compat_client", Option::TYPE_STR, Option::LEVEL_ADVANCED)
    .set_default("luminous")
    .set_flag(Option::FLAG_NO_MON_UPDATE)
    .set_flag(Option::FLAG_CLUSTER_CREATE)
    .set_description(""),

    Option("mon_allow_pool_delete", Option::TYPE_BOOL, Option::LEVEL_ADVANCED)
    .set_default(false)
    .add_service("mon")
    .set_description("allow pool deletions"),

    Option("mon_fake_pool_delete", Option::TYPE_BOOL, Option::LEVEL_ADVANCED)
    .set_default(false)
    .add_service("mon")
    .set_description("fake pool deletions by renaming the rados pool"),

    Option("mon_globalid_prealloc", Option::TYPE_UINT, Option::LEVEL_ADVANCED)
    .set_default(10000)
    .add_service("mon")
    .set_description("number of globalid values to preallocate")
    .set_long_description("This setting caps how many new clients can authenticate with the cluster before the monitors have to perform a write to preallocate more.  Large values burn through the 64-bit ID space more quickly."),

    Option("mon_osd_report_timeout", Option::TYPE_INT, Option::LEVEL_ADVANCED)
    .set_default(900)
    .add_service("mon")
    .set_description("time before OSDs who do not report to the mons are marked down (seconds)"),

    Option("mon_warn_on_msgr2_not_enabled", Option::TYPE_BOOL, Option::LEVEL_ADVANCED)
    .set_default(true)
    .add_service("mon")
    .set_description("issue MON_MSGR2_NOT_ENABLED health warning if monitors are all running Nautilus but not all binding to a msgr2 port")
    .add_see_also("ms_bind_msgr2"),

    Option("mon_warn_on_legacy_crush_tunables", Option::TYPE_BOOL, Option::LEVEL_ADVANCED)
    .set_default(true)
    .add_service("mgr")
    .set_description("issue OLD_CRUSH_TUNABLES health warning if CRUSH tunables are older than mon_crush_min_required_version")
    .add_see_also("mon_crush_min_required_version"),

    Option("mon_crush_min_required_version", Option::TYPE_STR, Option::LEVEL_ADVANCED)
    .set_default("hammer")
    .add_service("mgr")
    .set_description("minimum ceph release to use for mon_warn_on_legacy_crush_tunables")
    .add_see_also("mon_warn_on_legacy_crush_tunables"),

    Option("mon_warn_on_crush_straw_calc_version_zero", Option::TYPE_BOOL, Option::LEVEL_ADVANCED)
    .set_default(true)
    .add_service("mgr")
    .set_description("issue OLD_CRUSH_STRAW_CALC_VERSION health warning if the CRUSH map's straw_calc_version is zero"),

    Option("mon_warn_on_osd_down_out_interval_zero", Option::TYPE_BOOL, Option::LEVEL_ADVANCED)
    .set_default(true)
    .add_service("mgr")
    .set_description("issue OSD_NO_DOWN_OUT_INTERVAL health warning if mon_osd_down_out_interval is zero")
    .set_long_description("Having mon_osd_down_out_interval set to 0 means that down OSDs are not marked out automatically and the cluster does not heal itself without administrator intervention.")
    .add_see_also("mon_osd_down_out_interval"),

    Option("mon_warn_on_cache_pools_without_hit_sets", Option::TYPE_BOOL, Option::LEVEL_ADVANCED)
    .set_default(true)
    .add_service("mgr")
    .set_description("issue CACHE_POOL_NO_HIT_SET health warning for cache pools that do not have hit sets configured"),

    Option("mon_warn_on_pool_no_app", Option::TYPE_BOOL, Option::LEVEL_DEV)
    .set_default(true)
    .add_service("mgr")
    .set_description("issue POOL_APP_NOT_ENABLED health warning if pool has not application enabled"),

    Option("mon_warn_on_pool_pg_num_not_power_of_two", Option::TYPE_BOOL, Option::LEVEL_DEV)
    .set_default(true)
    .add_service("mon")
    .set_description("issue POOL_PG_NUM_NOT_POWER_OF_TWO warning if pool has a non-power-of-two pg_num value"),

    Option("mon_warn_on_pool_no_redundancy", Option::TYPE_BOOL, Option::LEVEL_ADVANCED)
    .set_default(true)
    .add_service("mon")
    .set_description("Issue a health warning if any pool is configured with no replicas")
    .add_see_also("osd_pool_default_size")
    .add_see_also("osd_pool_default_min_size"),

    Option("mon_allow_pool_size_one", Option::TYPE_BOOL, Option::LEVEL_ADVANCED)
    .set_default(false)
    .add_service("mon")
    .set_description("allow configuring pool with no replicas"),

    Option("mon_warn_on_misplaced", Option::TYPE_BOOL, Option::LEVEL_ADVANCED)
    .set_default(false)
    .add_service("mgr")
    .set_description("Issue a health warning if there are misplaced objects"),

    Option("mon_warn_on_too_few_osds", Option::TYPE_BOOL, Option::LEVEL_ADVANCED)
    .set_default(true)
    .add_service("mgr")
    .set_description("Issue a health warning if there are fewer OSDs than osd_pool_default_size"),

    Option("mon_warn_on_slow_ping_time", Option::TYPE_FLOAT, Option::LEVEL_ADVANCED)
    .set_default(0)
    .add_service("mgr")
    .set_description("Override mon_warn_on_slow_ping_ratio with specified threshold in milliseconds")
    .add_see_also("mon_warn_on_slow_ping_ratio"),

    Option("mon_warn_on_slow_ping_ratio", Option::TYPE_FLOAT, Option::LEVEL_ADVANCED)
    .set_default(.05)
    .add_service("mgr")
    .set_description("Issue a health warning if heartbeat ping longer than percentage of osd_heartbeat_grace")
    .add_see_also("osd_heartbeat_grace")
    .add_see_also("mon_warn_on_slow_ping_time"),

    Option("mon_max_snap_prune_per_epoch", Option::TYPE_UINT, Option::LEVEL_ADVANCED)
    .set_default(100)
    .add_service("mon")
    .set_description("max number of pruned snaps we will process in a single OSDMap epoch"),

    Option("mon_min_osdmap_epochs", Option::TYPE_INT, Option::LEVEL_ADVANCED)
    .set_default(500)
    .add_service("mon")
    .set_description("min number of OSDMaps to store"),

    Option("mon_max_log_epochs", Option::TYPE_INT, Option::LEVEL_ADVANCED)
    .set_default(500)
    .add_service("mon")
    .set_description("max number of past cluster log epochs to store"),

    Option("mon_max_mdsmap_epochs", Option::TYPE_INT, Option::LEVEL_ADVANCED)
    .set_default(500)
    .add_service("mon")
    .set_description("max number of FSMaps/MDSMaps to store"),

    Option("mon_max_mgrmap_epochs", Option::TYPE_INT, Option::LEVEL_ADVANCED)
    .set_default(500)
    .add_service("mon")
    .set_description("max number of MgrMaps to store"),

    Option("mon_max_osd", Option::TYPE_INT, Option::LEVEL_ADVANCED)
    .set_default(10000)
    .add_service("mon")
    .set_description("max number of OSDs in a cluster"),

    Option("mon_probe_timeout", Option::TYPE_FLOAT, Option::LEVEL_ADVANCED)
    .set_default(2.0)
    .add_service("mon")
    .set_description("timeout for querying other mons during bootstrap pre-election phase (seconds)"),

    Option("mon_client_bytes", Option::TYPE_SIZE, Option::LEVEL_ADVANCED)
    .set_default(100ul << 20)
    .add_service("mon")
    .set_description("max bytes of outstanding client messages mon will read off the network"),

    Option("mon_daemon_bytes", Option::TYPE_SIZE, Option::LEVEL_ADVANCED)
    .set_default(400ul << 20)
    .add_service("mon")
    .set_description("max bytes of outstanding mon messages mon will read off the network"),

    Option("mon_mgr_proxy_client_bytes_ratio", Option::TYPE_FLOAT, Option::LEVEL_DEV)
    .set_default(.3)
    .add_service("mon")
    .set_description("ratio of mon_client_bytes that can be consumed by "
                     "proxied mgr commands before we error out to client"),

    Option("mon_log_max_summary", Option::TYPE_UINT, Option::LEVEL_ADVANCED)
    .set_default(50)
    .add_service("mon")
    .set_description("number of recent cluster log messages to retain"),

    Option("mon_max_log_entries_per_event", Option::TYPE_INT, Option::LEVEL_ADVANCED)
    .set_default(4096)
    .add_service("mon")
    .set_description("max cluster log entries per paxos event"),

    Option("mon_reweight_min_pgs_per_osd", Option::TYPE_UINT, Option::LEVEL_ADVANCED)
    .set_default(10)
    .add_service("mgr")
    .set_description(""),

    Option("mon_reweight_min_bytes_per_osd", Option::TYPE_SIZE, Option::LEVEL_ADVANCED)
    .set_default(100_M)
    .add_service("mgr")
    .set_description(""),

    Option("mon_reweight_max_osds", Option::TYPE_INT, Option::LEVEL_ADVANCED)
    .set_default(4)
    .add_service("mgr")
    .set_description(""),

    Option("mon_reweight_max_change", Option::TYPE_FLOAT, Option::LEVEL_ADVANCED)
    .set_default(0.05)
    .add_service("mgr")
    .set_description(""),

    Option("mon_health_to_clog", Option::TYPE_BOOL, Option::LEVEL_ADVANCED)
    .set_default(true)
    .add_service("mon")
    .set_description("log monitor health to cluster log"),

    Option("mon_health_to_clog_interval", Option::TYPE_INT, Option::LEVEL_ADVANCED)
    .set_default(10_min)
    .add_service("mon")
    .set_description("frequency to log monitor health to cluster log")
    .add_see_also("mon_health_to_clog"),

    Option("mon_health_to_clog_tick_interval", Option::TYPE_FLOAT, Option::LEVEL_DEV)
    .set_default(60.0)
    .add_service("mon")
    .set_description(""),

    Option("mon_health_detail_to_clog", Option::TYPE_BOOL, Option::LEVEL_DEV)
    .set_default(true)
    .set_description("log health detail to cluster log"),

    Option("mon_health_max_detail", Option::TYPE_UINT, Option::LEVEL_ADVANCED)
    .set_default(50)
    .add_service("mon")
    .set_description("max detailed pgs to report in health detail"),

    Option("mon_health_log_update_period", Option::TYPE_INT, Option::LEVEL_DEV)
    .set_default(5)
    .add_service("mon")
    .set_description("minimum time in seconds between log messages about "
                     "each health check")
    .set_min(0),

    Option("mon_data_avail_crit", Option::TYPE_INT, Option::LEVEL_ADVANCED)
    .set_default(5)
    .add_service("mon")
    .set_description("issue MON_DISK_CRIT health error when mon available space below this percentage"),

    Option("mon_data_avail_warn", Option::TYPE_INT, Option::LEVEL_ADVANCED)
    .set_default(30)
    .add_service("mon")
    .set_description("issue MON_DISK_LOW health warning when mon available space below this percentage"),

    Option("mon_data_size_warn", Option::TYPE_SIZE, Option::LEVEL_ADVANCED)
    .set_default(15_G)
    .add_service("mon")
    .set_description("issue MON_DISK_BIG health warning when mon database is above this size"),

    Option("mon_warn_pg_not_scrubbed_ratio", Option::TYPE_FLOAT, Option::LEVEL_ADVANCED)
    .set_default(0.5)
    .set_min(0)
    .set_description("Percentage of the scrub max interval past the scrub max interval to warn")
    .set_long_description("")
    .add_see_also("osd_scrub_max_interval"),

    Option("mon_warn_pg_not_deep_scrubbed_ratio", Option::TYPE_FLOAT, Option::LEVEL_ADVANCED)
    .set_default(0.75)
    .set_min(0)
    .set_description("Percentage of the deep scrub interval past the deep scrub interval to warn")
    .set_long_description("")
    .add_see_also("osd_deep_scrub_interval"),

    Option("mon_scrub_interval", Option::TYPE_INT, Option::LEVEL_ADVANCED)
    .set_default(1_day)
    .add_service("mon")
    .set_description("frequency for scrubbing mon database"),

    Option("mon_scrub_timeout", Option::TYPE_INT, Option::LEVEL_ADVANCED)
    .set_default(5_min)
    .add_service("mon")
    .set_description("timeout to restart scrub of mon quorum participant does not respond for the latest chunk"),

    Option("mon_scrub_max_keys", Option::TYPE_INT, Option::LEVEL_ADVANCED)
    .set_default(100)
    .add_service("mon")
    .set_description("max keys per on scrub chunk/step"),

    Option("mon_scrub_inject_crc_mismatch", Option::TYPE_FLOAT, Option::LEVEL_DEV)
    .set_default(0.0)
    .add_service("mon")
    .set_description("probability for injecting crc mismatches into mon scrub"),

    Option("mon_scrub_inject_missing_keys", Option::TYPE_FLOAT, Option::LEVEL_DEV)
    .set_default(0.0)
    .add_service("mon")
    .set_description("probability for injecting missing keys into mon scrub"),

    Option("mon_config_key_max_entry_size", Option::TYPE_SIZE, Option::LEVEL_ADVANCED)
    .set_default(64_K)
    .add_service("mon")
    .set_description("Defines the number of bytes allowed to be held in a "
		     "single config-key entry"),

    Option("mon_sync_timeout", Option::TYPE_FLOAT, Option::LEVEL_ADVANCED)
    .set_default(60.0)
    .add_service("mon")
    .set_description("timeout before canceling sync if syncing mon does not respond"),

    Option("mon_sync_max_payload_size", Option::TYPE_SIZE, Option::LEVEL_ADVANCED)
    .set_default(1_M)
    .add_service("mon")
    .set_description("target max message payload for mon sync"),

    Option("mon_sync_max_payload_keys", Option::TYPE_INT, Option::LEVEL_ADVANCED)
    .set_default(2000)
    .add_service("mon")
    .set_description("target max keys in message payload for mon sync"),

    Option("mon_sync_debug", Option::TYPE_BOOL, Option::LEVEL_DEV)
    .set_default(false)
    .add_service("mon")
    .set_description("enable extra debugging during mon sync"),

    Option("mon_inject_sync_get_chunk_delay", Option::TYPE_FLOAT, Option::LEVEL_DEV)
    .set_default(0)
    .add_service("mon")
    .set_description("inject delay during sync (seconds)"),

    Option("mon_osd_min_down_reporters", Option::TYPE_UINT, Option::LEVEL_ADVANCED)
    .set_default(2)
    .add_service("mon")
    .set_description("number of OSDs from different subtrees who need to report a down OSD for it to count")
    .add_see_also("mon_osd_reporter_subtree_level"),

    Option("mon_osd_reporter_subtree_level", Option::TYPE_STR, Option::LEVEL_ADVANCED)
    .set_default("host")
    .add_service("mon")
    .set_flag(Option::FLAG_RUNTIME)
    .set_description("in which level of parent bucket the reporters are counted"),

    Option("mon_osd_snap_trim_queue_warn_on", Option::TYPE_INT, Option::LEVEL_ADVANCED)
    .set_default(32768)
    .add_service("mon")
    .set_description("Warn when snap trim queue is that large (or larger).")
    .set_long_description("Warn when snap trim queue length for at least one PG crosses this value, as this is indicator of snap trimmer not keeping up, wasting disk space"),

    Option("mon_osd_force_trim_to", Option::TYPE_INT, Option::LEVEL_DEV)
    .set_default(0)
    .add_service("mon")
    .set_description("force mons to trim osdmaps through this epoch"),

    Option("mon_mds_force_trim_to", Option::TYPE_INT, Option::LEVEL_DEV)
    .set_default(0)
    .add_service("mon")
    .set_description("force mons to trim mdsmaps/fsmaps through this epoch"),

    Option("mon_mds_skip_sanity", Option::TYPE_BOOL, Option::LEVEL_ADVANCED)
    .set_default(false)
    .add_service("mon")
    .set_description("skip sanity checks on fsmap/mdsmap"),

    Option("mon_debug_extra_checks", Option::TYPE_BOOL, Option::LEVEL_DEV)
    .set_default(false)
    .add_service("mon")
    .set_description("Enable some additional monitor checks")
    .set_long_description(
        "Enable some additional monitor checks that would be too expensive "
        "to run on production systems, or would only be relevant while "
        "testing or debugging."),

    Option("mon_debug_block_osdmap_trim", Option::TYPE_BOOL, Option::LEVEL_DEV)
    .set_default(false)
    .add_service("mon")
    .set_description("Block OSDMap trimming while the option is enabled.")
    .set_long_description(
        "Blocking OSDMap trimming may be quite helpful to easily reproduce "
        "states in which the monitor keeps (hundreds of) thousands of "
        "osdmaps."),

    Option("mon_debug_deprecated_as_obsolete", Option::TYPE_BOOL, Option::LEVEL_DEV)
    .set_default(false)
    .add_service("mon")
    .set_description("treat deprecated mon commands as obsolete"),

    Option("mon_debug_dump_transactions", Option::TYPE_BOOL, Option::LEVEL_DEV)
    .set_default(false)
    .add_service("mon")
    .set_description("dump paxos transactions to log")
    .add_see_also("mon_debug_dump_location"),

    Option("mon_debug_dump_json", Option::TYPE_BOOL, Option::LEVEL_DEV)
    .set_default(false)
    .add_service("mon")
    .set_description("dump paxos transasctions to log as json")
    .add_see_also("mon_debug_dump_transactions"),

    Option("mon_debug_dump_location", Option::TYPE_STR, Option::LEVEL_DEV)
    .set_default("/var/log/ceph/$cluster-$name.tdump")
    .add_service("mon")
    .set_description("file to dump paxos transactions to")
    .add_see_also("mon_debug_dump_transactions"),

    Option("mon_debug_no_require_octopus", Option::TYPE_BOOL, Option::LEVEL_DEV)
    .set_default(false)
    .add_service("mon")
    .set_flag(Option::FLAG_CLUSTER_CREATE)
    .set_description("do not set octopus feature for new mon clusters"),

    Option("mon_debug_no_require_pacific", Option::TYPE_BOOL, Option::LEVEL_DEV)
    .set_default(false)
    .add_service("mon")
    .set_flag(Option::FLAG_CLUSTER_CREATE)
    .set_description("do not set pacific feature for new mon clusters"),

    Option("mon_debug_no_require_bluestore_for_ec_overwrites", Option::TYPE_BOOL, Option::LEVEL_DEV)
    .set_default(false)
    .add_service("mon")
    .set_description("do not require bluestore OSDs to enable EC overwrites on a rados pool"),

    Option("mon_debug_no_initial_persistent_features", Option::TYPE_BOOL, Option::LEVEL_DEV)
    .set_default(false)
    .add_service("mon")
    .set_flag(Option::FLAG_CLUSTER_CREATE)
    .set_description("do not set any monmap features for new mon clusters"),

    Option("mon_inject_transaction_delay_max", Option::TYPE_FLOAT, Option::LEVEL_DEV)
    .set_default(10.0)
    .add_service("mon")
    .set_description("max duration of injected delay in paxos"),

    Option("mon_inject_transaction_delay_probability", Option::TYPE_FLOAT, Option::LEVEL_DEV)
    .set_default(0)
    .add_service("mon")
    .set_description("probability of injecting a delay in paxos"),

    Option("mon_inject_pg_merge_bounce_probability", Option::TYPE_FLOAT, Option::LEVEL_DEV)
    .set_default(0)
    .add_service("mon")
    .set_description("probability of failing and reverting a pg_num decrement"),

    Option("mon_sync_provider_kill_at", Option::TYPE_INT, Option::LEVEL_DEV)
    .set_default(0)
    .add_service("mon")
    .set_description("kill mon sync requester at specific point"),

    Option("mon_sync_requester_kill_at", Option::TYPE_INT, Option::LEVEL_DEV)
    .set_default(0)
    .add_service("mon")
    .set_description("kill mon sync requestor at specific point"),

    Option("mon_force_quorum_join", Option::TYPE_BOOL, Option::LEVEL_ADVANCED)
    .set_default(false)
    .add_service("mon")
    .set_description("force mon to rejoin quorum even though it was just removed"),

    Option("mon_keyvaluedb", Option::TYPE_STR, Option::LEVEL_ADVANCED)
    .set_default("rocksdb")
    .set_enum_allowed({"leveldb", "rocksdb"})
    .set_flag(Option::FLAG_CREATE)
    .add_service("mon")
    .set_description("database backend to use for the mon database"),

    Option("mon_debug_unsafe_allow_tier_with_nonempty_snaps", Option::TYPE_BOOL, Option::LEVEL_DEV)
    .set_default(false)
    .add_service("mon")
    .set_description(""),

    Option("mon_osd_blocklist_default_expire", Option::TYPE_FLOAT, Option::LEVEL_ADVANCED)
    .set_default(1_hr)
    .add_service("mon")
    .set_description("Duration in seconds that blocklist entries for clients "
                     "remain in the OSD map"),

    Option("mon_mds_blocklist_interval", Option::TYPE_FLOAT, Option::LEVEL_DEV)
    .set_default(1_day)
    .set_min(1_hr)
    .add_service("mon")
    .set_description("Duration in seconds that blocklist entries for MDS "
                     "daemons remain in the OSD map")
    .set_flag(Option::FLAG_RUNTIME),

    Option("mon_mgr_blocklist_interval", Option::TYPE_FLOAT, Option::LEVEL_DEV)
    .set_default(1_day)
    .set_min(1_hr)
    .add_service("mon")
    .set_description("Duration in seconds that blocklist entries for mgr "
                     "daemons remain in the OSD map")
    .set_flag(Option::FLAG_RUNTIME),

    Option("mon_osd_crush_smoke_test", Option::TYPE_BOOL, Option::LEVEL_ADVANCED)
    .set_default(true)
    .add_service("mon")
    .set_description("perform a smoke test on any new CRUSH map before accepting changes"),

    Option("mon_smart_report_timeout", Option::TYPE_UINT, Option::LEVEL_ADVANCED)
    .set_default(5)
    .add_service("mon")
    .set_description("Timeout (in seconds) for smarctl to run, default is set to 5"),

    Option("mon_auth_validate_all_caps", Option::TYPE_BOOL, Option::LEVEL_ADVANCED)
    .set_default(true)
    .add_service("mon")
    .set_description("Whether to parse non-monitor capabilities set by the "
		     "'ceph auth ...' commands. Disabling this saves CPU on the "
		     "monitor, but allows invalid capabilities to be set, and "
		     "only be rejected later, when they are used.")
    .set_flag(Option::FLAG_RUNTIME),

<<<<<<< HEAD
    Option("mon_warn_on_older_version", Option::TYPE_BOOL, Option::LEVEL_ADVANCED)
    .set_default(true)
    .add_service("mon")
    .set_description("issue DAEMON_OLD_VERSION health warning if daemons are not all running the same version"),

    Option("mon_warn_older_version_delay", Option::TYPE_FLOAT, Option::LEVEL_ADVANCED)
    .set_default(7_day)
    .add_service("mon")
    .set_description("issue DAEMON_OLD_VERSION health warning after this amount of time has elapsed"),
=======
    Option("mon_use_min_delay_socket", Option::TYPE_BOOL, Option::LEVEL_ADVANCED)
    .set_default(false)
    .set_description("priority packets between mons")
    .add_service("mon")
    .add_see_also("osd_heartbeat_use_min_delay_socket"),
>>>>>>> 7bc62253

    // PAXOS

    Option("paxos_stash_full_interval", Option::TYPE_INT, Option::LEVEL_ADVANCED)
    .set_default(25)
    .add_service("mon")
    .set_description(""),

    Option("paxos_max_join_drift", Option::TYPE_INT, Option::LEVEL_ADVANCED)
    .set_default(10)
    .add_service("mon")
    .set_description(""),

    Option("paxos_propose_interval", Option::TYPE_FLOAT, Option::LEVEL_ADVANCED)
    .set_default(1.0)
    .add_service("mon")
    .set_description(""),

    Option("paxos_min_wait", Option::TYPE_FLOAT, Option::LEVEL_ADVANCED)
    .set_default(0.05)
    .add_service("mon")
    .set_description(""),

    Option("paxos_min", Option::TYPE_INT, Option::LEVEL_ADVANCED)
    .set_default(500)
    .add_service("mon")
    .set_description(""),

    Option("paxos_trim_min", Option::TYPE_INT, Option::LEVEL_ADVANCED)
    .set_default(250)
    .add_service("mon")
    .set_description(""),

    Option("paxos_trim_max", Option::TYPE_INT, Option::LEVEL_ADVANCED)
    .set_default(500)
    .add_service("mon")
    .set_description(""),

    Option("paxos_service_trim_min", Option::TYPE_INT, Option::LEVEL_ADVANCED)
    .set_default(250)
    .add_service("mon")
    .set_description(""),

    Option("paxos_service_trim_max", Option::TYPE_INT, Option::LEVEL_ADVANCED)
    .set_default(500)
    .add_service("mon")
    .set_description(""),

    Option("paxos_kill_at", Option::TYPE_INT, Option::LEVEL_DEV)
    .set_default(0)
    .add_service("mon")
    .set_description(""),


    // AUTH

    Option("auth_cluster_required", Option::TYPE_STR, Option::LEVEL_ADVANCED)
    .set_default("cephx")
    .set_description("authentication methods required by the cluster"),

    Option("auth_service_required", Option::TYPE_STR, Option::LEVEL_ADVANCED)
    .set_default("cephx")
    .set_description("authentication methods required by service daemons"),

    Option("auth_client_required", Option::TYPE_STR, Option::LEVEL_ADVANCED)
    .set_default("cephx, none")
    .set_flag(Option::FLAG_MINIMAL_CONF)
    .set_description("authentication methods allowed by clients"),

    Option("auth_supported", Option::TYPE_STR, Option::LEVEL_ADVANCED)
    .set_default("")
    .set_description("authentication methods required (deprecated)"),

    Option("max_rotating_auth_attempts", Option::TYPE_INT, Option::LEVEL_ADVANCED)
    .set_default(10)
    .set_description("number of attempts to initialize rotating keys before giving up"),

    Option("rotating_keys_bootstrap_timeout", Option::TYPE_INT, Option::LEVEL_ADVANCED)
    .set_default(30)
    .set_description("timeout for obtaining rotating keys during bootstrap phase (seconds)"),

    Option("rotating_keys_renewal_timeout", Option::TYPE_INT, Option::LEVEL_ADVANCED)
    .set_default(10)
    .set_description("timeout for updating rotating keys (seconds)"),

    Option("cephx_require_signatures", Option::TYPE_BOOL, Option::LEVEL_ADVANCED)
    .set_default(false)
    .set_description(""),

    Option("cephx_require_version", Option::TYPE_INT, Option::LEVEL_ADVANCED)
    .set_default(1)
    .set_description("Cephx version required (1 = pre-mimic, 2 = mimic+)"),

    Option("cephx_cluster_require_signatures", Option::TYPE_BOOL, Option::LEVEL_ADVANCED)
    .set_default(false)
    .set_description(""),

    Option("cephx_cluster_require_version", Option::TYPE_INT, Option::LEVEL_ADVANCED)
    .set_default(1)
    .set_description("Cephx version required by the cluster from clients (1 = pre-mimic, 2 = mimic+)"),

    Option("cephx_service_require_signatures", Option::TYPE_BOOL, Option::LEVEL_ADVANCED)
    .set_default(false)
    .set_description(""),

    Option("cephx_service_require_version", Option::TYPE_INT, Option::LEVEL_ADVANCED)
    .set_default(1)
    .set_description("Cephx version required from ceph services (1 = pre-mimic, 2 = mimic+)"),

    Option("cephx_sign_messages", Option::TYPE_BOOL, Option::LEVEL_ADVANCED)
    .set_default(true)
    .set_description(""),

    Option("auth_mon_ticket_ttl", Option::TYPE_FLOAT, Option::LEVEL_ADVANCED)
    .set_default(12_hr)
    .set_description(""),

    Option("auth_service_ticket_ttl", Option::TYPE_FLOAT, Option::LEVEL_ADVANCED)
    .set_default(1_hr)
    .set_description(""),

    Option("auth_debug", Option::TYPE_BOOL, Option::LEVEL_DEV)
    .set_default(false)
    .set_description(""),

    Option("mon_client_hunt_parallel", Option::TYPE_UINT, Option::LEVEL_ADVANCED)
    .set_default(3)
    .set_description(""),

    Option("mon_client_hunt_interval", Option::TYPE_FLOAT, Option::LEVEL_ADVANCED)
    .set_default(3.0)
    .set_description(""),

    Option("mon_client_log_interval", Option::TYPE_FLOAT, Option::LEVEL_ADVANCED)
    .set_default(1.0)
    .set_description("How frequently we send queued cluster log messages to mon"),

    Option("mon_client_ping_interval", Option::TYPE_FLOAT, Option::LEVEL_ADVANCED)
    .set_default(10.0)
    .set_description(""),

    Option("mon_client_ping_timeout", Option::TYPE_FLOAT, Option::LEVEL_ADVANCED)
    .set_default(30.0)
    .set_description(""),

    Option("mon_client_hunt_interval_backoff", Option::TYPE_FLOAT, Option::LEVEL_ADVANCED)
    .set_default(1.5)
    .set_description(""),

    Option("mon_client_hunt_interval_min_multiple", Option::TYPE_FLOAT, Option::LEVEL_ADVANCED)
    .set_default(1.0)
    .set_description(""),

    Option("mon_client_hunt_interval_max_multiple", Option::TYPE_FLOAT, Option::LEVEL_ADVANCED)
    .set_default(10.0)
    .set_description(""),

    Option("mon_client_max_log_entries_per_message", Option::TYPE_INT, Option::LEVEL_ADVANCED)
    .set_default(1000)
    .set_description(""),

    Option("mon_client_directed_command_retry", Option::TYPE_INT, Option::LEVEL_DEV)
    .set_default(2)
    .set_description("Number of times to try sending a command directed at a specific monitor"),

    Option("mon_max_pool_pg_num", Option::TYPE_UINT, Option::LEVEL_ADVANCED)
    .set_default(65536)
    .set_description(""),

    Option("mon_pool_quota_warn_threshold", Option::TYPE_INT, Option::LEVEL_ADVANCED)
    .set_default(0)
    .set_description("percent of quota at which to issue warnings")
    .add_service("mgr"),

    Option("mon_pool_quota_crit_threshold", Option::TYPE_INT, Option::LEVEL_ADVANCED)
    .set_default(0)
    .set_description("percent of quota at which to issue errors")
    .add_service("mgr"),

    Option("crush_location", Option::TYPE_STR, Option::LEVEL_ADVANCED)
    .set_default("")
    .set_description(""),

    Option("crush_location_hook", Option::TYPE_STR, Option::LEVEL_ADVANCED)
    .set_default("")
    .set_description(""),

    Option("crush_location_hook_timeout", Option::TYPE_INT, Option::LEVEL_ADVANCED)
    .set_default(10)
    .set_description(""),

    Option("objecter_tick_interval", Option::TYPE_FLOAT, Option::LEVEL_DEV)
    .set_default(5.0)
    .set_description(""),

    Option("objecter_timeout", Option::TYPE_FLOAT, Option::LEVEL_ADVANCED)
    .set_default(10.0)
    .set_description("Seconds before in-flight op is considered 'laggy' and we query mon for the latest OSDMap"),

    Option("objecter_inflight_op_bytes", Option::TYPE_SIZE, Option::LEVEL_ADVANCED)
    .set_default(100_M)
    .set_description("Max in-flight data in bytes (both directions)"),

    Option("objecter_inflight_ops", Option::TYPE_UINT, Option::LEVEL_ADVANCED)
    .set_default(1024)
    .set_description("Max in-flight operations"),

    Option("objecter_completion_locks_per_session", Option::TYPE_UINT, Option::LEVEL_DEV)
    .set_default(32)
    .set_description(""),

    Option("objecter_inject_no_watch_ping", Option::TYPE_BOOL, Option::LEVEL_DEV)
    .set_default(false)
    .set_description(""),

    Option("objecter_retry_writes_after_first_reply", Option::TYPE_BOOL, Option::LEVEL_DEV)
    .set_default(false)
    .set_description(""),

    Option("objecter_debug_inject_relock_delay", Option::TYPE_BOOL, Option::LEVEL_DEV)
    .set_default(false)
    .set_description(""),

    Option("filer_max_purge_ops", Option::TYPE_UINT, Option::LEVEL_ADVANCED)
    .set_default(10)
    .set_description("Max in-flight operations for purging a striped range (e.g., MDS journal)"),

    Option("filer_max_truncate_ops", Option::TYPE_UINT, Option::LEVEL_ADVANCED)
    .set_default(128)
    .set_description("Max in-flight operations for truncating/deleting a striped sequence (e.g., MDS journal)"),

    Option("journaler_write_head_interval", Option::TYPE_INT, Option::LEVEL_ADVANCED)
    .set_default(15)
    .set_description("Interval in seconds between journal header updates (to help bound replay time)"),

    // * journal object size
    Option("journaler_prefetch_periods", Option::TYPE_UINT, Option::LEVEL_ADVANCED)
    .set_default(10)
    .set_min(2)			// we need at least 2 periods to make progress.
    .set_description("Number of striping periods to prefetch while reading MDS journal"),

    // * journal object size
    Option("journaler_prezero_periods", Option::TYPE_UINT, Option::LEVEL_ADVANCED)
    .set_default(5)
    // we need to zero at least two periods, minimum, to ensure that we
    // have a full empty object/period in front of us.
    .set_min(2)
    .set_description("Number of striping periods to zero head of MDS journal write position"),

    // -- OSD --
    Option("osd_calc_pg_upmaps_aggressively", Option::TYPE_BOOL, Option::LEVEL_ADVANCED)
    .set_default(true)
    .set_flag(Option::FLAG_RUNTIME)
    .set_description("try to calculate PG upmaps more aggressively, e.g., "
                     "by doing a fairly exhaustive search of existing PGs "
                     "that can be unmapped or upmapped"),

    Option("osd_calc_pg_upmaps_local_fallback_retries", Option::TYPE_UINT, Option::LEVEL_ADVANCED)
    .set_default(100)
    .set_flag(Option::FLAG_RUNTIME)
    .set_description("Maximum number of PGs we can attempt to unmap or upmap "
                     "for a specific overfull or underfull osd per iteration "),

    Option("osd_numa_prefer_iface", Option::TYPE_BOOL, Option::LEVEL_ADVANCED)
    .set_default(true)
    .set_flag(Option::FLAG_STARTUP)
    .set_description("prefer IP on network interface on same numa node as storage")
    .add_see_also("osd_numa_auto_affinity"),

    Option("osd_numa_auto_affinity", Option::TYPE_BOOL, Option::LEVEL_ADVANCED)
    .set_default(true)
    .set_flag(Option::FLAG_STARTUP)
    .set_description("automatically set affinity to numa node when storage and network match"),

    Option("osd_numa_node", Option::TYPE_INT, Option::LEVEL_ADVANCED)
    .set_default(-1)
    .set_flag(Option::FLAG_STARTUP)
    .set_description("set affinity to a numa node (-1 for none)")
    .add_see_also("osd_numa_auto_affinity"),

    Option("osd_smart_report_timeout", Option::TYPE_UINT, Option::LEVEL_ADVANCED)
    .set_default(5)
    .set_description("Timeout (in seconds) for smarctl to run, default is set to 5"),

    Option("osd_check_max_object_name_len_on_startup", Option::TYPE_BOOL, Option::LEVEL_DEV)
    .set_default(true)
    .set_description(""),

    Option("osd_max_backfills", Option::TYPE_UINT, Option::LEVEL_ADVANCED)
    .set_default(1)
    .set_description("Maximum number of concurrent local and remote backfills or recoveries per OSD ")
    .set_long_description("There can be osd_max_backfills local reservations AND the same remote reservations per OSD. So a value of 1 lets this OSD participate as 1 PG primary in recovery and 1 shard of another recovering PG."),

    Option("osd_min_recovery_priority", Option::TYPE_INT, Option::LEVEL_ADVANCED)
    .set_default(0)
    .set_description("Minimum priority below which recovery is not performed")
    .set_long_description("The purpose here is to prevent the cluster from doing *any* lower priority work (e.g., rebalancing) below this threshold and focus solely on higher priority work (e.g., replicating degraded objects)."),

    Option("osd_backfill_retry_interval", Option::TYPE_FLOAT, Option::LEVEL_ADVANCED)
    .set_default(30.0)
    .set_description("how frequently to retry backfill reservations after being denied (e.g., due to a full OSD)"),

    Option("osd_recovery_retry_interval", Option::TYPE_FLOAT, Option::LEVEL_ADVANCED)
    .set_default(30.0)
    .set_description("how frequently to retry recovery reservations after being denied (e.g., due to a full OSD)"),

    Option("osd_agent_max_ops", Option::TYPE_INT, Option::LEVEL_ADVANCED)
    .set_default(4)
    .set_description("maximum concurrent tiering operations for tiering agent"),

    Option("osd_agent_max_low_ops", Option::TYPE_INT, Option::LEVEL_ADVANCED)
    .set_default(2)
    .set_description("maximum concurrent low-priority tiering operations for tiering agent"),

    Option("osd_agent_min_evict_effort", Option::TYPE_FLOAT, Option::LEVEL_ADVANCED)
    .set_default(.1)
    .set_min_max(0.0, .99)
    .set_description("minimum effort to expend evicting clean objects"),

    Option("osd_agent_quantize_effort", Option::TYPE_FLOAT, Option::LEVEL_ADVANCED)
    .set_default(.1)
    .set_description("size of quantize unit for eviction effort"),

    Option("osd_agent_delay_time", Option::TYPE_FLOAT, Option::LEVEL_ADVANCED)
    .set_default(5.0)
    .set_description("how long agent should sleep if it has no work to do"),

    Option("osd_find_best_info_ignore_history_les", Option::TYPE_BOOL, Option::LEVEL_DEV)
    .set_default(false)
    .set_description("ignore last_epoch_started value when peering AND PROBABLY LOSE DATA")
    .set_long_description("THIS IS AN EXTREMELY DANGEROUS OPTION THAT SHOULD ONLY BE USED AT THE DIRECTION OF A DEVELOPER.  It makes peering ignore the last_epoch_started value when peering, which can allow the OSD to believe an OSD has an authoritative view of a PG's contents even when it is in fact old and stale, typically leading to data loss (by believing a stale PG is up to date)."),

    Option("osd_agent_hist_halflife", Option::TYPE_INT, Option::LEVEL_ADVANCED)
    .set_default(1000)
    .set_description("halflife of agent atime and temp histograms"),

    Option("osd_agent_slop", Option::TYPE_FLOAT, Option::LEVEL_ADVANCED)
    .set_default(.02)
    .set_description("slop factor to avoid switching tiering flush and eviction mode"),

    Option("osd_uuid", Option::TYPE_UUID, Option::LEVEL_ADVANCED)
    .set_default(uuid_d())
    .set_flag(Option::FLAG_CREATE)
    .set_description("uuid label for a new OSD"),

    Option("osd_data", Option::TYPE_STR, Option::LEVEL_ADVANCED)
    .set_default("/var/lib/ceph/osd/$cluster-$id")
    .set_flag(Option::FLAG_NO_MON_UPDATE)
    .set_description("path to OSD data"),

    Option("osd_journal", Option::TYPE_STR, Option::LEVEL_ADVANCED)
    .set_default("/var/lib/ceph/osd/$cluster-$id/journal")
    .set_flag(Option::FLAG_NO_MON_UPDATE)
    .set_description("path to OSD journal (when FileStore backend is in use)"),

    Option("osd_journal_size", Option::TYPE_SIZE, Option::LEVEL_ADVANCED)
    .set_default(5120)
    .set_flag(Option::FLAG_CREATE)
    .set_description("size of FileStore journal (in MiB)"),

    Option("osd_journal_flush_on_shutdown", Option::TYPE_BOOL, Option::LEVEL_ADVANCED)
    .set_default(true)
    .set_description("flush FileStore journal contents during clean OSD shutdown"),

    Option("osd_compact_on_start", Option::TYPE_BOOL, Option::LEVEL_ADVANCED)
    .set_default(false)
    .set_description("compact OSD's object store's OMAP on start"),

    Option("osd_os_flags", Option::TYPE_UINT, Option::LEVEL_DEV)
    .set_default(0)
    .set_description("flags to skip filestore omap or journal initialization"),

    Option("osd_max_write_size", Option::TYPE_SIZE, Option::LEVEL_ADVANCED)
    .set_min(4)
    .set_default(90)
    .set_description("Maximum size of a RADOS write operation in megabytes")
    .set_long_description("This setting prevents clients from doing "
        "very large writes to RADOS.  If you set this to a value "
        "below what clients expect, they will receive an error "
        "when attempting to write to the cluster."),

    Option("osd_max_pgls", Option::TYPE_UINT, Option::LEVEL_ADVANCED)
    .set_default(1024)
    .set_description("maximum number of results when listing objects in a pool"),

    Option("osd_client_message_size_cap", Option::TYPE_SIZE, Option::LEVEL_ADVANCED)
    .set_default(500_M)
    .set_description("maximum memory to devote to in-flight client requests")
    .set_long_description("If this value is exceeded, the OSD will not read any new client data off of the network until memory is freed."),

    Option("osd_client_message_cap", Option::TYPE_UINT, Option::LEVEL_ADVANCED)
    .set_default(0)
    .set_description("maximum number of in-flight client requests"),

    Option("osd_crush_update_weight_set", Option::TYPE_BOOL, Option::LEVEL_ADVANCED)
    .set_default(true)
    .set_description("update CRUSH weight-set weights when updating weights")
    .set_long_description("If this setting is true, we will update the weight-set weights when adjusting an item's weight, effectively making changes take effect immediately, and discarding any previous optimization in the weight-set value.  Setting this value to false will leave it to the balancer to (slowly, presumably) adjust weights to approach the new target value."),

    Option("osd_crush_chooseleaf_type", Option::TYPE_INT, Option::LEVEL_DEV)
    .set_default(1)
    .set_flag(Option::FLAG_CLUSTER_CREATE)
    .set_description("default chooseleaf type for osdmaptool --create"),

    Option("osd_pool_use_gmt_hitset", Option::TYPE_BOOL, Option::LEVEL_DEV)
    .set_default(true)
    .set_description("use UTC for hitset timestamps")
    .set_long_description("This setting only exists for compatibility with hammer (and older) clusters."),

    Option("osd_crush_update_on_start", Option::TYPE_BOOL, Option::LEVEL_ADVANCED)
    .set_default(true)
    .set_description("update OSD CRUSH location on startup"),

    Option("osd_class_update_on_start", Option::TYPE_BOOL, Option::LEVEL_ADVANCED)
    .set_default(true)
    .set_description("set OSD device class on startup"),

    Option("osd_crush_initial_weight", Option::TYPE_FLOAT, Option::LEVEL_ADVANCED)
    .set_default(-1)
    .set_description("if >= 0, initial CRUSH weight for newly created OSDs")
    .set_long_description("If this value is negative, the size of the OSD in TiB is used."),

    Option("osd_pool_default_ec_fast_read", Option::TYPE_BOOL, Option::LEVEL_ADVANCED)
    .set_default(false)
    .set_description("set ec_fast_read for new erasure-coded pools")
    .add_service("mon"),

    Option("osd_pool_default_crush_rule", Option::TYPE_INT, Option::LEVEL_ADVANCED)
    .set_default(-1)
    .set_description("CRUSH rule for newly created pools")
    .add_service("mon"),

    Option("osd_pool_erasure_code_stripe_unit", Option::TYPE_SIZE, Option::LEVEL_ADVANCED)
    .set_default(4_K)
    .set_description("the amount of data (in bytes) in a data chunk, per stripe")
    .add_service("mon"),

    Option("osd_pool_default_size", Option::TYPE_UINT, Option::LEVEL_ADVANCED)
    .set_default(3)
    .set_min_max(0, 10)
    .set_flag(Option::FLAG_RUNTIME)
    .set_description("the number of copies of an object for new replicated pools")
    .add_service("mon"),

    Option("osd_pool_default_min_size", Option::TYPE_UINT, Option::LEVEL_ADVANCED)
    .set_default(0)
    .set_min_max(0, 255)
    .set_flag(Option::FLAG_RUNTIME)
    .set_description("the minimal number of copies allowed to write to a degraded pool for new replicated pools")
    .set_long_description("0 means no specific default; ceph will use size-size/2")
    .add_see_also("osd_pool_default_size")
    .add_service("mon"),

    Option("osd_pool_default_pg_num", Option::TYPE_UINT, Option::LEVEL_ADVANCED)
    .set_default(32)
    .set_description("number of PGs for new pools")
    .set_flag(Option::FLAG_RUNTIME)
    .add_service("mon"),

    Option("osd_pool_default_pgp_num", Option::TYPE_UINT, Option::LEVEL_ADVANCED)
    .set_default(0)
    .set_description("number of PGs for placement purposes (0 to match pg_num)")
    .add_see_also("osd_pool_default_pg_num")
    .set_flag(Option::FLAG_RUNTIME)
    .add_service("mon"),

    Option("osd_pool_default_type", Option::TYPE_STR, Option::LEVEL_ADVANCED)
    .set_default("replicated")
    .set_enum_allowed({"replicated", "erasure"})
    .set_flag(Option::FLAG_RUNTIME)
    .set_description("default type of pool to create")
    .add_service("mon"),

    Option("osd_pool_default_erasure_code_profile", Option::TYPE_STR, Option::LEVEL_ADVANCED)
    .set_default("plugin=jerasure technique=reed_sol_van k=2 m=2")
    .set_flag(Option::FLAG_RUNTIME)
    .set_description("default erasure code profile for new erasure-coded pools")
    .add_service("mon"),

    Option("osd_erasure_code_plugins", Option::TYPE_STR, Option::LEVEL_ADVANCED)
    .set_default("jerasure lrc"
  #if defined(HAVE_NASM_X64_AVX2) || defined(HAVE_ARMV8_SIMD)
         " isa"
  #endif
        )
    .set_flag(Option::FLAG_STARTUP)
    .set_description("erasure code plugins to load")
    .add_service("mon")
    .add_service("osd"),

    Option("osd_allow_recovery_below_min_size", Option::TYPE_BOOL, Option::LEVEL_DEV)
    .set_default(true)
    .set_description("allow replicated pools to recover with < min_size active members")
    .add_service("osd"),

    Option("osd_pool_default_flags", Option::TYPE_INT, Option::LEVEL_DEV)
    .set_default(0)
    .set_description("(integer) flags to set on new pools")
    .add_service("mon"),

    Option("osd_pool_default_flag_hashpspool", Option::TYPE_BOOL, Option::LEVEL_ADVANCED)
    .set_default(true)
    .set_description("set hashpspool (better hashing scheme) flag on new pools")
    .add_service("mon"),

    Option("osd_pool_default_flag_nodelete", Option::TYPE_BOOL, Option::LEVEL_ADVANCED)
    .set_default(false)
    .set_description("set nodelete flag on new pools")
    .add_service("mon"),

    Option("osd_pool_default_flag_nopgchange", Option::TYPE_BOOL, Option::LEVEL_ADVANCED)
    .set_default(false)
    .set_description("set nopgchange flag on new pools")
    .add_service("mon"),

    Option("osd_pool_default_flag_nosizechange", Option::TYPE_BOOL, Option::LEVEL_ADVANCED)
    .set_default(false)
    .set_description("set nosizechange flag on new pools")
    .add_service("mon"),

    Option("osd_pool_default_hit_set_bloom_fpp", Option::TYPE_FLOAT, Option::LEVEL_ADVANCED)
    .set_default(.05)
    .set_description("")
    .add_see_also("osd_tier_default_cache_hit_set_type")
    .add_service("mon"),

    Option("osd_pool_default_cache_target_dirty_ratio", Option::TYPE_FLOAT, Option::LEVEL_ADVANCED)
    .set_default(.4)
    .set_description(""),

    Option("osd_pool_default_cache_target_dirty_high_ratio", Option::TYPE_FLOAT, Option::LEVEL_ADVANCED)
    .set_default(.6)
    .set_description(""),

    Option("osd_pool_default_cache_target_full_ratio", Option::TYPE_FLOAT, Option::LEVEL_ADVANCED)
    .set_default(.8)
    .set_description(""),

    Option("osd_pool_default_cache_min_flush_age", Option::TYPE_INT, Option::LEVEL_ADVANCED)
    .set_default(0)
    .set_description(""),

    Option("osd_pool_default_cache_min_evict_age", Option::TYPE_INT, Option::LEVEL_ADVANCED)
    .set_default(0)
    .set_description(""),

    Option("osd_pool_default_cache_max_evict_check_size", Option::TYPE_INT, Option::LEVEL_ADVANCED)
    .set_default(10)
    .set_description(""),

    Option("osd_pool_default_pg_autoscale_mode", Option::TYPE_STR, Option::LEVEL_ADVANCED)
    .set_default("on")
    .set_flag(Option::FLAG_RUNTIME)
    .set_enum_allowed({"off", "warn", "on"})
    .set_description("Default PG autoscaling behavior for new pools"),

    Option("osd_pool_default_read_lease_ratio", Option::TYPE_FLOAT, Option::LEVEL_DEV)
    .set_default(.8)
    .set_flag(Option::FLAG_RUNTIME)
    .set_description("Default read_lease_ratio for a pool, as a multiple of osd_heartbeat_grace")
    .set_long_description("This should be <= 1.0 so that the read lease will have expired by the time we decide to mark a peer OSD down.")
    .add_see_also("osd_heartbeat_grace"),

    Option("osd_hit_set_min_size", Option::TYPE_INT, Option::LEVEL_ADVANCED)
    .set_default(1000)
    .set_description(""),

    Option("osd_hit_set_max_size", Option::TYPE_INT, Option::LEVEL_ADVANCED)
    .set_default(100000)
    .set_description(""),

    Option("osd_hit_set_namespace", Option::TYPE_STR, Option::LEVEL_ADVANCED)
    .set_default(".ceph-internal")
    .set_description(""),

    Option("osd_tier_promote_max_objects_sec", Option::TYPE_UINT, Option::LEVEL_ADVANCED)
    .set_default(25)
    .set_description(""),

    Option("osd_tier_promote_max_bytes_sec", Option::TYPE_SIZE, Option::LEVEL_ADVANCED)
    .set_default(5_M)
    .set_description(""),

    Option("osd_tier_default_cache_mode", Option::TYPE_STR, Option::LEVEL_ADVANCED)
    .set_default("writeback")
    .set_enum_allowed({"none", "writeback", "forward",
	               "readonly", "readforward", "readproxy", "proxy"})
    .set_flag(Option::FLAG_RUNTIME)
    .set_description(""),

    Option("osd_tier_default_cache_hit_set_count", Option::TYPE_UINT, Option::LEVEL_ADVANCED)
    .set_default(4)
    .set_description(""),

    Option("osd_tier_default_cache_hit_set_period", Option::TYPE_UINT, Option::LEVEL_ADVANCED)
    .set_default(1200)
    .set_description(""),

    Option("osd_tier_default_cache_hit_set_type", Option::TYPE_STR, Option::LEVEL_ADVANCED)
    .set_default("bloom")
    .set_enum_allowed({"bloom", "explicit_hash", "explicit_object"})
    .set_flag(Option::FLAG_RUNTIME)
    .set_description(""),

    Option("osd_tier_default_cache_min_read_recency_for_promote", Option::TYPE_UINT, Option::LEVEL_ADVANCED)
    .set_default(1)
    .set_description("number of recent HitSets the object must appear in to be promoted (on read)"),

    Option("osd_tier_default_cache_min_write_recency_for_promote", Option::TYPE_UINT, Option::LEVEL_ADVANCED)
    .set_default(1)
    .set_description("number of recent HitSets the object must appear in to be promoted (on write)"),

    Option("osd_tier_default_cache_hit_set_grade_decay_rate", Option::TYPE_UINT, Option::LEVEL_ADVANCED)
    .set_default(20)
    .set_description(""),

    Option("osd_tier_default_cache_hit_set_search_last_n", Option::TYPE_UINT, Option::LEVEL_ADVANCED)
    .set_default(1)
    .set_description(""),

    Option("osd_objecter_finishers", Option::TYPE_INT, Option::LEVEL_ADVANCED)
    .set_default(1)
    .set_flag(Option::FLAG_STARTUP)
    .set_description(""),

    Option("osd_map_dedup", Option::TYPE_BOOL, Option::LEVEL_ADVANCED)
    .set_default(true)
    .set_description(""),

    Option("osd_map_cache_size", Option::TYPE_INT, Option::LEVEL_ADVANCED)
    .set_default(50)
    .set_description(""),

    Option("osd_map_message_max", Option::TYPE_INT, Option::LEVEL_ADVANCED)
    .set_default(40)
    .set_description("maximum number of OSDMaps to include in a single message"),

    Option("osd_map_message_max_bytes", Option::TYPE_SIZE, Option::LEVEL_ADVANCED)
    .set_default(10_M)
    .set_description("maximum number of bytes worth of OSDMaps to include in a single message"),

    Option("osd_map_share_max_epochs", Option::TYPE_INT, Option::LEVEL_ADVANCED)
    .set_default(40)
    .set_description(""),

    Option("osd_pg_epoch_max_lag_factor", Option::TYPE_FLOAT, Option::LEVEL_ADVANCED)
    .set_default(2.0)
    .set_description("Max multiple of the map cache that PGs can lag before we throttle map injest")
    .add_see_also("osd_map_cache_size"),

    Option("osd_inject_bad_map_crc_probability", Option::TYPE_FLOAT, Option::LEVEL_DEV)
    .set_default(0)
    .set_description(""),

    Option("osd_inject_failure_on_pg_removal", Option::TYPE_BOOL, Option::LEVEL_DEV)
    .set_default(false)
    .set_description(""),

    Option("osd_max_markdown_period", Option::TYPE_INT, Option::LEVEL_ADVANCED)
    .set_default(600)
    .set_description(""),

    Option("osd_max_markdown_count", Option::TYPE_INT, Option::LEVEL_ADVANCED)
    .set_default(5)
    .set_description(""),

    Option("osd_op_pq_max_tokens_per_priority", Option::TYPE_UINT, Option::LEVEL_ADVANCED)
    .set_default(4194304)
    .set_description(""),

    Option("osd_op_pq_min_cost", Option::TYPE_SIZE, Option::LEVEL_ADVANCED)
    .set_default(65536)
    .set_description(""),

    Option("osd_recover_clone_overlap", Option::TYPE_BOOL, Option::LEVEL_ADVANCED)
    .set_default(true)
    .set_description(""),

    Option("osd_num_cache_shards", Option::TYPE_SIZE, Option::LEVEL_ADVANCED)
    .set_default(32)
    .set_flag(Option::FLAG_STARTUP)
    .set_description("The number of cache shards to use in the object store."),

    Option("osd_op_num_threads_per_shard", Option::TYPE_INT, Option::LEVEL_ADVANCED)
    .set_default(0)
    .set_flag(Option::FLAG_STARTUP)
    .set_description(""),

    Option("osd_op_num_threads_per_shard_hdd", Option::TYPE_INT, Option::LEVEL_ADVANCED)
    .set_default(1)
    .set_flag(Option::FLAG_STARTUP)
    .set_description("")
    .add_see_also("osd_op_num_threads_per_shard"),

    Option("osd_op_num_threads_per_shard_ssd", Option::TYPE_INT, Option::LEVEL_ADVANCED)
    .set_default(2)
    .set_flag(Option::FLAG_STARTUP)
    .set_description("")
    .add_see_also("osd_op_num_threads_per_shard"),

    Option("osd_op_num_shards", Option::TYPE_INT, Option::LEVEL_ADVANCED)
    .set_default(0)
    .set_flag(Option::FLAG_STARTUP)
    .set_description(""),

    Option("osd_op_num_shards_hdd", Option::TYPE_INT, Option::LEVEL_ADVANCED)
    .set_default(5)
    .set_flag(Option::FLAG_STARTUP)
    .set_description("")
    .add_see_also("osd_op_num_shards"),

    Option("osd_op_num_shards_ssd", Option::TYPE_INT, Option::LEVEL_ADVANCED)
    .set_default(8)
    .set_flag(Option::FLAG_STARTUP)
    .set_description("")
    .add_see_also("osd_op_num_shards"),

    Option("osd_skip_data_digest", Option::TYPE_BOOL, Option::LEVEL_DEV)
    .set_default(false)
    .set_description("Do not store full-object checksums if the backend (bluestore) does its own checksums.  Only usable with all BlueStore OSDs."),

    Option("osd_op_queue", Option::TYPE_STR, Option::LEVEL_ADVANCED)
    .set_default("wpq")
    .set_enum_allowed( { "wpq", "mclock_scheduler", "debug_random" } )
    .set_description("which operation priority queue algorithm to use")
    .set_long_description("which operation priority queue algorithm to use; "
			  "mclock_scheduler is currently experimental")
    .add_see_also("osd_op_queue_cut_off"),

    Option("osd_op_queue_cut_off", Option::TYPE_STR, Option::LEVEL_ADVANCED)
    .set_default("high")
    .set_enum_allowed( { "low", "high", "debug_random" } )
    .set_description("the threshold between high priority ops and low priority ops")
    .set_long_description("the threshold between high priority ops that use strict priority ordering and low priority ops that use a fairness algorithm that may or may not incorporate priority")
    .add_see_also("osd_op_queue"),

    Option("osd_mclock_scheduler_client_res", Option::TYPE_UINT, Option::LEVEL_ADVANCED)
    .set_default(1)
    .set_description("IO proportion reserved for each client (default)")
    .set_long_description("Only considered for osd_op_queue = mClockScheduler")
    .add_see_also("osd_op_queue"),

    Option("osd_mclock_scheduler_client_wgt", Option::TYPE_UINT, Option::LEVEL_ADVANCED)
    .set_default(1)
    .set_description("IO share for each client (default) over reservation")
    .set_long_description("Only considered for osd_op_queue = mClockScheduler")
    .add_see_also("osd_op_queue"),

    Option("osd_mclock_scheduler_client_lim", Option::TYPE_UINT, Option::LEVEL_ADVANCED)
    .set_default(999999)
    .set_description("IO limit for each client (default) over reservation")
    .set_long_description("Only considered for osd_op_queue = mClockScheduler")
    .add_see_also("osd_op_queue"),

    Option("osd_mclock_scheduler_background_recovery_res", Option::TYPE_UINT, Option::LEVEL_ADVANCED)
    .set_default(1)
    .set_description("IO proportion reserved for background recovery (default)")
    .set_long_description("Only considered for osd_op_queue = mClockScheduler")
    .add_see_also("osd_op_queue"),

    Option("osd_mclock_scheduler_background_recovery_wgt", Option::TYPE_UINT, Option::LEVEL_ADVANCED)
    .set_default(1)
    .set_description("IO share for each background recovery over reservation")
    .set_long_description("Only considered for osd_op_queue = mClockScheduler")
    .add_see_also("osd_op_queue"),

    Option("osd_mclock_scheduler_background_recovery_lim", Option::TYPE_UINT, Option::LEVEL_ADVANCED)
    .set_default(999999)
    .set_description("IO limit for background recovery over reservation")
    .set_long_description("Only considered for osd_op_queue = mClockScheduler")
    .add_see_also("osd_op_queue"),

    Option("osd_mclock_scheduler_background_best_effort_res", Option::TYPE_UINT, Option::LEVEL_ADVANCED)
    .set_default(1)
    .set_description("IO proportion reserved for background best_effort (default)")
    .set_long_description("Only considered for osd_op_queue = mClockScheduler")
    .add_see_also("osd_op_queue"),

    Option("osd_mclock_scheduler_background_best_effort_wgt", Option::TYPE_UINT, Option::LEVEL_ADVANCED)
    .set_default(1)
    .set_description("IO share for each background best_effort over reservation")
    .set_long_description("Only considered for osd_op_queue = mClockScheduler")
    .add_see_also("osd_op_queue"),

    Option("osd_mclock_scheduler_background_best_effort_lim", Option::TYPE_UINT, Option::LEVEL_ADVANCED)
    .set_default(999999)
    .set_description("IO limit for background best_effort over reservation")
    .set_long_description("Only considered for osd_op_queue = mClockScheduler")
    .add_see_also("osd_op_queue"),

    Option("osd_mclock_scheduler_anticipation_timeout", Option::TYPE_FLOAT, Option::LEVEL_ADVANCED)
    .set_default(0.0)
    .set_description("mclock anticipation timeout in seconds")
    .set_long_description("the amount of time that mclock waits until the unused resource is forfeited"),

    Option("osd_ignore_stale_divergent_priors", Option::TYPE_BOOL, Option::LEVEL_ADVANCED)
    .set_default(false)
    .set_description(""),

    Option("osd_read_ec_check_for_errors", Option::TYPE_BOOL, Option::LEVEL_ADVANCED)
    .set_default(false)
    .set_description(""),

    // Only use clone_overlap for recovery if there are fewer than
    // osd_recover_clone_overlap_limit entries in the overlap set
    Option("osd_recover_clone_overlap_limit", Option::TYPE_UINT, Option::LEVEL_ADVANCED)
    .set_default(10)
    .set_description("")
    .set_flag(Option::FLAG_RUNTIME),

    Option("osd_debug_feed_pullee", Option::TYPE_INT, Option::LEVEL_DEV)
    .set_default(-1)
    .set_description("Feed a pullee, and force primary to pull "
                     "a currently missing object from it"),

    Option("osd_backfill_scan_min", Option::TYPE_INT, Option::LEVEL_ADVANCED)
    .set_default(64)
    .set_description(""),

    Option("osd_backfill_scan_max", Option::TYPE_INT, Option::LEVEL_ADVANCED)
    .set_default(512)
    .set_description(""),

    Option("osd_op_thread_timeout", Option::TYPE_INT, Option::LEVEL_ADVANCED)
    .set_default(15)
    .set_description(""),

    Option("osd_op_thread_suicide_timeout", Option::TYPE_INT, Option::LEVEL_ADVANCED)
    .set_default(150)
    .set_description(""),

    Option("osd_recovery_sleep", Option::TYPE_FLOAT, Option::LEVEL_ADVANCED)
    .set_default(0)
    .set_description("Time in seconds to sleep before next recovery or backfill op"),

    Option("osd_recovery_sleep_hdd", Option::TYPE_FLOAT, Option::LEVEL_ADVANCED)
    .set_default(0.1)
    .set_description("Time in seconds to sleep before next recovery or backfill op for HDDs"),

    Option("osd_recovery_sleep_ssd", Option::TYPE_FLOAT, Option::LEVEL_ADVANCED)
    .set_default(0)
    .set_description("Time in seconds to sleep before next recovery or backfill op for SSDs")
    .add_see_also("osd_recovery_sleep"),

    Option("osd_recovery_sleep_hybrid", Option::TYPE_FLOAT, Option::LEVEL_ADVANCED)
    .set_default(0.025)
    .set_description("Time in seconds to sleep before next recovery or backfill op when data is on HDD and journal is on SSD")
    .add_see_also("osd_recovery_sleep"),

    Option("osd_snap_trim_sleep", Option::TYPE_FLOAT, Option::LEVEL_ADVANCED)
    .set_default(0)
    .set_description("Time in seconds to sleep before next snap trim (overrides values below)"),

    Option("osd_snap_trim_sleep_hdd", Option::TYPE_FLOAT, Option::LEVEL_ADVANCED)
    .set_default(5)
    .set_description("Time in seconds to sleep before next snap trim for HDDs"),

    Option("osd_snap_trim_sleep_ssd", Option::TYPE_FLOAT, Option::LEVEL_ADVANCED)
    .set_default(0)
    .set_description("Time in seconds to sleep before next snap trim for SSDs"),

    Option("osd_snap_trim_sleep_hybrid", Option::TYPE_FLOAT, Option::LEVEL_ADVANCED)
    .set_default(2)
    .set_description("Time in seconds to sleep before next snap trim when data is on HDD and journal is on SSD"),

    Option("osd_scrub_invalid_stats", Option::TYPE_BOOL, Option::LEVEL_ADVANCED)
    .set_default(true)
    .set_description(""),

    Option("osd_command_thread_timeout", Option::TYPE_INT, Option::LEVEL_ADVANCED)
    .set_default(10_min)
    .set_description(""),

    Option("osd_command_thread_suicide_timeout", Option::TYPE_INT, Option::LEVEL_ADVANCED)
    .set_default(15_min)
    .set_description(""),

    Option("osd_heartbeat_interval", Option::TYPE_INT, Option::LEVEL_DEV)
    .set_default(6)
    .set_min_max(1, 60)
    .set_description("Interval (in seconds) between peer pings"),

    Option("osd_heartbeat_grace", Option::TYPE_INT, Option::LEVEL_ADVANCED)
    .set_default(20)
    .set_description(""),

    Option("osd_heartbeat_stale", Option::TYPE_INT, Option::LEVEL_ADVANCED)
    .set_default(600)
    .set_description("Interval (in seconds) we mark an unresponsive heartbeat peer as stale.")
    .set_long_description("Automatically mark unresponsive heartbeat sessions as stale and tear them down. "
		          "The primary benefit is that OSD doesn't need to keep a flood of "
			  "blocked heartbeat messages around in memory."),

    Option("osd_heartbeat_min_peers", Option::TYPE_INT, Option::LEVEL_ADVANCED)
    .set_default(10)
    .set_description(""),

    Option("osd_heartbeat_use_min_delay_socket", Option::TYPE_BOOL, Option::LEVEL_ADVANCED)
    .set_default(false)
    .set_description(""),

    Option("osd_heartbeat_min_size", Option::TYPE_SIZE, Option::LEVEL_ADVANCED)
    .set_default(2000)
    .set_description("Minimum heartbeat packet size in bytes. Will add dummy payload if heartbeat packet is smaller than this."),

    Option("osd_pg_max_concurrent_snap_trims", Option::TYPE_UINT, Option::LEVEL_ADVANCED)
    .set_default(2)
    .set_description(""),

    Option("osd_max_trimming_pgs", Option::TYPE_UINT, Option::LEVEL_ADVANCED)
    .set_default(2)
    .set_description(""),

    Option("osd_heartbeat_min_healthy_ratio", Option::TYPE_FLOAT, Option::LEVEL_ADVANCED)
    .set_default(.33)
    .set_description(""),

    Option("osd_mon_heartbeat_interval", Option::TYPE_INT, Option::LEVEL_ADVANCED)
    .set_default(30)
    .set_description(""),

    Option("osd_mon_heartbeat_stat_stale", Option::TYPE_INT, Option::LEVEL_ADVANCED)
    .set_default(1_hr)
    .set_description("Stop reporting on heartbeat ping times not updated for this many seconds.")
    .set_long_description("Stop reporting on old heartbeat information unless this is set to zero"),

    Option("osd_mon_report_interval", Option::TYPE_INT, Option::LEVEL_ADVANCED)
    .set_default(5)
    .set_description("Frequency of OSD reports to mon for peer failures, fullness status changes"),

    Option("osd_mon_report_max_in_flight", Option::TYPE_INT, Option::LEVEL_ADVANCED)
    .set_default(2)
    .set_description(""),

    Option("osd_beacon_report_interval", Option::TYPE_INT, Option::LEVEL_ADVANCED)
    .set_default(300)
    .set_description(""),

    Option("osd_pg_stat_report_interval_max", Option::TYPE_INT, Option::LEVEL_ADVANCED)
    .set_default(500)
    .set_description(""),

    Option("osd_mon_ack_timeout", Option::TYPE_FLOAT, Option::LEVEL_ADVANCED)
    .set_default(30.0)
    .set_description(""),

    Option("osd_stats_ack_timeout_factor", Option::TYPE_FLOAT, Option::LEVEL_ADVANCED)
    .set_default(2.0)
    .set_description(""),

    Option("osd_stats_ack_timeout_decay", Option::TYPE_FLOAT, Option::LEVEL_ADVANCED)
    .set_default(.9)
    .set_description(""),

    Option("osd_max_snap_prune_intervals_per_epoch", Option::TYPE_UINT, Option::LEVEL_DEV)
    .set_default(512)
    .set_description("Max number of snap intervals to report to mgr in pg_stat_t"),

    Option("osd_default_data_pool_replay_window", Option::TYPE_INT, Option::LEVEL_ADVANCED)
    .set_default(45)
    .set_description(""),

    Option("osd_auto_mark_unfound_lost", Option::TYPE_BOOL, Option::LEVEL_ADVANCED)
    .set_default(false)
    .set_description(""),

    Option("osd_recovery_delay_start", Option::TYPE_FLOAT, Option::LEVEL_ADVANCED)
    .set_default(0)
    .set_description(""),

    Option("osd_recovery_max_active", Option::TYPE_UINT, Option::LEVEL_ADVANCED)
    .set_default(0)
    .set_description("Number of simultaneous active recovery operations per OSD (overrides _ssd and _hdd if non-zero)")
    .add_see_also("osd_recovery_max_active_hdd")
    .add_see_also("osd_recovery_max_active_ssd"),

    Option("osd_recovery_max_active_hdd", Option::TYPE_UINT, Option::LEVEL_ADVANCED)
    .set_default(3)
    .set_description("Number of simultaneous active recovery oeprations per OSD (for rotational devices)")
    .add_see_also("osd_recovery_max_active")
    .add_see_also("osd_recovery_max_active_ssd"),

    Option("osd_recovery_max_active_ssd", Option::TYPE_UINT, Option::LEVEL_ADVANCED)
    .set_default(10)
    .set_description("Number of simultaneous active recovery oeprations per OSD (for non-rotational solid state devices)")
    .add_see_also("osd_recovery_max_active")
    .add_see_also("osd_recovery_max_active_hdd"),

    Option("osd_recovery_max_single_start", Option::TYPE_UINT, Option::LEVEL_ADVANCED)
    .set_default(1)
    .set_description(""),

    Option("osd_recovery_max_chunk", Option::TYPE_SIZE, Option::LEVEL_ADVANCED)
    .set_default(8_M)
    .set_description(""),

    Option("osd_recovery_max_omap_entries_per_chunk", Option::TYPE_UINT, Option::LEVEL_ADVANCED)
    .set_default(8096)
    .set_description(""),

    Option("osd_copyfrom_max_chunk", Option::TYPE_SIZE, Option::LEVEL_ADVANCED)
    .set_default(8_M)
    .set_description(""),

    Option("osd_push_per_object_cost", Option::TYPE_SIZE, Option::LEVEL_ADVANCED)
    .set_default(1000)
    .set_description(""),

    Option("osd_max_push_cost", Option::TYPE_SIZE, Option::LEVEL_ADVANCED)
    .set_default(8<<20)
    .set_description(""),

    Option("osd_max_push_objects", Option::TYPE_UINT, Option::LEVEL_ADVANCED)
    .set_default(10)
    .set_description(""),

    Option("osd_max_scrubs", Option::TYPE_INT, Option::LEVEL_ADVANCED)
    .set_default(1)
    .set_description("Maximum concurrent scrubs on a single OSD"),

    Option("osd_scrub_during_recovery", Option::TYPE_BOOL, Option::LEVEL_ADVANCED)
    .set_default(false)
    .set_description("Allow scrubbing when PGs on the OSD are undergoing recovery"),

    Option("osd_repair_during_recovery", Option::TYPE_BOOL, Option::LEVEL_ADVANCED)
    .set_default(false)
    .set_description("Allow requested repairing when PGs on the OSD are undergoing recovery"),

    Option("osd_scrub_begin_hour", Option::TYPE_INT, Option::LEVEL_ADVANCED)
    .set_default(0)
    .set_min_max(0, 23)
    .set_description("Restrict scrubbing to this hour of the day or later")
    .set_long_description("Use osd_scrub_begin_hour=0 and osd_scrub_end_hour=0 for the entire day.")
    .add_see_also("osd_scrub_end_hour"),

    Option("osd_scrub_end_hour", Option::TYPE_INT, Option::LEVEL_ADVANCED)
    .set_default(0)
    .set_min_max(0, 23)
    .set_description("Restrict scrubbing to hours of the day earlier than this")
    .set_long_description("Use osd_scrub_begin_hour=0 and osd_scrub_end_hour=0 for the entire day.")
    .add_see_also("osd_scrub_begin_hour"),

    Option("osd_scrub_begin_week_day", Option::TYPE_INT, Option::LEVEL_ADVANCED)
    .set_default(0)
    .set_min_max(0, 6)
    .set_description("Restrict scrubbing to this day of the week or later")
    .set_long_description("0 = Sunday, 1 = Monday, etc. Use osd_scrub_begin_week_day=0 osd_scrub_end_week_day=0 for the entire week.")
    .add_see_also("osd_scrub_end_week_day"),

    Option("osd_scrub_end_week_day", Option::TYPE_INT, Option::LEVEL_ADVANCED)
    .set_default(0)
    .set_min_max(0, 6)
    .set_description("Restrict scrubbing to days of the week earlier than this")
    .set_long_description("0 = Sunday, 1 = Monday, etc. Use osd_scrub_begin_week_day=0 osd_scrub_end_week_day=0 for the entire week.")
    .add_see_also("osd_scrub_begin_week_day"),

    Option("osd_scrub_load_threshold", Option::TYPE_FLOAT, Option::LEVEL_ADVANCED)
    .set_default(0.5)
    .set_description("Allow scrubbing when system load divided by number of CPUs is below this value"),

    Option("osd_scrub_min_interval", Option::TYPE_FLOAT, Option::LEVEL_ADVANCED)
    .set_default(1_day)
    .set_description("Scrub each PG no more often than this interval")
    .add_see_also("osd_scrub_max_interval"),

    Option("osd_scrub_max_interval", Option::TYPE_FLOAT, Option::LEVEL_ADVANCED)
    .set_default(7_day)
    .set_description("Scrub each PG no less often than this interval")
    .add_see_also("osd_scrub_min_interval"),

    Option("osd_scrub_interval_randomize_ratio", Option::TYPE_FLOAT, Option::LEVEL_ADVANCED)
    .set_default(0.5)
    .set_description("Ratio of scrub interval to randomly vary")
    .set_long_description("This prevents a scrub 'stampede' by randomly varying the scrub intervals so that they are soon uniformly distributed over the week")
    .add_see_also("osd_scrub_min_interval"),

    Option("osd_scrub_backoff_ratio", Option::TYPE_FLOAT, Option::LEVEL_DEV)
    .set_default(.66)
    .set_long_description("This is the precentage of ticks that do NOT schedule scrubs, 66% means that 1 out of 3 ticks will schedule scrubs")
    .set_description("Backoff ratio for scheduling scrubs"),

    Option("osd_scrub_chunk_min", Option::TYPE_INT, Option::LEVEL_ADVANCED)
    .set_default(5)
    .set_description("Minimum number of objects to scrub in a single chunk")
    .add_see_also("osd_scrub_chunk_max"),

    Option("osd_scrub_chunk_max", Option::TYPE_INT, Option::LEVEL_ADVANCED)
    .set_default(25)
    .set_description("Maximum number of objects to scrub in a single chunk")
    .add_see_also("osd_scrub_chunk_min"),

    Option("osd_scrub_sleep", Option::TYPE_FLOAT, Option::LEVEL_ADVANCED)
    .set_default(0)
    .set_description("Duration to inject a delay during scrubbing"),

    Option("osd_scrub_extended_sleep", Option::TYPE_FLOAT, Option::LEVEL_ADVANCED)
    .set_default(0)
    .set_description("Duration to inject a delay during scrubbing out of scrubbing hours")
    .add_see_also("osd_scrub_begin_hour")
    .add_see_also("osd_scrub_end_hour")
    .add_see_also("osd_scrub_begin_week_day")
    .add_see_also("osd_scrub_end_week_day"),

    Option("osd_scrub_auto_repair", Option::TYPE_BOOL, Option::LEVEL_ADVANCED)
    .set_default(false)
    .set_description("Automatically repair damaged objects detected during scrub"),

    Option("osd_scrub_auto_repair_num_errors", Option::TYPE_UINT, Option::LEVEL_ADVANCED)
    .set_default(5)
    .set_description("Maximum number of detected errors to automatically repair")
    .add_see_also("osd_scrub_auto_repair"),

    Option("osd_scrub_max_preemptions", Option::TYPE_UINT, Option::LEVEL_ADVANCED)
    .set_default(5)
    .set_min_max(0, 30)
    .set_description("Set the maximum number of times we will preempt a deep scrub due to a client operation before blocking client IO to complete the scrub"),

    Option("osd_deep_scrub_interval", Option::TYPE_FLOAT, Option::LEVEL_ADVANCED)
    .set_default(7_day)
    .set_description("Deep scrub each PG (i.e., verify data checksums) at least this often"),

    Option("osd_deep_scrub_randomize_ratio", Option::TYPE_FLOAT, Option::LEVEL_ADVANCED)
    .set_default(0.15)
    .set_description("Scrubs will randomly become deep scrubs at this rate (0.15 -> 15% of scrubs are deep)")
    .set_long_description("This prevents a deep scrub 'stampede' by spreading deep scrubs so they are uniformly distributed over the week"),

    Option("osd_deep_scrub_stride", Option::TYPE_SIZE, Option::LEVEL_ADVANCED)
    .set_default(512_K)
    .set_description("Number of bytes to read from an object at a time during deep scrub"),

    Option("osd_deep_scrub_keys", Option::TYPE_INT, Option::LEVEL_ADVANCED)
    .set_default(1024)
    .set_description("Number of keys to read from an object at a time during deep scrub"),

    Option("osd_deep_scrub_update_digest_min_age", Option::TYPE_INT, Option::LEVEL_ADVANCED)
    .set_default(2_hr)
    .set_description("Update overall object digest only if object was last modified longer ago than this"),

    Option("osd_deep_scrub_large_omap_object_key_threshold", Option::TYPE_UINT, Option::LEVEL_ADVANCED)
    .set_default(200000)
    .set_description("Warn when we encounter an object with more omap keys than this")
    .add_service("osd")
    .add_see_also("osd_deep_scrub_large_omap_object_value_sum_threshold"),

    Option("osd_deep_scrub_large_omap_object_value_sum_threshold", Option::TYPE_SIZE, Option::LEVEL_ADVANCED)
    .set_default(1_G)
    .set_description("Warn when we encounter an object with more omap key bytes than this")
    .add_service("osd")
    .add_see_also("osd_deep_scrub_large_omap_object_key_threshold"),

    Option("osd_class_dir", Option::TYPE_STR, Option::LEVEL_ADVANCED)
    .set_default(CEPH_LIBDIR "/rados-classes")
    .set_description(""),

    Option("osd_open_classes_on_start", Option::TYPE_BOOL, Option::LEVEL_ADVANCED)
    .set_default(true)
    .set_description(""),

    Option("osd_class_load_list", Option::TYPE_STR, Option::LEVEL_ADVANCED)
    .set_default("cephfs hello journal lock log numops " "otp rbd refcount rgw rgw_gc timeindex user version cas cmpomap queue 2pc_queue fifo")
    .set_description(""),

    Option("osd_class_default_list", Option::TYPE_STR, Option::LEVEL_ADVANCED)
    .set_default("cephfs hello journal lock log numops " "otp rbd refcount rgw rgw_gc timeindex user version cas cmpomap queue 2pc_queue fifo")
    .set_description(""),

    Option("osd_check_for_log_corruption", Option::TYPE_BOOL, Option::LEVEL_ADVANCED)
    .set_default(false)
    .set_description(""),

    Option("osd_use_stale_snap", Option::TYPE_BOOL, Option::LEVEL_ADVANCED)
    .set_default(false)
    .set_description(""),

    Option("osd_rollback_to_cluster_snap", Option::TYPE_STR, Option::LEVEL_ADVANCED)
    .set_default("")
    .set_description(""),

    Option("osd_default_notify_timeout", Option::TYPE_UINT, Option::LEVEL_ADVANCED)
    .set_default(30)
    .set_description(""),

    Option("osd_kill_backfill_at", Option::TYPE_INT, Option::LEVEL_DEV)
    .set_default(0)
    .set_description(""),

    Option("osd_pg_epoch_persisted_max_stale", Option::TYPE_UINT, Option::LEVEL_ADVANCED)
    .set_default(40)
    .set_description(""),

    Option("osd_target_pg_log_entries_per_osd", Option::TYPE_UINT, Option::LEVEL_DEV)
    .set_default(3000 * 100)
    .set_description("target number of PG entries total on an OSD - limited per pg by the min and max options below")
    .add_see_also("osd_max_pg_log_entries")
    .add_see_also("osd_min_pg_log_entries"),

    Option("osd_min_pg_log_entries", Option::TYPE_UINT, Option::LEVEL_DEV)
    .set_default(250)
    .set_description("minimum number of entries to maintain in the PG log")
    .add_service("osd")
    .add_see_also("osd_max_pg_log_entries")
    .add_see_also("osd_pg_log_dups_tracked")
    .add_see_also("osd_target_pg_log_entries_per_osd"),

    Option("osd_max_pg_log_entries", Option::TYPE_UINT, Option::LEVEL_DEV)
    .set_default(10000)
    .set_description("maximum number of entries to maintain in the PG log")
    .add_service("osd")
    .add_see_also("osd_min_pg_log_entries")
    .add_see_also("osd_pg_log_dups_tracked")
    .add_see_also("osd_target_pg_log_entries_per_osd"),

    Option("osd_pg_log_dups_tracked", Option::TYPE_UINT, Option::LEVEL_DEV)
    .set_default(3000)
    .set_description("how many versions back to track in order to detect duplicate ops; this is combined with both the regular pg log entries and additional minimal dup detection entries")
    .add_service("osd")
    .add_see_also("osd_min_pg_log_entries")
    .add_see_also("osd_max_pg_log_entries"),

    Option("osd_object_clean_region_max_num_intervals", Option::TYPE_INT, Option::LEVEL_DEV)
    .set_default(10)
    .set_description("number of intervals in clean_offsets")
    .set_long_description("partial recovery uses multiple intervals to record the clean part of the object"
        "when the number of intervals is greater than osd_object_clean_region_max_num_intervals, minimum interval will be trimmed"
        "(0 will recovery the entire object data interval)")
    .add_service("osd"),

    Option("osd_force_recovery_pg_log_entries_factor", Option::TYPE_FLOAT, Option::LEVEL_DEV)
    .set_default(1.3)
    .set_description(""),

    Option("osd_pg_log_trim_min", Option::TYPE_UINT, Option::LEVEL_DEV)
    .set_default(100)
    .set_description("Minimum number of log entries to trim at once. This lets us trim in larger batches rather than with each write.")
    .add_see_also("osd_max_pg_log_entries")
    .add_see_also("osd_min_pg_log_entries"),

    Option("osd_force_auth_primary_missing_objects", Option::TYPE_UINT, Option::LEVEL_ADVANCED)
    .set_default(100)
    .set_description("Approximate missing objects above which to force auth_log_shard to be primary temporarily"),

    Option("osd_async_recovery_min_cost", Option::TYPE_UINT, Option::LEVEL_ADVANCED)
    .set_default(100)
    .set_description("A mixture measure of number of current log entries difference "
                     "and historical missing objects,  above which we switch to use "
                     "asynchronous recovery when appropriate"),

    Option("osd_max_pg_per_osd_hard_ratio", Option::TYPE_FLOAT, Option::LEVEL_ADVANCED)
    .set_default(3)
    .set_min(1)
    .set_description("Maximum number of PG per OSD, a factor of 'mon_max_pg_per_osd'")
    .set_long_description("OSD will refuse to instantiate PG if the number of PG it serves exceeds this number.")
    .add_see_also("mon_max_pg_per_osd"),

    Option("osd_pg_log_trim_max", Option::TYPE_UINT, Option::LEVEL_ADVANCED)
    .set_default(10000)
    .set_description("maximum number of entries to remove at once from the PG log")
    .add_service("osd")
    .add_see_also("osd_min_pg_log_entries")
    .add_see_also("osd_max_pg_log_entries"),

    Option("osd_op_complaint_time", Option::TYPE_FLOAT, Option::LEVEL_ADVANCED)
    .set_default(30)
    .set_description(""),

    Option("osd_command_max_records", Option::TYPE_INT, Option::LEVEL_ADVANCED)
    .set_default(256)
    .set_description(""),

    Option("osd_max_pg_blocked_by", Option::TYPE_UINT, Option::LEVEL_ADVANCED)
    .set_default(16)
    .set_description(""),

    Option("osd_op_log_threshold", Option::TYPE_INT, Option::LEVEL_ADVANCED)
    .set_default(5)
    .set_description(""),

    Option("osd_backoff_on_unfound", Option::TYPE_BOOL, Option::LEVEL_ADVANCED)
    .set_default(true)
    .set_description(""),

    Option("osd_backoff_on_degraded", Option::TYPE_BOOL, Option::LEVEL_ADVANCED)
    .set_default(false)
    .set_description(""),

    Option("osd_backoff_on_peering", Option::TYPE_BOOL, Option::LEVEL_ADVANCED)
    .set_default(false)
    .set_description(""),

    Option("osd_debug_shutdown", Option::TYPE_BOOL, Option::LEVEL_DEV)
    .set_default(false)
    .set_description("Turn up debug levels during shutdown"),

    Option("osd_debug_crash_on_ignored_backoff", Option::TYPE_BOOL, Option::LEVEL_DEV)
    .set_default(false)
    .set_description(""),

    Option("osd_debug_inject_dispatch_delay_probability", Option::TYPE_FLOAT, Option::LEVEL_DEV)
    .set_default(0)
    .set_description(""),

    Option("osd_debug_inject_dispatch_delay_duration", Option::TYPE_FLOAT, Option::LEVEL_DEV)
    .set_default(.1)
    .set_description(""),

    Option("osd_debug_drop_ping_probability", Option::TYPE_FLOAT, Option::LEVEL_DEV)
    .set_default(0)
    .set_description(""),

    Option("osd_debug_drop_ping_duration", Option::TYPE_INT, Option::LEVEL_DEV)
    .set_default(0)
    .set_description(""),

    Option("osd_debug_op_order", Option::TYPE_BOOL, Option::LEVEL_DEV)
    .set_default(false)
    .set_description(""),

    Option("osd_debug_verify_missing_on_start", Option::TYPE_BOOL, Option::LEVEL_DEV)
    .set_default(false)
    .set_description(""),

    Option("osd_debug_verify_snaps", Option::TYPE_BOOL, Option::LEVEL_DEV)
    .set_default(false)
    .set_description(""),

    Option("osd_debug_verify_stray_on_activate", Option::TYPE_BOOL, Option::LEVEL_DEV)
    .set_default(false)
    .set_description(""),

    Option("osd_debug_skip_full_check_in_backfill_reservation", Option::TYPE_BOOL, Option::LEVEL_DEV)
    .set_default(false)
    .set_description(""),

    Option("osd_debug_reject_backfill_probability", Option::TYPE_FLOAT, Option::LEVEL_DEV)
    .set_default(0)
    .set_description(""),

    Option("osd_debug_inject_copyfrom_error", Option::TYPE_BOOL, Option::LEVEL_DEV)
    .set_default(false)
    .set_description(""),

    Option("osd_debug_misdirected_ops", Option::TYPE_BOOL, Option::LEVEL_DEV)
    .set_default(false)
    .set_description(""),

    Option("osd_debug_skip_full_check_in_recovery", Option::TYPE_BOOL, Option::LEVEL_DEV)
    .set_default(false)
    .set_description(""),

    Option("osd_debug_random_push_read_error", Option::TYPE_FLOAT, Option::LEVEL_DEV)
    .set_default(0)
    .set_description(""),

    Option("osd_debug_verify_cached_snaps", Option::TYPE_BOOL, Option::LEVEL_DEV)
    .set_default(false)
    .set_description(""),

    Option("osd_debug_deep_scrub_sleep", Option::TYPE_FLOAT, Option::LEVEL_DEV)
    .set_default(0)
    .set_description("Inject an expensive sleep during deep scrub IO to make it easier to induce preemption"),

    Option("osd_debug_no_acting_change", Option::TYPE_BOOL, Option::LEVEL_DEV)
    .set_default(false),
    Option("osd_debug_no_purge_strays", Option::TYPE_BOOL, Option::LEVEL_DEV)
    .set_default(false),

    Option("osd_debug_pretend_recovery_active", Option::TYPE_BOOL, Option::LEVEL_DEV)
    .set_default(false)
    .set_description(""),

    Option("osd_enable_op_tracker", Option::TYPE_BOOL, Option::LEVEL_ADVANCED)
    .set_default(true)
    .set_description(""),

    Option("osd_num_op_tracker_shard", Option::TYPE_UINT, Option::LEVEL_ADVANCED)
    .set_default(32)
    .set_description(""),

    Option("osd_op_history_size", Option::TYPE_UINT, Option::LEVEL_ADVANCED)
    .set_default(20)
    .set_description(""),

    Option("osd_op_history_duration", Option::TYPE_UINT, Option::LEVEL_ADVANCED)
    .set_default(600)
    .set_description(""),

    Option("osd_op_history_slow_op_size", Option::TYPE_UINT, Option::LEVEL_ADVANCED)
    .set_default(20)
    .set_description(""),

    Option("osd_op_history_slow_op_threshold", Option::TYPE_FLOAT, Option::LEVEL_ADVANCED)
    .set_default(10.0)
    .set_description(""),

    Option("osd_target_transaction_size", Option::TYPE_INT, Option::LEVEL_ADVANCED)
    .set_default(30)
    .set_description(""),

    Option("osd_delete_sleep", Option::TYPE_FLOAT, Option::LEVEL_ADVANCED)
    .set_default(0)
    .set_description("Time in seconds to sleep before next removal transaction (overrides values below)"),

    Option("osd_delete_sleep_hdd", Option::TYPE_FLOAT, Option::LEVEL_ADVANCED)
    .set_default(5)
    .set_description("Time in seconds to sleep before next removal transaction for HDDs"),

    Option("osd_delete_sleep_ssd", Option::TYPE_FLOAT, Option::LEVEL_ADVANCED)
    .set_default(0)
    .set_description("Time in seconds to sleep before next removal transaction for SSDs"),

    Option("osd_delete_sleep_hybrid", Option::TYPE_FLOAT, Option::LEVEL_ADVANCED)
    .set_default(2)
    .set_description("Time in seconds to sleep before next removal transaction when data is on HDD and journal is on SSD"),

    Option("osd_failsafe_full_ratio", Option::TYPE_FLOAT, Option::LEVEL_ADVANCED)
    .set_default(.97)
    .set_description(""),

    Option("osd_fast_shutdown", Option::TYPE_BOOL, Option::LEVEL_ADVANCED)
    .set_default(true)
    .set_description("Fast, immediate shutdown")
    .set_long_description("Setting this to false makes the OSD do a slower teardown of all state when it receives a SIGINT or SIGTERM or when shutting down for any other reason.  That slow shutdown is primarilyy useful for doing memory leak checking with valgrind."),

    Option("osd_fast_fail_on_connection_refused", Option::TYPE_BOOL, Option::LEVEL_ADVANCED)
    .set_default(true)
    .set_description(""),

    Option("osd_pg_object_context_cache_count", Option::TYPE_INT, Option::LEVEL_ADVANCED)
    .set_default(64)
    .set_description(""),

    Option("osd_tracing", Option::TYPE_BOOL, Option::LEVEL_ADVANCED)
    .set_default(false)
    .set_description(""),

    Option("osd_function_tracing", Option::TYPE_BOOL, Option::LEVEL_ADVANCED)
    .set_default(false)
    .set_description(""),

    Option("osd_fast_info", Option::TYPE_BOOL, Option::LEVEL_ADVANCED)
    .set_default(true)
    .set_description(""),

    Option("osd_debug_pg_log_writeout", Option::TYPE_BOOL, Option::LEVEL_DEV)
    .set_default(false)
    .set_description(""),

    Option("osd_loop_before_reset_tphandle", Option::TYPE_UINT, Option::LEVEL_ADVANCED)
    .set_default(64)
    .set_description(""),

    Option("threadpool_default_timeout", Option::TYPE_INT, Option::LEVEL_ADVANCED)
    .set_default(60)
    .set_description(""),

    Option("threadpool_empty_queue_max_wait", Option::TYPE_INT, Option::LEVEL_ADVANCED)
    .set_default(2)
    .set_description(""),

    Option("leveldb_log_to_ceph_log", Option::TYPE_BOOL, Option::LEVEL_ADVANCED)
    .set_default(true)
    .set_description(""),

    Option("leveldb_write_buffer_size", Option::TYPE_SIZE, Option::LEVEL_ADVANCED)
    .set_default(8_M)
    .set_description(""),

    Option("leveldb_cache_size", Option::TYPE_SIZE, Option::LEVEL_ADVANCED)
    .set_default(128_M)
    .set_description(""),

    Option("leveldb_block_size", Option::TYPE_SIZE, Option::LEVEL_ADVANCED)
    .set_default(0)
    .set_description(""),

    Option("leveldb_bloom_size", Option::TYPE_INT, Option::LEVEL_ADVANCED)
    .set_default(0)
    .set_description(""),

    Option("leveldb_max_open_files", Option::TYPE_INT, Option::LEVEL_ADVANCED)
    .set_default(0)
    .set_description(""),

    Option("leveldb_compression", Option::TYPE_BOOL, Option::LEVEL_ADVANCED)
    .set_default(true)
    .set_description(""),

    Option("leveldb_paranoid", Option::TYPE_BOOL, Option::LEVEL_ADVANCED)
    .set_default(false)
    .set_description(""),

    Option("leveldb_log", Option::TYPE_STR, Option::LEVEL_ADVANCED)
    .set_default("/dev/null")
    .set_description(""),

    Option("leveldb_compact_on_mount", Option::TYPE_BOOL, Option::LEVEL_ADVANCED)
    .set_default(false)
    .set_description(""),

    Option("rocksdb_log_to_ceph_log", Option::TYPE_BOOL, Option::LEVEL_ADVANCED)
    .set_default(true)
    .set_description(""),

    Option("rocksdb_cache_size", Option::TYPE_SIZE, Option::LEVEL_ADVANCED)
    .set_default(512_M)
    .set_flag(Option::FLAG_RUNTIME)
    .set_description(""),

    Option("rocksdb_cache_row_ratio", Option::TYPE_FLOAT, Option::LEVEL_ADVANCED)
    .set_default(0)
    .set_description(""),

    Option("rocksdb_cache_shard_bits", Option::TYPE_INT, Option::LEVEL_ADVANCED)
    .set_default(4)
    .set_description(""),

    Option("rocksdb_cache_type", Option::TYPE_STR, Option::LEVEL_ADVANCED)
    .set_default("binned_lru")
    .set_description(""),

    Option("rocksdb_block_size", Option::TYPE_SIZE, Option::LEVEL_ADVANCED)
    .set_default(4_K)
    .set_description(""),

    Option("rocksdb_perf", Option::TYPE_BOOL, Option::LEVEL_ADVANCED)
    .set_default(false)
    .set_description(""),

    Option("rocksdb_collect_compaction_stats", Option::TYPE_BOOL, Option::LEVEL_ADVANCED)
    .set_default(false)
    .set_description(""),

    Option("rocksdb_collect_extended_stats", Option::TYPE_BOOL, Option::LEVEL_ADVANCED)
    .set_default(false)
    .set_description(""),

    Option("rocksdb_collect_memory_stats", Option::TYPE_BOOL, Option::LEVEL_ADVANCED)
    .set_default(false)
    .set_description(""),

    Option("rocksdb_delete_range_threshold", Option::TYPE_UINT, Option::LEVEL_ADVANCED)
    .set_default(1048576)
    .set_description("The number of keys required to invoke DeleteRange when deleting muliple keys."),

    Option("rocksdb_bloom_bits_per_key", Option::TYPE_UINT, Option::LEVEL_ADVANCED)
    .set_default(20)
    .set_description("Number of bits per key to use for RocksDB's bloom filters.")
    .set_long_description("RocksDB bloom filters can be used to quickly answer the question of whether or not a key may exist or definitely does not exist in a given RocksDB SST file without having to read all keys into memory.  Using a higher bit value decreases the likelihood of false positives at the expense of additional disk space and memory consumption when the filter is loaded into RAM.  The current default value of 20 was found to provide significant performance gains when getattr calls are made (such as during new object creation in bluestore) without significant memory overhead or cache pollution when combined with rocksdb partitioned index filters.  See: https://github.com/facebook/rocksdb/wiki/Partitioned-Index-Filters for more information."),

    Option("rocksdb_cache_index_and_filter_blocks", Option::TYPE_BOOL, Option::LEVEL_DEV)
    .set_default(true)
    .set_description("Whether to cache indices and filters in block cache")
    .set_long_description("By default RocksDB will load an SST file's index and bloom filters into memory when it is opened and remove them from memory when an SST file is closed.  Thus, memory consumption by indices and bloom filters is directly tied to the number of concurrent SST files allowed to be kept open.  This option instead stores cached indicies and filters in the block cache where they directly compete with other cached data.  By default we set this option to true to better account for and bound rocksdb memory usage and keep filters in memory even when an SST file is closed."),

    Option("rocksdb_cache_index_and_filter_blocks_with_high_priority", Option::TYPE_BOOL, Option::LEVEL_DEV)
    .set_default(true)
    .set_description("Whether to cache indices and filters in the block cache with high priority")
    .set_long_description("A downside of setting rocksdb_cache_index_and_filter_blocks to true is that regular data can push indices and filters out of memory.  Setting this option to true means they are cached with higher priority than other data and should typically stay in the block cache."),

    Option("rocksdb_pin_l0_filter_and_index_blocks_in_cache", Option::TYPE_BOOL, Option::LEVEL_DEV)
    .set_default(false)
    .set_description("Whether to pin Level 0 indices and bloom filters in the block cache")
    .set_long_description("A downside of setting rocksdb_cache_index_and_filter_blocks to true is that regular data can push indices and filters out of memory.  Setting this option to true means that level 0 SST files will always have their indices and filters pinned in the block cache."),

    Option("rocksdb_index_type", Option::TYPE_STR, Option::LEVEL_DEV)
    .set_default("binary_search")
    .set_description("Type of index for SST files: binary_search, hash_search, two_level")
    .set_long_description("This option controls the table index type.  binary_search is a space efficient index block that is optimized for block-search-based index. hash_search may improve prefix lookup performance at the expense of higher disk and memory usage and potentially slower compactions.  two_level is an experimental index type that uses two binary search indexes and works in conjunction with partition filters.  See: http://rocksdb.org/blog/2017/05/12/partitioned-index-filter.html"),

    Option("rocksdb_partition_filters", Option::TYPE_BOOL, Option::LEVEL_DEV)
    .set_default(false)
    .set_description("(experimental) partition SST index/filters into smaller blocks")
    .set_long_description("This is an experimental option for rocksdb that works in conjunction with two_level indices to avoid having to keep the entire filter/index in cache when cache_index_and_filter_blocks is true.  The idea is to keep a much smaller top-level index in heap/cache and then opportunistically cache the lower level indices.  See: https://github.com/facebook/rocksdb/wiki/Partitioned-Index-Filters"),

    Option("rocksdb_metadata_block_size", Option::TYPE_SIZE, Option::LEVEL_DEV)
    .set_default(4_K)
    .set_description("The block size for index partitions. (0 = rocksdb default)"),

    Option("mon_rocksdb_options", Option::TYPE_STR, Option::LEVEL_ADVANCED)
    .set_default("write_buffer_size=33554432,"
		 "compression=kNoCompression,"
		 "level_compaction_dynamic_level_bytes=true")
    .set_description(""),

    Option("osd_client_op_priority", Option::TYPE_UINT, Option::LEVEL_ADVANCED)
    .set_default(63)
    .set_description(""),

    Option("osd_recovery_op_priority", Option::TYPE_UINT, Option::LEVEL_ADVANCED)
    .set_default(3)
    .set_description("Priority to use for recovery operations if not specified for the pool"),

    Option("osd_peering_op_priority", Option::TYPE_UINT, Option::LEVEL_DEV)
    .set_default(255)
    .set_description(""),

    Option("osd_snap_trim_priority", Option::TYPE_UINT, Option::LEVEL_ADVANCED)
    .set_default(5)
    .set_description(""),

    Option("osd_snap_trim_cost", Option::TYPE_SIZE, Option::LEVEL_ADVANCED)
    .set_default(1<<20)
    .set_description(""),

    Option("osd_pg_delete_priority", Option::TYPE_UINT, Option::LEVEL_ADVANCED)
    .set_default(5)
    .set_description(""),

    Option("osd_pg_delete_cost", Option::TYPE_SIZE, Option::LEVEL_ADVANCED)
    .set_default(1<<20)
    .set_description(""),

    Option("osd_scrub_priority", Option::TYPE_UINT, Option::LEVEL_ADVANCED)
    .set_default(5)
    .set_description("Priority for scrub operations in work queue"),

    Option("osd_scrub_cost", Option::TYPE_SIZE, Option::LEVEL_ADVANCED)
    .set_default(50<<20)
    .set_description("Cost for scrub operations in work queue"),

    Option("osd_requested_scrub_priority", Option::TYPE_UINT, Option::LEVEL_ADVANCED)
    .set_default(120)
    .set_description(""),

    Option("osd_recovery_priority", Option::TYPE_UINT, Option::LEVEL_ADVANCED)
    .set_default(5)
    .set_description("Priority of recovery in the work queue")
    .set_long_description("Not related to a pool's recovery_priority"),

    Option("osd_recovery_cost", Option::TYPE_SIZE, Option::LEVEL_ADVANCED)
    .set_default(20<<20)
    .set_description(""),

    Option("osd_recovery_op_warn_multiple", Option::TYPE_UINT, Option::LEVEL_ADVANCED)
    .set_default(16)
    .set_description(""),

    Option("osd_mon_shutdown_timeout", Option::TYPE_FLOAT, Option::LEVEL_ADVANCED)
    .set_default(5)
    .set_description(""),

    Option("osd_shutdown_pgref_assert", Option::TYPE_BOOL, Option::LEVEL_ADVANCED)
    .set_default(false)
    .set_description(""),

    Option("osd_max_object_size", Option::TYPE_SIZE, Option::LEVEL_ADVANCED)
    .set_default(128_M)
    .set_description(""),

    Option("osd_max_object_name_len", Option::TYPE_UINT, Option::LEVEL_ADVANCED)
    .set_default(2048)
    .set_description(""),

    Option("osd_max_object_namespace_len", Option::TYPE_UINT, Option::LEVEL_ADVANCED)
    .set_default(256)
    .set_description(""),

    Option("osd_max_attr_name_len", Option::TYPE_UINT, Option::LEVEL_ADVANCED)
    .set_default(100)
    .set_description(""),

    Option("osd_max_attr_size", Option::TYPE_UINT, Option::LEVEL_ADVANCED)
    .set_default(0)
    .set_description(""),

    Option("osd_max_omap_entries_per_request", Option::TYPE_UINT, Option::LEVEL_ADVANCED)
    .set_default(1024)
    .set_description(""),

    Option("osd_max_omap_bytes_per_request", Option::TYPE_SIZE, Option::LEVEL_ADVANCED)
    .set_default(1_G)
    .set_description(""),

    Option("osd_max_write_op_reply_len", Option::TYPE_SIZE, Option::LEVEL_ADVANCED)
    .set_default(32)
    .set_description("Max size of the per-op payload for requests with the RETURNVEC flag set")
    .set_long_description("This value caps the amount of data (per op; a request may have many ops) that will be sent back to the client and recorded in the PG log."),

    Option("osd_objectstore", Option::TYPE_STR, Option::LEVEL_ADVANCED)
    .set_default("bluestore")
    .set_enum_allowed({"bluestore", "filestore", "memstore", "kstore"})
    .set_flag(Option::FLAG_CREATE)
    .set_description("backend type for an OSD (like filestore or bluestore)"),

    Option("osd_objectstore_tracing", Option::TYPE_BOOL, Option::LEVEL_ADVANCED)
    .set_default(false)
    .set_description(""),

    Option("osd_objectstore_fuse", Option::TYPE_BOOL, Option::LEVEL_ADVANCED)
    .set_default(false)
    .set_description(""),

    Option("osd_bench_small_size_max_iops", Option::TYPE_UINT, Option::LEVEL_ADVANCED)
    .set_default(100)
    .set_description(""),

    Option("osd_bench_large_size_max_throughput", Option::TYPE_SIZE, Option::LEVEL_ADVANCED)
    .set_default(100_M)
    .set_description(""),

    Option("osd_bench_max_block_size", Option::TYPE_SIZE, Option::LEVEL_ADVANCED)
    .set_default(64_M)
    .set_description(""),

    Option("osd_bench_duration", Option::TYPE_UINT, Option::LEVEL_ADVANCED)
    .set_default(30)
    .set_description(""),

    Option("osd_blkin_trace_all", Option::TYPE_BOOL, Option::LEVEL_ADVANCED)
    .set_default(false)
    .set_description(""),

    Option("osdc_blkin_trace_all", Option::TYPE_BOOL, Option::LEVEL_ADVANCED)
    .set_default(false)
    .set_description(""),

    Option("osd_discard_disconnected_ops", Option::TYPE_BOOL, Option::LEVEL_ADVANCED)
    .set_default(true)
    .set_description(""),

    Option("osd_memory_target", Option::TYPE_SIZE, Option::LEVEL_BASIC)
    .set_default(4_G)
    .set_min(896_M)
    .set_flag(Option::FLAG_RUNTIME)
    .add_see_also("bluestore_cache_autotune")
    .add_see_also("osd_memory_cache_min")
    .add_see_also("osd_memory_base")
    .set_description("When tcmalloc and cache autotuning is enabled, try to keep this many bytes mapped in memory.")
    .set_long_description("The minimum value must be at least equal to osd_memory_base + osd_memory_cache_min."),

    Option("osd_memory_target_cgroup_limit_ratio", Option::TYPE_FLOAT, Option::LEVEL_ADVANCED)
    .set_default(0.8)
    .set_min_max(0.0, 1.0)
    .add_see_also("osd_memory_target")
    .set_description("Set the default value for osd_memory_target to the cgroup memory limit (if set) times this value")
    .set_long_description("A value of 0 disables this feature."),

    Option("osd_memory_base", Option::TYPE_SIZE, Option::LEVEL_DEV)
    .set_default(768_M)
    .set_flag(Option::FLAG_RUNTIME)
    .add_see_also("bluestore_cache_autotune")
    .set_description("When tcmalloc and cache autotuning is enabled, estimate the minimum amount of memory in bytes the OSD will need."),

    Option("osd_memory_expected_fragmentation", Option::TYPE_FLOAT, Option::LEVEL_DEV)
    .set_default(0.15)
    .set_min_max(0.0, 1.0)
    .set_flag(Option::FLAG_RUNTIME)
    .add_see_also("bluestore_cache_autotune")
    .set_description("When tcmalloc and cache autotuning is enabled, estimate the percent of memory fragmentation."),

    Option("osd_memory_cache_min", Option::TYPE_SIZE, Option::LEVEL_DEV)
    .set_default(128_M)
    .set_min(128_M)
    .set_flag(Option::FLAG_RUNTIME)
    .add_see_also("bluestore_cache_autotune")
    .set_description("When tcmalloc and cache autotuning is enabled, set the minimum amount of memory used for caches."),

    Option("osd_memory_cache_resize_interval", Option::TYPE_FLOAT, Option::LEVEL_DEV)
    .set_default(1)
    .add_see_also("bluestore_cache_autotune")
    .set_description("When tcmalloc and cache autotuning is enabled, wait this many seconds between resizing caches."),

    Option("memstore_device_bytes", Option::TYPE_SIZE, Option::LEVEL_ADVANCED)
    .set_default(1_G)
    .set_description(""),

    Option("memstore_page_set", Option::TYPE_BOOL, Option::LEVEL_ADVANCED)
    .set_default(false)
    .set_description(""),

    Option("memstore_page_size", Option::TYPE_SIZE, Option::LEVEL_ADVANCED)
    .set_default(64_K)
    .set_description(""),

    Option("memstore_debug_omit_block_device_write", Option::TYPE_BOOL, Option::LEVEL_DEV)
    .set_default(false)
    .add_see_also("bluestore_debug_omit_block_device_write")
    .set_description("write metadata only"),

    Option("objectstore_blackhole", Option::TYPE_BOOL, Option::LEVEL_ADVANCED)
    .set_default(false)
    .set_description(""),

    // --------------------------
    // bluestore

    Option("bdev_debug_inflight_ios", Option::TYPE_BOOL, Option::LEVEL_DEV)
    .set_default(false)
    .set_description(""),

    Option("bdev_inject_crash", Option::TYPE_INT, Option::LEVEL_DEV)
    .set_default(0)
    .set_description(""),

    Option("bdev_inject_crash_flush_delay", Option::TYPE_INT, Option::LEVEL_DEV)
    .set_default(2)
    .set_description(""),

    Option("bdev_aio", Option::TYPE_BOOL, Option::LEVEL_ADVANCED)
    .set_default(true)
    .set_description(""),

    Option("bdev_aio_poll_ms", Option::TYPE_INT, Option::LEVEL_ADVANCED)
    .set_default(250)
    .set_description(""),

    Option("bdev_aio_max_queue_depth", Option::TYPE_INT, Option::LEVEL_ADVANCED)
    .set_default(1024)
    .set_description(""),

    Option("bdev_aio_reap_max", Option::TYPE_INT, Option::LEVEL_ADVANCED)
    .set_default(16)
    .set_description(""),

    Option("bdev_block_size", Option::TYPE_SIZE, Option::LEVEL_ADVANCED)
    .set_default(4_K)
    .set_description(""),

    Option("bdev_debug_aio", Option::TYPE_BOOL, Option::LEVEL_DEV)
    .set_default(false)
    .set_description(""),

    Option("bdev_debug_aio_suicide_timeout", Option::TYPE_FLOAT, Option::LEVEL_DEV)
    .set_default(60.0)
    .set_description(""),

    Option("bdev_debug_aio_log_age", Option::TYPE_FLOAT, Option::LEVEL_DEV)
    .set_default(5.0)
    .set_description(""),

    Option("bdev_nvme_unbind_from_kernel", Option::TYPE_BOOL, Option::LEVEL_ADVANCED)
    .set_default(false)
    .set_description(""),

    Option("bdev_enable_discard", Option::TYPE_BOOL, Option::LEVEL_ADVANCED)
    .set_default(false)
    .set_description(""),

    Option("bdev_async_discard", Option::TYPE_BOOL, Option::LEVEL_ADVANCED)
    .set_default(false)
    .set_description(""),
    
    Option("bdev_flock_retry_interval", Option::TYPE_FLOAT, Option::LEVEL_ADVANCED)
    .set_default(0.1)
    .set_description("interval to retry the flock"),
    
    Option("bdev_flock_retry", Option::TYPE_UINT, Option::LEVEL_ADVANCED)
    .set_default(3)
    .set_description("times to retry the flock")
    .set_long_description(
        "The number of times to retry on getting the block device lock. "
        "Programs such as systemd-udevd may compete with Ceph for this lock. "
        "0 means 'unlimited'."),

    Option("bluefs_alloc_size", Option::TYPE_SIZE, Option::LEVEL_ADVANCED)
    .set_default(1_M)
    .set_description("Allocation unit size for DB and WAL devices"),

    Option("bluefs_shared_alloc_size", Option::TYPE_SIZE, Option::LEVEL_ADVANCED)
    .set_default(64_K)
    .set_description("Allocation unit size for primary/shared device"),

    Option("bluefs_max_prefetch", Option::TYPE_SIZE, Option::LEVEL_ADVANCED)
    .set_default(1_M)
    .set_description(""),

    Option("bluefs_min_log_runway", Option::TYPE_SIZE, Option::LEVEL_ADVANCED)
    .set_default(1_M)
    .set_description(""),

    Option("bluefs_max_log_runway", Option::TYPE_SIZE, Option::LEVEL_ADVANCED)
    .set_default(4194304)
    .set_description(""),

    Option("bluefs_log_compact_min_ratio", Option::TYPE_FLOAT, Option::LEVEL_ADVANCED)
    .set_default(5.0)
    .set_description(""),

    Option("bluefs_log_compact_min_size", Option::TYPE_SIZE, Option::LEVEL_ADVANCED)
    .set_default(16_M)
    .set_description(""),

    Option("bluefs_min_flush_size", Option::TYPE_SIZE, Option::LEVEL_ADVANCED)
    .set_default(512_K)
    .set_description(""),

    Option("bluefs_compact_log_sync", Option::TYPE_BOOL, Option::LEVEL_ADVANCED)
    .set_default(false)
    .set_description(""),

    Option("bluefs_buffered_io", Option::TYPE_BOOL, Option::LEVEL_ADVANCED)
    .set_default(false)
    .set_description("Enabled buffered IO for bluefs reads.")
    .set_long_description("When this option is enabled, bluefs will in some cases perform buffered reads.  This allows the kernel page cache to act as a secondary cache for things like RocksDB compaction.  For example, if the rocksdb block cache isn't large enough to hold blocks from the compressed SST files itself, they can be read from page cache instead of from the disk.  This option previously was enabled by default, however in some test cases it appears to cause excessive swap utilization by the linux kernel and a large negative performance impact after several hours of run time.  Please exercise caution when enabling."),

    Option("bluefs_sync_write", Option::TYPE_BOOL, Option::LEVEL_ADVANCED)
    .set_default(false)
    .set_description(""),

    Option("bluefs_allocator", Option::TYPE_STR, Option::LEVEL_DEV)
    .set_default("hybrid")
    .set_enum_allowed({"bitmap", "stupid", "avl", "hybrid"})
    .set_description(""),

    Option("bluefs_log_replay_check_allocations", Option::TYPE_BOOL, Option::LEVEL_ADVANCED)
      .set_default(true)
      .set_description("Enables checks for allocations consistency during log replay"),

    Option("bluefs_replay_recovery", Option::TYPE_BOOL, Option::LEVEL_DEV)
    .set_default(false)
    .set_description("Attempt to read bluefs log so large that it became unreadable.")
    .set_long_description("If BlueFS log grows to extreme sizes (200GB+) it is likely that it becames unreadable. "
			  "This options enables heuristics that scans devices for missing data. "
			  "DO NOT ENABLE BY DEFAULT"),

    Option("bluefs_replay_recovery_disable_compact", Option::TYPE_BOOL, Option::LEVEL_ADVANCED)
    .set_default(false)
    .set_description(""),

    Option("bluestore_bluefs", Option::TYPE_BOOL, Option::LEVEL_DEV)
    .set_default(true)
    .set_flag(Option::FLAG_CREATE)
    .set_description("Use BlueFS to back rocksdb")
    .set_long_description("BlueFS allows rocksdb to share the same physical device(s) as the rest of BlueStore.  It should be used in all cases unless testing/developing an alternative metadata database for BlueStore."),

    Option("bluestore_bluefs_env_mirror", Option::TYPE_BOOL, Option::LEVEL_DEV)
    .set_default(false)
    .set_flag(Option::FLAG_CREATE)
    .set_description("Mirror bluefs data to file system for testing/validation"),

    Option("bluestore_bluefs_alloc_failure_dump_interval", Option::TYPE_FLOAT, Option::LEVEL_ADVANCED)
    .set_default(0)
    .set_description("How frequently (in seconds) to dump allocator on"
      "BlueFS space allocation failure"),

    Option("bluestore_spdk_mem", Option::TYPE_SIZE, Option::LEVEL_DEV)
    .set_default(512)
    .set_description("Amount of dpdk memory size in MB")
    .set_long_description("If running multiple SPDK instances per node, you must specify the amount of dpdk memory size in MB each instance will use, to make sure each instance uses its own dpdk memory"),

    Option("bluestore_spdk_coremask", Option::TYPE_STR, Option::LEVEL_DEV)
    .set_default("0x1")
    .set_description("A hexadecimal bit mask of the cores to run on. Note the core numbering can change between platforms and should be determined beforehand"),

    Option("bluestore_spdk_max_io_completion", Option::TYPE_UINT, Option::LEVEL_DEV)
    .set_default(0)
    .set_description("Maximal I/Os to be batched completed while checking queue pair completions, 0 means let spdk library determine it"),

    Option("bluestore_spdk_io_sleep", Option::TYPE_UINT, Option::LEVEL_DEV)
    .set_default(5)
    .set_description("Time period to wait if there is no completed I/O from polling"),

    Option("bluestore_block_path", Option::TYPE_STR, Option::LEVEL_DEV)
    .set_default("")
    .set_flag(Option::FLAG_CREATE)
    .set_description("Path to block device/file"),

    Option("bluestore_block_size", Option::TYPE_SIZE, Option::LEVEL_DEV)
    .set_default(100_G)
    .set_flag(Option::FLAG_CREATE)
    .set_description("Size of file to create for backing bluestore"),

    Option("bluestore_block_create", Option::TYPE_BOOL, Option::LEVEL_DEV)
    .set_default(true)
    .set_flag(Option::FLAG_CREATE)
    .set_description("Create bluestore_block_path if it doesn't exist")
    .add_see_also("bluestore_block_path").add_see_also("bluestore_block_size"),

    Option("bluestore_block_db_path", Option::TYPE_STR, Option::LEVEL_DEV)
    .set_default("")
    .set_flag(Option::FLAG_CREATE)
    .set_description("Path for db block device"),

    Option("bluestore_block_db_size", Option::TYPE_UINT, Option::LEVEL_DEV)
    .set_default(0)
    .set_flag(Option::FLAG_CREATE)
    .set_description("Size of file to create for bluestore_block_db_path"),

    Option("bluestore_block_db_create", Option::TYPE_BOOL, Option::LEVEL_DEV)
    .set_default(false)
    .set_flag(Option::FLAG_CREATE)
    .set_description("Create bluestore_block_db_path if it doesn't exist")
    .add_see_also("bluestore_block_db_path")
    .add_see_also("bluestore_block_db_size"),

    Option("bluestore_block_wal_path", Option::TYPE_STR, Option::LEVEL_DEV)
    .set_default("")
    .set_flag(Option::FLAG_CREATE)
    .set_description("Path to block device/file backing bluefs wal"),

    Option("bluestore_block_wal_size", Option::TYPE_SIZE, Option::LEVEL_DEV)
    .set_default(96_M)
    .set_flag(Option::FLAG_CREATE)
    .set_description("Size of file to create for bluestore_block_wal_path"),

    Option("bluestore_block_wal_create", Option::TYPE_BOOL, Option::LEVEL_DEV)
    .set_default(false)
    .set_flag(Option::FLAG_CREATE)
    .set_description("Create bluestore_block_wal_path if it doesn't exist")
    .add_see_also("bluestore_block_wal_path")
    .add_see_also("bluestore_block_wal_size"),

    Option("bluestore_block_preallocate_file", Option::TYPE_BOOL, Option::LEVEL_DEV)
    .set_default(false)
    .set_flag(Option::FLAG_CREATE)
    .set_description("Preallocate file created via bluestore_block*_create"),

    Option("bluestore_ignore_data_csum", Option::TYPE_BOOL, Option::LEVEL_DEV)
    .set_default(false)
    .set_flag(Option::FLAG_RUNTIME)
    .set_description("Ignore checksum errors on read and do not generate an EIO error"),

    Option("bluestore_csum_type", Option::TYPE_STR, Option::LEVEL_ADVANCED)
    .set_default("crc32c")
    .set_enum_allowed({"none", "crc32c", "crc32c_16", "crc32c_8", "xxhash32", "xxhash64"})
    .set_flag(Option::FLAG_RUNTIME)
    .set_description("Default checksum algorithm to use")
    .set_long_description("crc32c, xxhash32, and xxhash64 are available.  The _16 and _8 variants use only a subset of the bits for more compact (but less reliable) checksumming."),

    Option("bluestore_retry_disk_reads", Option::TYPE_UINT, Option::LEVEL_ADVANCED)
    .set_default(3)
    .set_min_max(0, 255)
    .set_flag(Option::FLAG_RUNTIME)
    .set_description("Number of read retries on checksum validation error")
    .set_long_description("Retries to read data from the disk this many times when checksum validation fails to handle spurious read errors gracefully."),

    Option("bluestore_min_alloc_size", Option::TYPE_UINT, Option::LEVEL_ADVANCED)
    .set_default(0)
    .set_flag(Option::FLAG_CREATE)
    .set_description("Minimum allocation size to allocate for an object")
    .set_long_description("A smaller allocation size generally means less data is read and then rewritten when a copy-on-write operation is triggered (e.g., when writing to something that was recently snapshotted).  Similarly, less data is journaled before performing an overwrite (writes smaller than min_alloc_size must first pass through the BlueStore journal).  Larger values of min_alloc_size reduce the amount of metadata required to describe the on-disk layout and reduce overall fragmentation."),

    Option("bluestore_min_alloc_size_hdd", Option::TYPE_SIZE, Option::LEVEL_ADVANCED)
    .set_default(4_K)
    .set_flag(Option::FLAG_CREATE)
    .set_description("Default min_alloc_size value for rotational media")
    .add_see_also("bluestore_min_alloc_size"),

    Option("bluestore_min_alloc_size_ssd", Option::TYPE_SIZE, Option::LEVEL_ADVANCED)
    .set_default(4_K)
    .set_flag(Option::FLAG_CREATE)
    .set_description("Default min_alloc_size value for non-rotational (solid state)  media")
    .add_see_also("bluestore_min_alloc_size"),

    Option("bluestore_max_alloc_size", Option::TYPE_SIZE, Option::LEVEL_ADVANCED)
    .set_default(0)
    .set_flag(Option::FLAG_CREATE)
    .set_description("Maximum size of a single allocation (0 for no max)"),

    Option("bluestore_prefer_deferred_size", Option::TYPE_SIZE, Option::LEVEL_ADVANCED)
    .set_default(0)
    .set_flag(Option::FLAG_RUNTIME)
    .set_description("Writes smaller than this size will be written to the journal and then asynchronously written to the device.  This can be beneficial when using rotational media where seeks are expensive, and is helpful both with and without solid state journal/wal devices."),

    Option("bluestore_prefer_deferred_size_hdd", Option::TYPE_SIZE, Option::LEVEL_ADVANCED)
    .set_default(64_K)
    .set_flag(Option::FLAG_RUNTIME)
    .set_description("Default bluestore_prefer_deferred_size for rotational media")
    .add_see_also("bluestore_prefer_deferred_size"),

    Option("bluestore_prefer_deferred_size_ssd", Option::TYPE_SIZE, Option::LEVEL_ADVANCED)
    .set_default(0)
    .set_flag(Option::FLAG_RUNTIME)
    .set_description("Default bluestore_prefer_deferred_size for non-rotational (solid state) media")
    .add_see_also("bluestore_prefer_deferred_size"),

    Option("bluestore_compression_mode", Option::TYPE_STR, Option::LEVEL_ADVANCED)
    .set_default("none")
    .set_enum_allowed({"none", "passive", "aggressive", "force"})
    .set_flag(Option::FLAG_RUNTIME)
    .set_description("Default policy for using compression when pool does not specify")
    .set_long_description("'none' means never use compression.  'passive' means use compression when clients hint that data is compressible.  'aggressive' means use compression unless clients hint that data is not compressible.  This option is used when the per-pool property for the compression mode is not present."),

    Option("bluestore_compression_algorithm", Option::TYPE_STR, Option::LEVEL_ADVANCED)
    .set_default("snappy")
    .set_enum_allowed({"", "snappy", "zlib", "zstd", "lz4"})
    .set_flag(Option::FLAG_RUNTIME)
    .set_description("Default compression algorithm to use when writing object data")
    .set_long_description("This controls the default compressor to use (if any) if the per-pool property is not set.  Note that zstd is *not* recommended for bluestore due to high CPU overhead when compressing small amounts of data."),

    Option("bluestore_compression_min_blob_size", Option::TYPE_SIZE, Option::LEVEL_ADVANCED)
    .set_default(0)
    .set_flag(Option::FLAG_RUNTIME)
    .set_description("Maximum chunk size to apply compression to when random access is expected for an object.")
    .set_long_description("Chunks larger than this are broken into smaller chunks before being compressed"),

    Option("bluestore_compression_min_blob_size_hdd", Option::TYPE_SIZE, Option::LEVEL_ADVANCED)
    .set_default(8_K)
    .set_flag(Option::FLAG_RUNTIME)
    .set_description("Default value of bluestore_compression_min_blob_size for rotational media")
    .add_see_also("bluestore_compression_min_blob_size"),

    Option("bluestore_compression_min_blob_size_ssd", Option::TYPE_SIZE, Option::LEVEL_ADVANCED)
    .set_default(8_K)
    .set_flag(Option::FLAG_RUNTIME)
    .set_description("Default value of bluestore_compression_min_blob_size for non-rotational (solid state) media")
    .add_see_also("bluestore_compression_min_blob_size"),

    Option("bluestore_compression_max_blob_size", Option::TYPE_SIZE, Option::LEVEL_ADVANCED)
    .set_default(0)
    .set_flag(Option::FLAG_RUNTIME)
    .set_description("Maximum chunk size to apply compression to when non-random access is expected for an object.")
    .set_long_description("Chunks larger than this are broken into smaller chunks before being compressed"),

    Option("bluestore_compression_max_blob_size_hdd", Option::TYPE_SIZE, Option::LEVEL_ADVANCED)
    .set_default(64_K)
    .set_flag(Option::FLAG_RUNTIME)
    .set_description("Default value of bluestore_compression_max_blob_size for rotational media")
    .add_see_also("bluestore_compression_max_blob_size"),

    Option("bluestore_compression_max_blob_size_ssd", Option::TYPE_SIZE, Option::LEVEL_ADVANCED)
    .set_default(64_K)
    .set_flag(Option::FLAG_RUNTIME)
    .set_description("Default value of bluestore_compression_max_blob_size for non-rotational (solid state) media")
    .add_see_also("bluestore_compression_max_blob_size"),

    Option("bluestore_gc_enable_blob_threshold", Option::TYPE_INT, Option::LEVEL_DEV)
    .set_default(0)
    .set_flag(Option::FLAG_RUNTIME)
    .set_description(""),

    Option("bluestore_gc_enable_total_threshold", Option::TYPE_INT, Option::LEVEL_DEV)
    .set_default(0)
    .set_flag(Option::FLAG_RUNTIME)
    .set_description(""),

    Option("bluestore_max_blob_size", Option::TYPE_SIZE, Option::LEVEL_DEV)
    .set_default(0)
    .set_flag(Option::FLAG_RUNTIME)
    .set_description("")
    .set_long_description("Bluestore blobs are collections of extents (ie on-disk data) originating from one or more objects.  Blobs can be compressed, typically have checksum data, may be overwritten, may be shared (with an extent ref map), or split.  This setting controls the maximum size a blob is allowed to be."),

    Option("bluestore_max_blob_size_hdd", Option::TYPE_SIZE, Option::LEVEL_DEV)
    .set_default(64_K)
    .set_flag(Option::FLAG_RUNTIME)
    .set_description("")
    .add_see_also("bluestore_max_blob_size"),

    Option("bluestore_max_blob_size_ssd", Option::TYPE_SIZE, Option::LEVEL_DEV)
    .set_default(64_K)
    .set_flag(Option::FLAG_RUNTIME)
    .set_description("")
    .add_see_also("bluestore_max_blob_size"),

    Option("bluestore_compression_required_ratio", Option::TYPE_FLOAT, Option::LEVEL_ADVANCED)
    .set_default(.875)
    .set_flag(Option::FLAG_RUNTIME)
    .set_description("Compression ratio required to store compressed data")
    .set_long_description("If we compress data and get less than this we discard the result and store the original uncompressed data."),

    Option("bluestore_extent_map_shard_max_size", Option::TYPE_SIZE, Option::LEVEL_DEV)
    .set_default(1200)
    .set_description("Max size (bytes) for a single extent map shard before splitting"),

    Option("bluestore_extent_map_shard_target_size", Option::TYPE_SIZE, Option::LEVEL_DEV)
    .set_default(500)
    .set_description("Target size (bytes) for a single extent map shard"),

    Option("bluestore_extent_map_shard_min_size", Option::TYPE_SIZE, Option::LEVEL_DEV)
    .set_default(150)
    .set_description("Min size (bytes) for a single extent map shard before merging"),

    Option("bluestore_extent_map_shard_target_size_slop", Option::TYPE_FLOAT, Option::LEVEL_DEV)
    .set_default(.2)
    .set_description("Ratio above/below target for a shard when trying to align to an existing extent or blob boundary"),

    Option("bluestore_extent_map_inline_shard_prealloc_size", Option::TYPE_SIZE, Option::LEVEL_DEV)
    .set_default(256)
    .set_description("Preallocated buffer for inline shards"),

    Option("bluestore_cache_trim_interval", Option::TYPE_FLOAT, Option::LEVEL_ADVANCED)
    .set_default(.05)
    .set_description("How frequently we trim the bluestore cache"),

    Option("bluestore_cache_trim_max_skip_pinned", Option::TYPE_UINT, Option::LEVEL_DEV)
    .set_default(64)
    .set_description("Max pinned cache entries we consider before giving up"),

    Option("bluestore_cache_type", Option::TYPE_STR, Option::LEVEL_DEV)
    .set_default("2q")
    .set_enum_allowed({"2q", "lru"})
    .set_description("Cache replacement algorithm"),

    Option("bluestore_2q_cache_kin_ratio", Option::TYPE_FLOAT, Option::LEVEL_DEV)
    .set_default(.5)
    .set_description("2Q paper suggests .5"),

    Option("bluestore_2q_cache_kout_ratio", Option::TYPE_FLOAT, Option::LEVEL_DEV)
    .set_default(.5)
    .set_description("2Q paper suggests .5"),

    Option("bluestore_cache_size", Option::TYPE_SIZE, Option::LEVEL_DEV)
    .set_default(0)
    .set_description("Cache size (in bytes) for BlueStore")
    .set_long_description("This includes data and metadata cached by BlueStore as well as memory devoted to rocksdb's cache(s)."),

    Option("bluestore_cache_size_hdd", Option::TYPE_SIZE, Option::LEVEL_DEV)
    .set_default(1_G)
    .set_description("Default bluestore_cache_size for rotational media")
    .add_see_also("bluestore_cache_size"),

    Option("bluestore_cache_size_ssd", Option::TYPE_SIZE, Option::LEVEL_DEV)
    .set_default(3_G)
    .set_description("Default bluestore_cache_size for non-rotational (solid state) media")
    .add_see_also("bluestore_cache_size"),

    Option("bluestore_cache_meta_ratio", Option::TYPE_FLOAT, Option::LEVEL_DEV)
    .set_default(.4)
    .add_see_also("bluestore_cache_size")
    .set_description("Ratio of bluestore cache to devote to metadata"),

    Option("bluestore_cache_kv_ratio", Option::TYPE_FLOAT, Option::LEVEL_DEV)
    .set_default(.4)
    .add_see_also("bluestore_cache_size")
    .set_description("Ratio of bluestore cache to devote to kv database (rocksdb)"),

    Option("bluestore_cache_autotune", Option::TYPE_BOOL, Option::LEVEL_DEV)
    .set_default(true)
    .add_see_also("bluestore_cache_size")
    .add_see_also("bluestore_cache_meta_ratio")
    .set_description("Automatically tune the ratio of caches while respecting min values."),

    Option("bluestore_cache_autotune_interval", Option::TYPE_FLOAT, Option::LEVEL_DEV)
    .set_default(5)
    .add_see_also("bluestore_cache_autotune")
    .set_description("The number of seconds to wait between rebalances when cache autotune is enabled."),

    Option("bluestore_alloc_stats_dump_interval", Option::TYPE_FLOAT, Option::LEVEL_DEV)
      .set_default(3600 * 24)
      .set_description("The period (in second) for logging allocation statistics."),

    Option("bluestore_kvbackend", Option::TYPE_STR, Option::LEVEL_DEV)
    .set_default("rocksdb")
    .set_flag(Option::FLAG_CREATE)
    .set_description("Key value database to use for bluestore"),

    Option("bluestore_allocator", Option::TYPE_STR, Option::LEVEL_ADVANCED)
    .set_default("hybrid")
    .set_enum_allowed({"bitmap", "stupid", "avl", "hybrid", "zoned"})
    .set_description("Allocator policy")
    .set_long_description("Allocator to use for bluestore.  Stupid should only be used for testing."),

    Option("bluestore_freelist_blocks_per_key", Option::TYPE_SIZE, Option::LEVEL_DEV)
    .set_default(128)
    .set_description("Block (and bits) per database key"),

    Option("bluestore_bitmapallocator_blocks_per_zone", Option::TYPE_SIZE, Option::LEVEL_DEV)
    .set_default(1024)
    .set_description(""),

    Option("bluestore_bitmapallocator_span_size", Option::TYPE_SIZE, Option::LEVEL_DEV)
    .set_default(1024)
    .set_description(""),

    Option("bluestore_max_deferred_txc", Option::TYPE_UINT, Option::LEVEL_ADVANCED)
    .set_default(32)
    .set_description("Max transactions with deferred writes that can accumulate before we force flush deferred writes"),

    Option("bluestore_max_defer_interval", Option::TYPE_FLOAT, Option::LEVEL_ADVANCED)
    .set_default(3)
    .set_description("max duration to force deferred submit"),

    Option("bluestore_rocksdb_options", Option::TYPE_STR, Option::LEVEL_ADVANCED)
    .set_default("compression=kNoCompression,max_write_buffer_number=4,min_write_buffer_number_to_merge=1,recycle_log_file_num=4,write_buffer_size=268435456,writable_file_max_buffer_size=0,compaction_readahead_size=2097152,max_background_compactions=2,max_total_wal_size=1073741824")
    .set_description("Rocksdb options"),

    Option("bluestore_rocksdb_cf", Option::TYPE_BOOL, Option::LEVEL_ADVANCED)
    .set_default(true)
#ifdef WITH_SEASTAR
    // This is necessary as the Seastar's allocator imposes restrictions
    // on the number of threads that entered malloc/free/*. Unfortunately,
    // RocksDB sharding in BlueStore dramatically lifted the number of
    // threads spawn during RocksDB's init.
    .set_validator([](std::string *value, std::string *error_message){
      if (const bool parsed_value = strict_strtob(value->c_str(), error_message);
	  error_message->empty() && parsed_value) {
        *error_message = "invalid BlueStore sharding configuration."
                         " Be aware any change takes effect only on mkfs!";
        return -EINVAL;
      } else {
        return 0;
      }
    })
#endif
    .set_description("Enable use of rocksdb column families for bluestore metadata"),

    Option("bluestore_rocksdb_cfs", Option::TYPE_STR, Option::LEVEL_DEV)
    .set_default("m(3) O(3,0-13) L")
    .set_description("Definition of column families and their sharding")
    .set_long_description("Space separated list of elements: column_def [ '=' rocksdb_options ]. "
			  "column_def := column_name [ '(' shard_count [ ',' hash_begin '-' [ hash_end ] ] ')' ]. "
			  "Example: 'I=write_buffer_size=1048576 O(6) m(7,10-)'. "
			  "Interval [hash_begin..hash_end) defines characters to use for hash calculation. "
			  "Recommended hash ranges: O(0-13) P(0-8) m(0-16). "
			  "Sharding of S,T,C,M,B prefixes is inadvised"),

    Option("bluestore_fsck_on_mount", Option::TYPE_BOOL, Option::LEVEL_DEV)
    .set_default(false)
    .set_description("Run fsck at mount"),

    Option("bluestore_fsck_on_mount_deep", Option::TYPE_BOOL, Option::LEVEL_DEV)
    .set_default(false)
    .set_description("Run deep fsck at mount when bluestore_fsck_on_mount is set to true"),

    Option("bluestore_fsck_quick_fix_on_mount", Option::TYPE_BOOL, Option::LEVEL_DEV)
      .set_default(true)
      .set_description("Do quick-fix for the store at mount"),

    Option("bluestore_fsck_on_umount", Option::TYPE_BOOL, Option::LEVEL_DEV)
    .set_default(false)
    .set_description("Run fsck at umount"),

    Option("bluestore_fsck_on_umount_deep", Option::TYPE_BOOL, Option::LEVEL_DEV)
    .set_default(false)
    .set_description("Run deep fsck at umount when bluestore_fsck_on_umount is set to true"),

    Option("bluestore_fsck_on_mkfs", Option::TYPE_BOOL, Option::LEVEL_DEV)
    .set_default(true)
    .set_description("Run fsck after mkfs"),

    Option("bluestore_fsck_on_mkfs_deep", Option::TYPE_BOOL, Option::LEVEL_DEV)
    .set_default(false)
    .set_description("Run deep fsck after mkfs"),

    Option("bluestore_sync_submit_transaction", Option::TYPE_BOOL, Option::LEVEL_DEV)
    .set_default(false)
    .set_description("Try to submit metadata transaction to rocksdb in queuing thread context"),

    Option("bluestore_fsck_read_bytes_cap", Option::TYPE_SIZE, Option::LEVEL_ADVANCED)
    .set_default(64_M)
    .set_flag(Option::FLAG_RUNTIME)
    .set_description("Maximum bytes read at once by deep fsck"),

    Option("bluestore_fsck_quick_fix_threads", Option::TYPE_INT, Option::LEVEL_ADVANCED)
      .set_default(2)
      .set_description("Number of additional threads to perform quick-fix (shallow fsck) command"),

    Option("bluestore_throttle_bytes", Option::TYPE_SIZE, Option::LEVEL_ADVANCED)
    .set_default(64_M)
    .set_flag(Option::FLAG_RUNTIME)
    .set_description("Maximum bytes in flight before we throttle IO submission"),

    Option("bluestore_throttle_deferred_bytes", Option::TYPE_SIZE, Option::LEVEL_ADVANCED)
    .set_default(128_M)
    .set_flag(Option::FLAG_RUNTIME)
    .set_description("Maximum bytes for deferred writes before we throttle IO submission"),

    Option("bluestore_throttle_cost_per_io", Option::TYPE_SIZE, Option::LEVEL_ADVANCED)
    .set_default(0)
    .set_flag(Option::FLAG_RUNTIME)
    .set_description("Overhead added to transaction cost (in bytes) for each IO"),

  Option("bluestore_throttle_cost_per_io_hdd", Option::TYPE_UINT, Option::LEVEL_ADVANCED)
    .set_default(670000)
    .set_flag(Option::FLAG_RUNTIME)
    .set_description("Default bluestore_throttle_cost_per_io for rotational media")
    .add_see_also("bluestore_throttle_cost_per_io"),

    Option("bluestore_throttle_cost_per_io_ssd", Option::TYPE_UINT, Option::LEVEL_ADVANCED)
    .set_default(4000)
    .set_flag(Option::FLAG_RUNTIME)
    .set_description("Default bluestore_throttle_cost_per_io for non-rotation (solid state) media")
    .add_see_also("bluestore_throttle_cost_per_io"),

    Option("bluestore_deferred_batch_ops", Option::TYPE_UINT, Option::LEVEL_ADVANCED)
    .set_default(0)
    .set_flag(Option::FLAG_RUNTIME)
    .set_description("Max number of deferred writes before we flush the deferred write queue"),

    Option("bluestore_deferred_batch_ops_hdd", Option::TYPE_UINT, Option::LEVEL_ADVANCED)
    .set_default(64)
    .set_flag(Option::FLAG_RUNTIME)
    .set_description("Default bluestore_deferred_batch_ops for rotational media")
    .add_see_also("bluestore_deferred_batch_ops"),

    Option("bluestore_deferred_batch_ops_ssd", Option::TYPE_UINT, Option::LEVEL_ADVANCED)
    .set_default(16)
    .set_flag(Option::FLAG_RUNTIME)
    .set_description("Default bluestore_deferred_batch_ops for non-rotational (solid state) media")
    .add_see_also("bluestore_deferred_batch_ops"),

    Option("bluestore_nid_prealloc", Option::TYPE_INT, Option::LEVEL_DEV)
    .set_default(1024)
    .set_description("Number of unique object ids to preallocate at a time"),

    Option("bluestore_blobid_prealloc", Option::TYPE_UINT, Option::LEVEL_DEV)
    .set_default(10240)
    .set_description("Number of unique blob ids to preallocate at a time"),

    Option("bluestore_clone_cow", Option::TYPE_BOOL, Option::LEVEL_ADVANCED)
    .set_default(true)
    .set_flag(Option::FLAG_RUNTIME)
    .set_description("Use copy-on-write when cloning objects (versus reading and rewriting them at clone time)"),

    Option("bluestore_default_buffered_read", Option::TYPE_BOOL, Option::LEVEL_ADVANCED)
    .set_default(true)
    .set_flag(Option::FLAG_RUNTIME)
    .set_description("Cache read results by default (unless hinted NOCACHE or WONTNEED)"),

    Option("bluestore_default_buffered_write", Option::TYPE_BOOL, Option::LEVEL_ADVANCED)
    .set_default(false)
    .set_flag(Option::FLAG_RUNTIME)
    .set_description("Cache writes by default (unless hinted NOCACHE or WONTNEED)"),

    Option("bluestore_debug_misc", Option::TYPE_BOOL, Option::LEVEL_DEV)
    .set_default(false)
    .set_description(""),

    Option("bluestore_debug_no_reuse_blocks", Option::TYPE_BOOL, Option::LEVEL_DEV)
    .set_default(false)
    .set_description(""),

    Option("bluestore_debug_small_allocations", Option::TYPE_INT, Option::LEVEL_DEV)
    .set_default(0)
    .set_description(""),

    Option("bluestore_debug_too_many_blobs_threshold", Option::TYPE_INT, Option::LEVEL_DEV)
    .set_default(24*1024)
    .set_description(""),

    Option("bluestore_debug_freelist", Option::TYPE_BOOL, Option::LEVEL_DEV)
    .set_default(false)
    .set_description(""),

    Option("bluestore_debug_prefill", Option::TYPE_FLOAT, Option::LEVEL_DEV)
    .set_default(0)
    .set_description("simulate fragmentation"),

    Option("bluestore_debug_prefragment_max", Option::TYPE_SIZE, Option::LEVEL_DEV)
    .set_default(1_M)
    .set_description(""),

    Option("bluestore_debug_inject_read_err", Option::TYPE_BOOL, Option::LEVEL_DEV)
    .set_default(false)
    .set_description(""),

    Option("bluestore_debug_randomize_serial_transaction", Option::TYPE_INT, Option::LEVEL_DEV)
    .set_default(0)
    .set_description(""),

    Option("bluestore_debug_omit_block_device_write", Option::TYPE_BOOL, Option::LEVEL_DEV)
    .set_default(false)
    .set_description(""),

    Option("bluestore_debug_fsck_abort", Option::TYPE_BOOL, Option::LEVEL_DEV)
    .set_default(false)
    .set_description(""),

    Option("bluestore_debug_omit_kv_commit", Option::TYPE_BOOL, Option::LEVEL_DEV)
    .set_default(false)
    .set_description(""),

    Option("bluestore_debug_permit_any_bdev_label", Option::TYPE_BOOL, Option::LEVEL_DEV)
    .set_default(false)
    .set_description(""),

    Option("bluestore_debug_random_read_err", Option::TYPE_FLOAT, Option::LEVEL_DEV)
    .set_default(0)
    .set_description(""),

    Option("bluestore_debug_inject_bug21040", Option::TYPE_BOOL, Option::LEVEL_DEV)
    .set_default(false)
    .set_description(""),

    Option("bluestore_debug_inject_csum_err_probability", Option::TYPE_FLOAT, Option::LEVEL_DEV)
    .set_default(0.0)
    .set_description("inject crc verification errors into bluestore device reads"),

    Option("bluestore_fsck_error_on_no_per_pool_stats", Option::TYPE_BOOL, Option::LEVEL_ADVANCED)
    .set_default(false)
    .set_description("Make fsck error (instead of warn) when bluestore lacks per-pool stats, e.g., after an upgrade"),

    Option("bluestore_warn_on_bluefs_spillover", Option::TYPE_BOOL, Option::LEVEL_ADVANCED)
    .set_default(true)
    .set_description("Enable health indication on bluefs slow device usage"),

    Option("bluestore_warn_on_legacy_statfs", Option::TYPE_BOOL, Option::LEVEL_ADVANCED)
    .set_default(true)
    .set_description("Enable health indication on lack of per-pool statfs reporting from bluestore"),

    Option("bluestore_warn_on_spurious_read_errors", Option::TYPE_BOOL, Option::LEVEL_ADVANCED)
    .set_default(true)
    .set_description("Enable health indication when spurious read errors are observed by OSD"),

    Option("bluestore_fsck_error_on_no_per_pool_omap", Option::TYPE_BOOL, Option::LEVEL_ADVANCED)
    .set_default(false)
    .set_description("Make fsck error (instead of warn) when objects without per-pool omap are found"),

    Option("bluestore_warn_on_no_per_pool_omap", Option::TYPE_BOOL, Option::LEVEL_ADVANCED)
    .set_default(true)
    .set_description("Enable health indication on lack of per-pool omap"),

    Option("bluestore_log_op_age", Option::TYPE_FLOAT, Option::LEVEL_ADVANCED)
    .set_default(5)
    .set_description("log operation if it's slower than this age (seconds)"),

    Option("bluestore_log_omap_iterator_age", Option::TYPE_FLOAT, Option::LEVEL_ADVANCED)
    .set_default(5)
    .set_description("log omap iteration operation if it's slower than this age (seconds)"),

    Option("bluestore_log_collection_list_age", Option::TYPE_FLOAT, Option::LEVEL_ADVANCED)
    .set_default(60)
    .set_description("log collection list operation if it's slower than this age (seconds)"),

    Option("bluestore_debug_enforce_settings", Option::TYPE_STR, Option::LEVEL_DEV)
    .set_default("default")
    .set_enum_allowed({"default", "hdd", "ssd"})
    .set_description("Enforces specific hw profile settings")
    .set_long_description("'hdd' enforces settings intended for BlueStore above a rotational drive. 'ssd' enforces settings intended for BlueStore above a solid drive. 'default' - using settings for the actual hardware."),

    Option("bluestore_avl_alloc_bf_threshold", Option::TYPE_UINT, Option::LEVEL_DEV)
    .set_default(131072)
    .set_description("Sets threshold at which shrinking max free chunk size triggers enabling best-fit mode.")
    .set_long_description("AVL allocator works in two modes: near-fit and best-fit. By default, it uses very fast near-fit mode, "
			  "in which it tries to fit a new block near the last allocated block of similar size. The second mode "
			  "is much slower best-fit mode, in which it tries to find an exact match for the requested allocation. "
			  "This mode is used when either the device gets fragmented or when it is low on free space. "
			  "When the largest free block is smaller than 'bluestore_avl_alloc_bf_threshold', best-fit mode is used.")
    .add_see_also("bluestore_avl_alloc_bf_free_pct"),

    Option("bluestore_avl_alloc_bf_free_pct", Option::TYPE_UINT, Option::LEVEL_DEV)
    .set_default(4)
    .set_description("Sets threshold at which shrinking free space (in %, integer) triggers enabling best-fit mode.")
    .set_long_description("AVL allocator works in two modes: near-fit and best-fit. By default, it uses very fast near-fit mode, "
			  "in which it tries to fit a new block near the last allocated block of similar size. The second mode "
			  "is much slower best-fit mode, in which it tries to find an exact match for the requested allocation. "
			  "This mode is used when either the device gets fragmented or when it is low on free space. "
			  "When free space is smaller than 'bluestore_avl_alloc_bf_free_pct', best-fit mode is used.")
    .add_see_also("bluestore_avl_alloc_bf_threshold"),

    Option("bluestore_hybrid_alloc_mem_cap", Option::TYPE_UINT, Option::LEVEL_DEV)
    .set_default(64_M)
    .set_description("Maximum RAM hybrid allocator should use before enabling bitmap supplement"),

    Option("bluestore_volume_selection_policy", Option::TYPE_STR, Option::LEVEL_DEV)
    .set_default("use_some_extra")
    .set_enum_allowed({ "rocksdb_original", "use_some_extra" })
    .set_description("Determines bluefs volume selection policy")
    .set_long_description("Determines bluefs volume selection policy. 'use_some_extra' policy allows to override RocksDB level granularity and put high level's data to faster device even when the level doesn't completely fit there"),

    Option("bluestore_volume_selection_reserved_factor", Option::TYPE_FLOAT, Option::LEVEL_ADVANCED)
      .set_flag(Option::FLAG_STARTUP)
      .set_default(2.0)
      .set_description("DB level size multiplier. Determines amount of space at DB device to bar from the usage when 'use some extra' policy is in action. Reserved size is determined as sum(L_max_size[0], L_max_size[L-1]) + L_max_size[L] * this_factor"),

    Option("bluestore_volume_selection_reserved", Option::TYPE_INT, Option::LEVEL_ADVANCED)
      .set_flag(Option::FLAG_STARTUP)
      .set_default(0)
      .set_description("Space reserved at DB device and not allowed for 'use some extra' policy usage. Overrides 'bluestore_volume_selection_reserved_factor' setting and introduces straightforward limit."),

    Option("bdev_ioring", Option::TYPE_BOOL, Option::LEVEL_ADVANCED)
    .set_default(false)
    .set_description("Enables Linux io_uring API instead of libaio"),

    // -----------------------------------------
    // kstore

    Option("kstore_max_ops", Option::TYPE_UINT, Option::LEVEL_ADVANCED)
    .set_default(512)
    .set_description(""),

    Option("kstore_max_bytes", Option::TYPE_SIZE, Option::LEVEL_ADVANCED)
    .set_default(64_M)
    .set_description(""),

    Option("kstore_backend", Option::TYPE_STR, Option::LEVEL_ADVANCED)
    .set_default("rocksdb")
    .set_description(""),

    Option("kstore_rocksdb_options", Option::TYPE_STR, Option::LEVEL_ADVANCED)
    .set_default("compression=kNoCompression")
    .set_description("Options to pass through when RocksDB is used as the KeyValueDB for kstore."),

    Option("kstore_fsck_on_mount", Option::TYPE_BOOL, Option::LEVEL_ADVANCED)
    .set_default(false)
    .set_description("Whether or not to run fsck on mount for kstore."),

    Option("kstore_fsck_on_mount_deep", Option::TYPE_BOOL, Option::LEVEL_ADVANCED)
    .set_default(true)
    .set_description("Whether or not to run deep fsck on mount for kstore"),

    Option("kstore_nid_prealloc", Option::TYPE_UINT, Option::LEVEL_ADVANCED)
    .set_default(1024)
    .set_description(""),

    Option("kstore_sync_transaction", Option::TYPE_BOOL, Option::LEVEL_ADVANCED)
    .set_default(false)
    .set_description(""),

    Option("kstore_sync_submit_transaction", Option::TYPE_BOOL, Option::LEVEL_ADVANCED)
    .set_default(false)
    .set_description(""),

    Option("kstore_onode_map_size", Option::TYPE_UINT, Option::LEVEL_ADVANCED)
    .set_default(1024)
    .set_description(""),

    Option("kstore_default_stripe_size", Option::TYPE_SIZE, Option::LEVEL_ADVANCED)
    .set_default(65536)
    .set_description(""),

    // ---------------------
    // filestore

    Option("filestore_rocksdb_options", Option::TYPE_STR, Option::LEVEL_DEV)
    .set_default("max_background_jobs=10,compaction_readahead_size=2097152,compression=kNoCompression")
    .set_description("Options to pass through when RocksDB is used as the KeyValueDB for filestore."),

    Option("filestore_omap_backend", Option::TYPE_STR, Option::LEVEL_DEV)
    .set_default("rocksdb")
    .set_enum_allowed({"leveldb", "rocksdb"})
    .set_description("The KeyValueDB to use for filestore metadata (ie omap)."),

    Option("filestore_omap_backend_path", Option::TYPE_STR, Option::LEVEL_DEV)
    .set_default("")
    .set_description("The path where the filestore KeyValueDB should store it's database(s)."),

    Option("filestore_wbthrottle_enable", Option::TYPE_BOOL, Option::LEVEL_ADVANCED)
    .set_default(true)
    .set_description("Enabling throttling of operations to backing file system"),

    Option("filestore_wbthrottle_btrfs_bytes_start_flusher", Option::TYPE_SIZE, Option::LEVEL_ADVANCED)
    .set_default(41943040)
    .set_description("Start flushing (fsyncing) when this many bytes are written(btrfs)"),

    Option("filestore_wbthrottle_btrfs_bytes_hard_limit", Option::TYPE_SIZE, Option::LEVEL_ADVANCED)
    .set_default(419430400)
    .set_description("Block writes when this many bytes haven't been flushed (fsynced) (btrfs)"),

    Option("filestore_wbthrottle_btrfs_ios_start_flusher", Option::TYPE_UINT, Option::LEVEL_ADVANCED)
    .set_default(500)
    .set_description("Start flushing (fsyncing) when this many IOs are written (brtrfs)"),

    Option("filestore_wbthrottle_btrfs_ios_hard_limit", Option::TYPE_UINT, Option::LEVEL_ADVANCED)
    .set_default(5000)
    .set_description("Block writes when this many IOs haven't been flushed (fsynced) (btrfs)"),

    Option("filestore_wbthrottle_btrfs_inodes_start_flusher", Option::TYPE_UINT, Option::LEVEL_ADVANCED)
    .set_default(500)
    .set_description("Start flushing (fsyncing) when this many distinct inodes have been modified (btrfs)"),

    Option("filestore_wbthrottle_xfs_bytes_start_flusher", Option::TYPE_SIZE, Option::LEVEL_ADVANCED)
    .set_default(41943040)
    .set_description("Start flushing (fsyncing) when this many bytes are written(xfs)"),

    Option("filestore_wbthrottle_xfs_bytes_hard_limit", Option::TYPE_SIZE, Option::LEVEL_ADVANCED)
    .set_default(419430400)
    .set_description("Block writes when this many bytes haven't been flushed (fsynced) (xfs)"),

    Option("filestore_wbthrottle_xfs_ios_start_flusher", Option::TYPE_UINT, Option::LEVEL_ADVANCED)
    .set_default(500)
    .set_description("Start flushing (fsyncing) when this many IOs are written (xfs)"),

    Option("filestore_wbthrottle_xfs_ios_hard_limit", Option::TYPE_UINT, Option::LEVEL_ADVANCED)
    .set_default(5000)
    .set_description("Block writes when this many IOs haven't been flushed (fsynced) (xfs)"),

    Option("filestore_wbthrottle_xfs_inodes_start_flusher", Option::TYPE_UINT, Option::LEVEL_ADVANCED)
    .set_default(500)
    .set_description("Start flushing (fsyncing) when this many distinct inodes have been modified (xfs)"),

    Option("filestore_wbthrottle_btrfs_inodes_hard_limit", Option::TYPE_UINT, Option::LEVEL_ADVANCED)
    .set_default(5000)
    .set_description("Block writing when this many inodes have outstanding writes (btrfs)"),

    Option("filestore_wbthrottle_xfs_inodes_hard_limit", Option::TYPE_UINT, Option::LEVEL_ADVANCED)
    .set_default(5000)
    .set_description("Block writing when this many inodes have outstanding writes (xfs)"),

    Option("filestore_odsync_write", Option::TYPE_BOOL, Option::LEVEL_DEV)
    .set_default(false)
    .set_description("Write with O_DSYNC"),

    Option("filestore_index_retry_probability", Option::TYPE_FLOAT, Option::LEVEL_DEV)
    .set_default(0)
    .set_description(""),

    Option("filestore_debug_inject_read_err", Option::TYPE_BOOL, Option::LEVEL_DEV)
    .set_default(false)
    .set_description(""),

    Option("filestore_debug_random_read_err", Option::TYPE_FLOAT, Option::LEVEL_DEV)
    .set_default(0)
    .set_description(""),

    Option("filestore_debug_omap_check", Option::TYPE_BOOL, Option::LEVEL_DEV)
    .set_default(false)
    .set_description(""),

    Option("filestore_omap_header_cache_size", Option::TYPE_SIZE, Option::LEVEL_DEV)
    .set_default(1024)
    .set_description(""),

    Option("filestore_max_inline_xattr_size", Option::TYPE_SIZE, Option::LEVEL_DEV)
    .set_default(0)
    .set_description(""),

    Option("filestore_max_inline_xattr_size_xfs", Option::TYPE_SIZE, Option::LEVEL_DEV)
    .set_default(65536)
    .set_description(""),

    Option("filestore_max_inline_xattr_size_btrfs", Option::TYPE_SIZE, Option::LEVEL_DEV)
    .set_default(2048)
    .set_description(""),

    Option("filestore_max_inline_xattr_size_other", Option::TYPE_SIZE, Option::LEVEL_DEV)
    .set_default(512)
    .set_description(""),

    Option("filestore_max_inline_xattrs", Option::TYPE_UINT, Option::LEVEL_DEV)
    .set_default(0)
    .set_description(""),

    Option("filestore_max_inline_xattrs_xfs", Option::TYPE_UINT, Option::LEVEL_DEV)
    .set_default(10)
    .set_description(""),

    Option("filestore_max_inline_xattrs_btrfs", Option::TYPE_UINT, Option::LEVEL_DEV)
    .set_default(10)
    .set_description(""),

    Option("filestore_max_inline_xattrs_other", Option::TYPE_UINT, Option::LEVEL_DEV)
    .set_default(2)
    .set_description(""),

    Option("filestore_max_xattr_value_size", Option::TYPE_SIZE, Option::LEVEL_DEV)
    .set_default(0)
    .set_description(""),

    Option("filestore_max_xattr_value_size_xfs", Option::TYPE_SIZE, Option::LEVEL_DEV)
    .set_default(64_K)
    .set_description(""),

    Option("filestore_max_xattr_value_size_btrfs", Option::TYPE_SIZE, Option::LEVEL_DEV)
    .set_default(64_K)
    .set_description(""),

    Option("filestore_max_xattr_value_size_other", Option::TYPE_SIZE, Option::LEVEL_DEV)
    .set_default(1_K)
    .set_description(""),

    Option("filestore_sloppy_crc", Option::TYPE_BOOL, Option::LEVEL_DEV)
    .set_default(false)
    .set_description(""),

    Option("filestore_sloppy_crc_block_size", Option::TYPE_SIZE, Option::LEVEL_DEV)
    .set_default(65536)
    .set_description(""),

    Option("filestore_max_alloc_hint_size", Option::TYPE_SIZE, Option::LEVEL_DEV)
    .set_default(1ULL << 20)
    .set_description(""),

    Option("filestore_max_sync_interval", Option::TYPE_FLOAT, Option::LEVEL_ADVANCED)
    .set_default(5)
    .set_description("Period between calls to syncfs(2) and journal trims (seconds)"),

    Option("filestore_min_sync_interval", Option::TYPE_FLOAT, Option::LEVEL_DEV)
    .set_default(.01)
    .set_description("Minimum period between calls to syncfs(2)"),

    Option("filestore_btrfs_snap", Option::TYPE_BOOL, Option::LEVEL_DEV)
    .set_default(true)
    .set_description(""),

    Option("filestore_btrfs_clone_range", Option::TYPE_BOOL, Option::LEVEL_ADVANCED)
    .set_default(true)
    .set_description("Use btrfs clone_range ioctl to efficiently duplicate objects"),

    Option("filestore_zfs_snap", Option::TYPE_BOOL, Option::LEVEL_DEV)
    .set_default(false)
    .set_description(""),

    Option("filestore_fsync_flushes_journal_data", Option::TYPE_BOOL, Option::LEVEL_DEV)
    .set_default(false)
    .set_description(""),

    Option("filestore_fiemap", Option::TYPE_BOOL, Option::LEVEL_ADVANCED)
    .set_default(false)
    .set_description("Use fiemap ioctl(2) to determine which parts of objects are sparse"),

    Option("filestore_punch_hole", Option::TYPE_BOOL, Option::LEVEL_ADVANCED)
    .set_default(false)
    .set_description("Use fallocate(2) FALLOC_FL_PUNCH_HOLE to efficiently zero ranges of objects"),

    Option("filestore_seek_data_hole", Option::TYPE_BOOL, Option::LEVEL_ADVANCED)
    .set_default(false)
    .set_description("Use lseek(2) SEEK_HOLE and SEEK_DATA to determine which parts of objects are sparse"),

    Option("filestore_splice", Option::TYPE_BOOL, Option::LEVEL_ADVANCED)
    .set_default(false)
    .set_description("Use splice(2) to more efficiently copy data between files"),

    Option("filestore_fadvise", Option::TYPE_BOOL, Option::LEVEL_ADVANCED)
    .set_default(true)
    .set_description("Use posix_fadvise(2) to pass hints to file system"),

    Option("filestore_collect_device_partition_information", Option::TYPE_BOOL, Option::LEVEL_ADVANCED)
    .set_default(true)
    .set_description("Collect metadata about the backing file system on OSD startup"),

    Option("filestore_xfs_extsize", Option::TYPE_BOOL, Option::LEVEL_ADVANCED)
    .set_default(false)
    .set_description("Use XFS extsize ioctl(2) to hint allocator about expected write sizes"),

    Option("filestore_journal_parallel", Option::TYPE_BOOL, Option::LEVEL_DEV)
    .set_default(false)
    .set_description(""),

    Option("filestore_journal_writeahead", Option::TYPE_BOOL, Option::LEVEL_DEV)
    .set_default(false)
    .set_description(""),

    Option("filestore_journal_trailing", Option::TYPE_BOOL, Option::LEVEL_DEV)
    .set_default(false)
    .set_description(""),

    Option("filestore_queue_max_ops", Option::TYPE_UINT, Option::LEVEL_ADVANCED)
    .set_default(50)
    .set_description("Max IO operations in flight"),

    Option("filestore_queue_max_bytes", Option::TYPE_SIZE, Option::LEVEL_ADVANCED)
    .set_default(100_M)
    .set_description("Max (written) bytes in flight"),

    Option("filestore_caller_concurrency", Option::TYPE_INT, Option::LEVEL_DEV)
    .set_default(10)
    .set_description(""),

    Option("filestore_expected_throughput_bytes", Option::TYPE_FLOAT, Option::LEVEL_ADVANCED)
    .set_default(200_M)
    .set_description("Expected throughput of backend device (aids throttling calculations)"),

    Option("filestore_expected_throughput_ops", Option::TYPE_FLOAT, Option::LEVEL_ADVANCED)
    .set_default(200)
    .set_description("Expected through of backend device in IOPS (aids throttling calculations)"),

    Option("filestore_queue_max_delay_multiple", Option::TYPE_FLOAT, Option::LEVEL_DEV)
    .set_default(0)
    .set_description(""),

    Option("filestore_queue_high_delay_multiple", Option::TYPE_FLOAT, Option::LEVEL_DEV)
    .set_default(0)
    .set_description(""),

    Option("filestore_queue_max_delay_multiple_bytes", Option::TYPE_FLOAT, Option::LEVEL_DEV)
    .set_default(0)
    .set_description(""),

    Option("filestore_queue_high_delay_multiple_bytes", Option::TYPE_FLOAT, Option::LEVEL_DEV)
    .set_default(0)
    .set_description(""),

    Option("filestore_queue_max_delay_multiple_ops", Option::TYPE_FLOAT, Option::LEVEL_DEV)
    .set_default(0)
    .set_description(""),

    Option("filestore_queue_high_delay_multiple_ops", Option::TYPE_FLOAT, Option::LEVEL_DEV)
    .set_default(0)
    .set_description(""),

    Option("filestore_queue_low_threshhold", Option::TYPE_FLOAT, Option::LEVEL_DEV)
    .set_default(0.3)
    .set_description(""),

    Option("filestore_queue_high_threshhold", Option::TYPE_FLOAT, Option::LEVEL_DEV)
    .set_default(0.9)
    .set_description(""),

    Option("filestore_op_threads", Option::TYPE_INT, Option::LEVEL_ADVANCED)
    .set_default(2)
    .set_description("Threads used to apply changes to backing file system"),

    Option("filestore_op_thread_timeout", Option::TYPE_INT, Option::LEVEL_ADVANCED)
    .set_default(60)
    .set_description("Seconds before a worker thread is considered stalled"),

    Option("filestore_op_thread_suicide_timeout", Option::TYPE_INT, Option::LEVEL_ADVANCED)
    .set_default(180)
    .set_description("Seconds before a worker thread is considered dead"),

    Option("filestore_commit_timeout", Option::TYPE_FLOAT, Option::LEVEL_ADVANCED)
    .set_default(600)
    .set_description("Seconds before backing file system is considered hung"),

    Option("filestore_fiemap_threshold", Option::TYPE_SIZE, Option::LEVEL_DEV)
    .set_default(4_K)
    .set_description(""),

    Option("filestore_merge_threshold", Option::TYPE_INT, Option::LEVEL_DEV)
    .set_default(-10)
    .set_description(""),

    Option("filestore_split_multiple", Option::TYPE_INT, Option::LEVEL_DEV)
    .set_default(2)
    .set_description(""),

    Option("filestore_split_rand_factor", Option::TYPE_UINT, Option::LEVEL_DEV)
    .set_default(20)
    .set_description(""),

    Option("filestore_update_to", Option::TYPE_INT, Option::LEVEL_DEV)
    .set_default(1000)
    .set_description(""),

    Option("filestore_blackhole", Option::TYPE_BOOL, Option::LEVEL_DEV)
    .set_default(false)
    .set_description(""),

    Option("filestore_fd_cache_size", Option::TYPE_INT, Option::LEVEL_DEV)
    .set_default(128)
    .set_description(""),

    Option("filestore_fd_cache_shards", Option::TYPE_INT, Option::LEVEL_DEV)
    .set_default(16)
    .set_description(""),

    Option("filestore_ondisk_finisher_threads", Option::TYPE_INT, Option::LEVEL_DEV)
    .set_default(1)
    .set_description(""),

    Option("filestore_apply_finisher_threads", Option::TYPE_INT, Option::LEVEL_DEV)
    .set_default(1)
    .set_description(""),

    Option("filestore_dump_file", Option::TYPE_STR, Option::LEVEL_DEV)
    .set_default("")
    .set_description(""),

    Option("filestore_kill_at", Option::TYPE_INT, Option::LEVEL_DEV)
    .set_default(0)
    .set_description(""),

    Option("filestore_inject_stall", Option::TYPE_INT, Option::LEVEL_DEV)
    .set_default(0)
    .set_description(""),

    Option("filestore_fail_eio", Option::TYPE_BOOL, Option::LEVEL_DEV)
    .set_default(true)
    .set_description(""),

    Option("filestore_debug_verify_split", Option::TYPE_BOOL, Option::LEVEL_DEV)
    .set_default(false)
    .set_description(""),

    Option("journal_dio", Option::TYPE_BOOL, Option::LEVEL_DEV)
    .set_default(true)
    .set_description(""),

    Option("journal_aio", Option::TYPE_BOOL, Option::LEVEL_DEV)
    .set_default(true)
    .set_description(""),

    Option("journal_force_aio", Option::TYPE_BOOL, Option::LEVEL_DEV)
    .set_default(false)
    .set_description(""),

    Option("journal_block_size", Option::TYPE_SIZE, Option::LEVEL_DEV)
    .set_default(4_K)
    .set_description(""),

    Option("journal_block_align", Option::TYPE_BOOL, Option::LEVEL_DEV)
    .set_default(true)
    .set_description(""),

    Option("journal_write_header_frequency", Option::TYPE_UINT, Option::LEVEL_DEV)
    .set_default(0)
    .set_description(""),

    Option("journal_max_write_bytes", Option::TYPE_SIZE, Option::LEVEL_ADVANCED)
    .set_default(10_M)
    .set_description("Max bytes in flight to journal"),

    Option("journal_max_write_entries", Option::TYPE_INT, Option::LEVEL_ADVANCED)
    .set_default(100)
    .set_description("Max IOs in flight to journal"),

    Option("journal_throttle_low_threshhold", Option::TYPE_FLOAT, Option::LEVEL_DEV)
    .set_default(0.6)
    .set_description(""),

    Option("journal_throttle_high_threshhold", Option::TYPE_FLOAT, Option::LEVEL_DEV)
    .set_default(0.9)
    .set_description(""),

    Option("journal_throttle_high_multiple", Option::TYPE_FLOAT, Option::LEVEL_DEV)
    .set_default(0)
    .set_description(""),

    Option("journal_throttle_max_multiple", Option::TYPE_FLOAT, Option::LEVEL_DEV)
    .set_default(0)
    .set_description(""),

    Option("journal_align_min_size", Option::TYPE_SIZE, Option::LEVEL_DEV)
    .set_default(64_K)
    .set_description(""),

    Option("journal_replay_from", Option::TYPE_INT, Option::LEVEL_DEV)
    .set_default(0)
    .set_description(""),

    Option("mgr_stats_threshold", Option::TYPE_INT, Option::LEVEL_ADVANCED)
    .set_default((int64_t)PerfCountersBuilder::PRIO_USEFUL)
    .set_description("Lowest perfcounter priority collected by mgr")
    .set_long_description("Daemons only set perf counter data to the manager "
			  "daemon if the counter has a priority higher than this.")
    .set_min_max((int64_t)PerfCountersBuilder::PRIO_DEBUGONLY,
		 (int64_t)PerfCountersBuilder::PRIO_CRITICAL + 1),

    Option("journal_zero_on_create", Option::TYPE_BOOL, Option::LEVEL_DEV)
    .set_default(false)
    .set_description(""),

    Option("journal_ignore_corruption", Option::TYPE_BOOL, Option::LEVEL_DEV)
    .set_default(false)
    .set_description(""),

    Option("journal_discard", Option::TYPE_BOOL, Option::LEVEL_DEV)
    .set_default(false)
    .set_description(""),

    Option("fio_dir", Option::TYPE_STR, Option::LEVEL_ADVANCED)
    .set_default("/tmp/fio")
    .set_description(""),

    Option("rados_mon_op_timeout", Option::TYPE_SECS, Option::LEVEL_ADVANCED)
    .set_default(0)
    .set_description("timeout for operations handled by monitors such as statfs (0 is unlimited)")
    .set_flag(Option::FLAG_RUNTIME)
    .set_min(0),

    Option("rados_osd_op_timeout", Option::TYPE_SECS, Option::LEVEL_ADVANCED)
    .set_default(0)
    .set_description("timeout for operations handled by osds such as write (0 is unlimited)")
    .set_flag(Option::FLAG_RUNTIME)
    .set_min(0),

    Option("rados_tracing", Option::TYPE_BOOL, Option::LEVEL_ADVANCED)
    .set_default(false)
    .set_description(""),

    Option("cephadm_path", Option::TYPE_STR, Option::LEVEL_ADVANCED)
    .set_default("/usr/sbin/cephadm")
    .add_service("mgr")
    .set_description("Path to cephadm utility"),

    Option("mgr_module_path", Option::TYPE_STR, Option::LEVEL_ADVANCED)
    .set_default(CEPH_DATADIR "/mgr")
    .add_service("mgr")
    .set_description("Filesystem path to manager modules."),

    Option("mgr_disabled_modules", Option::TYPE_STR, Option::LEVEL_ADVANCED)
#ifdef MGR_DISABLED_MODULES
    .set_default(MGR_DISABLED_MODULES)
#endif
    .set_flag(Option::FLAG_STARTUP)
    .add_service("mgr")
    .set_description("List of manager modules never get loaded")
    .set_long_description("A comma delimited list of module names. This list "
        "is read by manager when it starts. By default, manager loads all "
        "modules found in specified 'mgr_module_path', and it starts the "
        "enabled ones as instructed. The modules in this list will not be "
        "loaded at all.")
    .add_see_also("mgr_module_path"),

    Option("mgr_initial_modules", Option::TYPE_STR, Option::LEVEL_BASIC)
    .set_default("restful iostat")
    .set_flag(Option::FLAG_NO_MON_UPDATE)
    .set_flag(Option::FLAG_CLUSTER_CREATE)
    .add_service("mon")
    .set_description("List of manager modules to enable when the cluster is "
                     "first started")
    .set_long_description("This list of module names is read by the monitor "
        "when the cluster is first started after installation, to populate "
        "the list of enabled manager modules.  Subsequent updates are done using "
        "the 'mgr module [enable|disable]' commands.  List may be comma "
        "or space separated."),

    Option("mgr_data", Option::TYPE_STR, Option::LEVEL_ADVANCED)
    .set_default("/var/lib/ceph/mgr/$cluster-$id")
    .set_flag(Option::FLAG_NO_MON_UPDATE)
    .add_service("mgr")
    .set_description("Filesystem path to the ceph-mgr data directory, used to "
                     "contain keyring."),

    Option("mgr_tick_period", Option::TYPE_SECS, Option::LEVEL_ADVANCED)
    .set_default(2)
    .add_service("mgr")
    .set_description("Period in seconds of beacon messages to monitor"),

    Option("mgr_stats_period", Option::TYPE_INT, Option::LEVEL_BASIC)
    .set_default(5)
    .add_service("mgr")
    .set_description("Period in seconds of OSD/MDS stats reports to manager")
    .set_long_description("Use this setting to control the granularity of "
                          "time series data collection from daemons.  Adjust "
                          "upwards if the manager CPU load is too high, or "
                          "if you simply do not require the most up to date "
                          "performance counter data."),

    Option("mgr_client_bytes", Option::TYPE_SIZE, Option::LEVEL_DEV)
    .set_default(128_M)
    .add_service("mgr"),

    Option("mgr_client_messages", Option::TYPE_UINT, Option::LEVEL_DEV)
    .set_default(512)
    .add_service("mgr"),

    Option("mgr_osd_bytes", Option::TYPE_SIZE, Option::LEVEL_DEV)
    .set_default(512_M)
    .add_service("mgr"),

    Option("mgr_osd_messages", Option::TYPE_UINT, Option::LEVEL_DEV)
    .set_default(8192)
    .add_service("mgr"),

    Option("mgr_mds_bytes", Option::TYPE_SIZE, Option::LEVEL_DEV)
    .set_default(128_M)
    .add_service("mgr"),

    Option("mgr_mds_messages", Option::TYPE_UINT, Option::LEVEL_DEV)
    .set_default(128)
    .add_service("mgr"),

    Option("mgr_mon_bytes", Option::TYPE_SIZE, Option::LEVEL_DEV)
    .set_default(128_M)
    .add_service("mgr"),

    Option("mgr_mon_messages", Option::TYPE_UINT, Option::LEVEL_DEV)
    .set_default(128)
    .add_service("mgr"),

    Option("mgr_connect_retry_interval", Option::TYPE_FLOAT, Option::LEVEL_DEV)
    .set_default(1.0)
    .add_service("common"),

    Option("mgr_service_beacon_grace", Option::TYPE_FLOAT, Option::LEVEL_ADVANCED)
    .set_default(60.0)
    .add_service("mgr")
    .set_description("Period in seconds from last beacon to manager dropping "
                     "state about a monitored service (RGW, rbd-mirror etc)"),

    Option("mgr_client_service_daemon_unregister_timeout", Option::TYPE_FLOAT, Option::LEVEL_DEV)
    .set_default(1.0)
    .set_description("Time to wait during shutdown to deregister service with mgr"),

    Option("mgr_debug_aggressive_pg_num_changes", Option::TYPE_BOOL, Option::LEVEL_DEV)
    .set_default(false)
    .set_description("Bypass most throttling and safety checks in pg[p]_num controller")
    .add_service("mgr"),

    Option("mon_mgr_digest_period", Option::TYPE_INT, Option::LEVEL_DEV)
    .set_default(5)
    .add_service("mon")
    .set_description("Period in seconds between monitor-to-manager "
                     "health/status updates"),

    Option("mon_mgr_beacon_grace", Option::TYPE_SECS, Option::LEVEL_ADVANCED)
    .set_default(30)
    .add_service("mon")
    .set_description("Period in seconds from last beacon to monitor marking "
                     "a manager daemon as failed"),

    Option("mon_mgr_inactive_grace", Option::TYPE_INT, Option::LEVEL_ADVANCED)
    .set_default(60)
    .add_service("mon")
    .set_description("Period in seconds after cluster creation during which "
                     "cluster may have no active manager")
    .set_long_description("This grace period enables the cluster to come "
                          "up cleanly without raising spurious health check "
                          "failures about managers that aren't online yet"),

    Option("mon_mgr_mkfs_grace", Option::TYPE_INT, Option::LEVEL_ADVANCED)
    .set_default(120)
    .add_service("mon")
    .set_description("Period in seconds that the cluster may have no active "
                     "manager before this is reported as an ERR rather than "
                     "a WARN"),

    Option("throttler_perf_counter", Option::TYPE_BOOL, Option::LEVEL_ADVANCED)
    .set_default(true)
    .set_description(""),

    Option("event_tracing", Option::TYPE_BOOL, Option::LEVEL_ADVANCED)
    .set_default(false)
    .set_description(""),

    Option("bluestore_tracing", Option::TYPE_BOOL, Option::LEVEL_ADVANCED)
    .set_default(false)
    .set_description("Enable bluestore event tracing."),

    Option("bluestore_throttle_trace_rate", Option::TYPE_FLOAT, Option::LEVEL_ADVANCED)
    .set_default(0)
    .set_description("Rate at which to sample bluestore transactions (per second)"),

    Option("debug_deliberately_leak_memory", Option::TYPE_BOOL, Option::LEVEL_DEV)
    .set_default(false)
    .set_description(""),

    Option("debug_asserts_on_shutdown", Option::TYPE_BOOL,Option::LEVEL_DEV)
    .set_default(false)
    .set_description("Enable certain asserts to check for refcounting bugs on shutdown; see http://tracker.ceph.com/issues/21738"),

    Option("debug_asok_assert_abort", Option::TYPE_BOOL, Option::LEVEL_DEV)
    .set_default(false)
    .set_description("allow commands 'assert' and 'abort' via asok for testing crash dumps etc"),

    Option("target_max_misplaced_ratio", Option::TYPE_FLOAT, Option::LEVEL_BASIC)
    .set_default(.05)
    .set_description("Max ratio of misplaced objects to target when throttling data rebalancing activity"),

    Option("device_failure_prediction_mode", Option::TYPE_STR, Option::LEVEL_BASIC)
    .set_default("none")
    .set_flag(Option::FLAG_RUNTIME)
    .set_enum_allowed({"none", "local", "cloud"})
    .set_description("Method used to predict device failures")
    .set_long_description("To disable prediction, use 'none',  'local' uses a prediction model that runs inside the mgr daemon.  'cloud' will share metrics with a cloud service and query the service for devicelife expectancy."),

    /*  KRB Authentication. */
    Option("gss_ktab_client_file", Option::TYPE_STR, Option::LEVEL_ADVANCED)
    .set_default("/var/lib/ceph/$name/gss_client_$name.ktab")
    .set_description("GSS/KRB5 Keytab file for client authentication")
    .add_service({"mon", "osd"})
    .set_long_description("This sets the full path for the GSS/Kerberos client keytab file location."),

    Option("gss_target_name", Option::TYPE_STR, Option::LEVEL_ADVANCED)
    .set_default("ceph")
    .set_description("")
    .add_service({"mon", "osd"})
    .set_long_description("This sets the gss target service name."),

    Option("debug_disable_randomized_ping", Option::TYPE_BOOL, Option::LEVEL_DEV)
    .set_default(false)
    .set_description("Disable heartbeat ping randomization for testing purposes"),

    Option("debug_heartbeat_testing_span", Option::TYPE_INT, Option::LEVEL_DEV)
    .set_default(0)
    .set_description("Override 60 second periods for testing only"),

    Option("librados_thread_count", Option::TYPE_UINT, Option::LEVEL_ADVANCED)
    .set_default(2)
    .set_min(1)
    .set_description("Size of thread pool for Objecter")
    .add_tag("client"),

    Option("osd_asio_thread_count", Option::TYPE_UINT, Option::LEVEL_ADVANCED)
    .set_default(2)
    .set_min(1)
    .set_description("Size of thread pool for ASIO completions")
    .add_tag("osd"),

    // ----------------------------
    // Crimson specific options

    Option("crimson_osd_obc_lru_size", Option::TYPE_UINT, Option::LEVEL_ADVANCED)
    .set_default(10)
    .set_description("Number of obcs to cache"),

    Option("crimson_osd_scheduler_concurrency", Option::TYPE_UINT, Option::LEVEL_ADVANCED)
    .set_default(0)
    .set_description("The maximum number concurrent IO operations, 0 for unlimited"),

    // ----------------------------
    // blk specific options
    Option("bdev_type", Option::TYPE_STR, Option::LEVEL_ADVANCED)
    .set_description("Explicitly set the device type to select the driver if it's needed")
    .set_enum_allowed({"aio", "spdk", "pmem", "hm_smr"})

  });
}

std::vector<Option> get_rgw_options() {
  return std::vector<Option>({
    Option("rgw_acl_grants_max_num", Option::TYPE_INT, Option::LEVEL_ADVANCED)
    .set_default(100)
    .set_description("Max number of ACL grants in a single request"),

    Option("rgw_cors_rules_max_num", Option::TYPE_INT, Option::LEVEL_ADVANCED)
    .set_default(100)
    .set_description("Max number of cors rules in a single request"),

    Option("rgw_delete_multi_obj_max_num", Option::TYPE_INT, Option::LEVEL_ADVANCED)
    .set_default(1000)
    .set_description("Max number of objects in a single multi-object delete request"),

    Option("rgw_website_routing_rules_max_num", Option::TYPE_INT, Option::LEVEL_ADVANCED)
    .set_default(50)
    .set_description("Max number of website routing rules in a single request"),

    Option("rgw_rados_tracing", Option::TYPE_BOOL, Option::LEVEL_ADVANCED)
    .set_default(false)
    .set_description("true if LTTng-UST tracepoints should be enabled"),

    Option("rgw_op_tracing", Option::TYPE_BOOL, Option::LEVEL_ADVANCED)
    .set_default(false)
    .set_description("true if LTTng-UST tracepoints should be enabled"),

    Option("rgw_max_chunk_size", Option::TYPE_SIZE, Option::LEVEL_ADVANCED)
    .set_default(4_M)
    .set_description("Set RGW max chunk size")
    .set_long_description(
        "The chunk size is the size of RADOS I/O requests that RGW sends when accessing "
        "data objects. RGW read and write operation will never request more than this amount "
        "in a single request. This also defines the rgw object head size, as head operations "
        "need to be atomic, and anything larger than this would require more than a single "
        "operation."),

    Option("rgw_put_obj_min_window_size", Option::TYPE_SIZE, Option::LEVEL_ADVANCED)
    .set_default(16_M)
    .set_description("The minimum RADOS write window size (in bytes).")
    .set_long_description(
        "The window size determines the total concurrent RADOS writes of a single rgw object. "
        "When writing an object RGW will send multiple chunks to RADOS. The total size of the "
        "writes does not exceed the window size. The window size can be automatically "
        "in order to better utilize the pipe.")
    .add_see_also({"rgw_put_obj_max_window_size", "rgw_max_chunk_size"}),

    Option("rgw_put_obj_max_window_size", Option::TYPE_SIZE, Option::LEVEL_ADVANCED)
    .set_default(64_M)
    .set_description("The maximum RADOS write window size (in bytes).")
    .set_long_description("The window size may be dynamically adjusted, but will not surpass this value.")
    .add_see_also({"rgw_put_obj_min_window_size", "rgw_max_chunk_size"}),

    Option("rgw_max_put_size", Option::TYPE_SIZE, Option::LEVEL_ADVANCED)
    .set_default(5_G)
    .set_description("Max size (in bytes) of regular (non multi-part) object upload.")
    .set_long_description(
        "Plain object upload is capped at this amount of data. In order to upload larger "
        "objects, a special upload mechanism is required. The S3 API provides the "
        "multi-part upload, and Swift provides DLO and SLO."),

    Option("rgw_max_put_param_size", Option::TYPE_SIZE, Option::LEVEL_ADVANCED)
    .set_default(1_M)
    .set_description("The maximum size (in bytes) of data input of certain RESTful requests."),

    Option("rgw_max_attr_size", Option::TYPE_SIZE, Option::LEVEL_ADVANCED)
    .set_default(0)
    .set_description("The maximum length of metadata value. 0 skips the check"),

    Option("rgw_max_attr_name_len", Option::TYPE_SIZE, Option::LEVEL_ADVANCED)
    .set_default(0)
    .set_description("The maximum length of metadata name. 0 skips the check"),

    Option("rgw_max_attrs_num_in_req", Option::TYPE_UINT, Option::LEVEL_ADVANCED)
    .set_default(0)
    .set_description("The maximum number of metadata items that can be put via single request"),

    Option("rgw_override_bucket_index_max_shards", Option::TYPE_UINT, Option::LEVEL_DEV)
    .set_default(0)
    .set_description("The default number of bucket index shards for newly-created "
        "buckets. This value overrides bucket_index_max_shards stored in the zone. "
        "Setting this value in the zone is preferred, because it applies globally "
        "to all radosgw daemons running in the zone."),

    Option("rgw_bucket_index_max_aio", Option::TYPE_UINT, Option::LEVEL_ADVANCED)
    .set_default(128)
    .set_description("Max number of concurrent RADOS requests when handling bucket shards."),

    Option("rgw_enable_quota_threads", Option::TYPE_BOOL, Option::LEVEL_ADVANCED)
    .set_default(true)
    .set_description("Enables the quota maintenance thread.")
    .set_long_description(
        "The quota maintenance thread is responsible for quota related maintenance work. "
        "The thread itself can be disabled, but in order for quota to work correctly, at "
        "least one RGW in each zone needs to have this thread running. Having the thread "
        "enabled on multiple RGW processes within the same zone can spread "
        "some of the maintenance work between them.")
    .add_see_also({"rgw_enable_gc_threads", "rgw_enable_lc_threads"}),

    Option("rgw_enable_gc_threads", Option::TYPE_BOOL, Option::LEVEL_ADVANCED)
    .set_default(true)
    .set_description("Enables the garbage collection maintenance thread.")
    .set_long_description(
        "The garbage collection maintenance thread is responsible for garbage collector "
        "maintenance work. The thread itself can be disabled, but in order for garbage "
        "collection to work correctly, at least one RGW in each zone needs to have this "
        "thread running.  Having the thread enabled on multiple RGW processes within the "
        "same zone can spread some of the maintenance work between them.")
    .add_see_also({"rgw_enable_quota_threads", "rgw_enable_lc_threads"}),

    Option("rgw_enable_lc_threads", Option::TYPE_BOOL, Option::LEVEL_ADVANCED)
    .set_default(true)
    .set_description("Enables the lifecycle maintenance thread. This is required on at least one rgw for each zone.")
    .set_long_description(
        "The lifecycle maintenance thread is responsible for lifecycle related maintenance "
        "work. The thread itself can be disabled, but in order for lifecycle to work "
        "correctly, at least one RGW in each zone needs to have this thread running. Having"
        "the thread enabled on multiple RGW processes within the same zone can spread "
        "some of the maintenance work between them.")
    .add_see_also({"rgw_enable_gc_threads", "rgw_enable_quota_threads"}),

    Option("rgw_data", Option::TYPE_STR, Option::LEVEL_ADVANCED)
    .set_default("/var/lib/ceph/radosgw/$cluster-$id")
    .set_flag(Option::FLAG_NO_MON_UPDATE)
    .set_description("Alternative location for RGW configuration.")
    .set_long_description(
        "If this is set, the different Ceph system configurables (such as the keyring file "
        "will be located in the path that is specified here. "),

    Option("rgw_enable_apis", Option::TYPE_STR, Option::LEVEL_ADVANCED)
    .set_default("s3, s3website, swift, swift_auth, admin, sts, iam, pubsub")
    .set_description("A list of set of RESTful APIs that rgw handles."),

    Option("rgw_cache_enabled", Option::TYPE_BOOL, Option::LEVEL_ADVANCED)
    .set_default(true)
    .set_description("Enable RGW metadata cache.")
    .set_long_description(
        "The metadata cache holds metadata entries that RGW requires for processing "
        "requests. Metadata entries can be user info, bucket info, and bucket instance "
        "info. If not found in the cache, entries will be fetched from the backing "
        "RADOS store.")
    .add_see_also("rgw_cache_lru_size"),

    Option("rgw_cache_lru_size", Option::TYPE_INT, Option::LEVEL_ADVANCED)
    .set_default(10000)
    .set_description("Max number of items in RGW metadata cache.")
    .set_long_description(
        "When full, the RGW metadata cache evicts least recently used entries.")
    .add_see_also("rgw_cache_enabled"),

    Option("rgw_socket_path", Option::TYPE_STR, Option::LEVEL_ADVANCED)
    .set_default("")
    .set_description("RGW FastCGI socket path (for FastCGI over Unix domain sockets).")
    .add_see_also("rgw_fcgi_socket_backlog"),

    Option("rgw_host", Option::TYPE_STR, Option::LEVEL_ADVANCED)
    .set_default("")
    .set_description("RGW FastCGI host name (for FastCGI over TCP)")
    .add_see_also({"rgw_port", "rgw_fcgi_socket_backlog"}),

    Option("rgw_port", Option::TYPE_STR, Option::LEVEL_BASIC)
    .set_default("")
    .set_description("RGW FastCGI port number (for FastCGI over TCP)")
    .add_see_also({"rgw_host", "rgw_fcgi_socket_backlog"}),

    Option("rgw_dns_name", Option::TYPE_STR, Option::LEVEL_ADVANCED)
    .set_default("")
    .set_description("The host name that RGW uses.")
    .set_long_description(
        "This is Needed for virtual hosting of buckets to work properly, unless configured "
        "via zonegroup configuration."),

    Option("rgw_dns_s3website_name", Option::TYPE_STR, Option::LEVEL_ADVANCED)
    .set_default("")
    .set_description("The host name that RGW uses for static websites (S3)")
    .set_long_description(
        "This is needed for virtual hosting of buckets, unless configured via zonegroup "
        "configuration."),
    
    Option("rgw_numa_node", Option::TYPE_INT, Option::LEVEL_ADVANCED)
    .set_default(-1)
    .set_flag(Option::FLAG_STARTUP)
    .set_description("set rgw's cpu affinity to a numa node (-1 for none)"),

    Option("rgw_service_provider_name", Option::TYPE_STR, Option::LEVEL_ADVANCED)
    .set_default("")
    .set_description("Service provider name which is contained in http response headers")
    .set_long_description(
        "As S3 or other cloud storage providers do, http response headers should contain the name of the provider. "
        "This name will be placed in http header 'Server'."),

    Option("rgw_content_length_compat", Option::TYPE_BOOL, Option::LEVEL_ADVANCED)
    .set_default(false)
    .set_description("Multiple content length headers compatibility")
    .set_long_description(
        "Try to handle requests with abiguous multiple content length headers "
        "(Content-Length, Http-Content-Length)."),

    Option("rgw_relaxed_region_enforcement", Option::TYPE_BOOL, Option::LEVEL_ADVANCED)
    .set_default(false)
    .set_description("Disable region constraint enforcement")
    .set_long_description(
        "Enable requests such as bucket creation to succeed irrespective of region restrictions (Jewel compat)."),

    Option("rgw_lifecycle_work_time", Option::TYPE_STR, Option::LEVEL_ADVANCED)
    .set_default("00:00-06:00")
    .set_description("Lifecycle allowed work time")
    .set_long_description("Local time window in which the lifecycle maintenance thread can work."),

    Option("rgw_lc_lock_max_time", Option::TYPE_INT, Option::LEVEL_DEV)
    .set_default(90)
    .set_description(""),

    Option("rgw_lc_thread_delay", Option::TYPE_INT, Option::LEVEL_ADVANCED)
    .set_default(0)
    .set_description("Delay after processing of bucket listing chunks (i.e., per 1000 entries) in milliseconds"),

    Option("rgw_lc_max_worker", Option::TYPE_INT, Option::LEVEL_ADVANCED)
    .set_default(3)
    .set_description("Number of LCWorker tasks that will be run in parallel")
    .set_long_description(
      "Number of LCWorker tasks that will run in parallel--used to permit >1 "
      "bucket/index shards to be processed simultaneously"),

    Option("rgw_lc_max_wp_worker", Option::TYPE_INT, Option::LEVEL_ADVANCED)
    .set_default(3)
    .set_description("Number of workpool threads per LCWorker")
    .set_long_description(
      "Number of threads in per-LCWorker workpools--used to accelerate "
      "per-bucket processing"),

    Option("rgw_lc_max_objs", Option::TYPE_INT, Option::LEVEL_ADVANCED)
    .set_default(32)
    .set_description("Number of lifecycle data shards")
    .set_long_description(
          "Number of RADOS objects to use for storing lifecycle index. This "
	  "affects concurrency of lifecycle maintenance, as shards can be "
          "processed in parallel."),

    Option("rgw_lc_max_rules", Option::TYPE_UINT, Option::LEVEL_ADVANCED)
    .set_default(1000)
    .set_description("Max number of lifecycle rules set on one bucket")
    .set_long_description("Number of lifecycle rules set on one bucket should be limited."),

    Option("rgw_lc_debug_interval", Option::TYPE_INT, Option::LEVEL_DEV)
    .set_default(-1)
    .set_description(""),

    Option("rgw_mp_lock_max_time", Option::TYPE_INT, Option::LEVEL_ADVANCED)
    .set_default(600)
    .set_description("Multipart upload max completion time")
    .set_long_description(
        "Time length to allow completion of a multipart upload operation. This is done "
        "to prevent concurrent completions on the same object with the same upload id."),

    Option("rgw_script_uri", Option::TYPE_STR, Option::LEVEL_DEV)
    .set_default("")
    .set_description(""),

    Option("rgw_request_uri", Option::TYPE_STR, Option::LEVEL_DEV)
    .set_default("")
    .set_description(""),

    Option("rgw_ignore_get_invalid_range", Option::TYPE_BOOL, Option::LEVEL_ADVANCED)
    .set_default(false)
    .set_description("Treat invalid (e.g., negative) range request as full")
    .set_long_description("Treat invalid (e.g., negative) range request "
			  "as request for the full object (AWS compatibility)"),

    Option("rgw_swift_url", Option::TYPE_STR, Option::LEVEL_ADVANCED)
    .set_default("")
    .set_description("Swift-auth storage URL")
    .set_long_description(
        "Used in conjunction with rgw internal swift authentication. This affects the "
        "X-Storage-Url response header value.")
    .add_see_also("rgw_swift_auth_entry"),

    Option("rgw_swift_url_prefix", Option::TYPE_STR, Option::LEVEL_ADVANCED)
    .set_default("swift")
    .set_description("Swift URL prefix")
    .set_long_description("The URL path prefix for swift requests."),

    Option("rgw_swift_auth_url", Option::TYPE_STR, Option::LEVEL_ADVANCED)
    .set_default("")
    .set_description("Swift auth URL")
    .set_long_description(
        "Default url to which RGW connects and verifies tokens for v1 auth (if not using "
        "internal swift auth)."),

    Option("rgw_swift_auth_entry", Option::TYPE_STR, Option::LEVEL_ADVANCED)
    .set_default("auth")
    .set_description("Swift auth URL prefix")
    .set_long_description("URL path prefix for internal swift auth requests.")
    .add_see_also("rgw_swift_url"),

    Option("rgw_swift_tenant_name", Option::TYPE_STR, Option::LEVEL_ADVANCED)
    .set_default("")
    .set_description("Swift tenant name")
    .set_long_description("Tenant name that is used when constructing the swift path.")
    .add_see_also("rgw_swift_account_in_url"),

    Option("rgw_swift_account_in_url", Option::TYPE_BOOL, Option::LEVEL_ADVANCED)
    .set_default(false)
    .set_description("Swift account encoded in URL")
    .set_long_description("Whether the swift account is encoded in the uri path (AUTH_<account>).")
    .add_see_also("rgw_swift_tenant_name"),

    Option("rgw_swift_enforce_content_length", Option::TYPE_BOOL, Option::LEVEL_ADVANCED)
    .set_default(false)
    .set_description("Send content length when listing containers (Swift)")
    .set_long_description(
        "Whether content length header is needed when listing containers. When this is "
        "set to false, RGW will send extra info for each entry in the response."),

    Option("rgw_keystone_url", Option::TYPE_STR, Option::LEVEL_BASIC)
    .set_default("")
    .set_description("The URL to the Keystone server."),

    Option("rgw_keystone_admin_token", Option::TYPE_STR, Option::LEVEL_ADVANCED)
    .set_default("")
    .set_description("DEPRECATED: The admin token (shared secret) that is used for the Keystone requests."),

    Option("rgw_keystone_admin_token_path", Option::TYPE_STR, Option::LEVEL_ADVANCED)
    .set_default("")
    .set_description("Path to a file containing the admin token (shared secret) that is used for the Keystone requests."),

    Option("rgw_keystone_admin_user", Option::TYPE_STR, Option::LEVEL_ADVANCED)
    .set_default("")
    .set_description("Keystone admin user."),

    Option("rgw_keystone_admin_password", Option::TYPE_STR, Option::LEVEL_ADVANCED)
    .set_default("")
    .set_description("DEPRECATED: Keystone admin password."),

    Option("rgw_keystone_admin_password_path", Option::TYPE_STR, Option::LEVEL_ADVANCED)
    .set_default("")
    .set_description("Path to a file containing the Keystone admin password."),

    Option("rgw_keystone_admin_tenant", Option::TYPE_STR, Option::LEVEL_ADVANCED)
    .set_default("")
    .set_description("Keystone admin user tenant."),

    Option("rgw_keystone_admin_project", Option::TYPE_STR, Option::LEVEL_ADVANCED)
    .set_default("")
    .set_description("Keystone admin user project (for Keystone v3)."),

    Option("rgw_keystone_admin_domain", Option::TYPE_STR, Option::LEVEL_ADVANCED)
    .set_default("")
    .set_description("Keystone admin user domain (for Keystone v3)."),

    Option("rgw_keystone_barbican_user", Option::TYPE_STR, Option::LEVEL_ADVANCED)
    .set_default("")
    .set_description("Keystone user to access barbican secrets."),

    Option("rgw_keystone_barbican_password", Option::TYPE_STR, Option::LEVEL_ADVANCED)
    .set_default("")
    .set_description("Keystone password for barbican user."),

    Option("rgw_keystone_barbican_tenant", Option::TYPE_STR, Option::LEVEL_ADVANCED)
    .set_default("")
    .set_description("Keystone barbican user tenant (Keystone v2.0)."),

    Option("rgw_keystone_barbican_project", Option::TYPE_STR, Option::LEVEL_ADVANCED)
    .set_default("")
    .set_description("Keystone barbican user project (Keystone v3)."),

    Option("rgw_keystone_barbican_domain", Option::TYPE_STR, Option::LEVEL_ADVANCED)
    .set_default("")
    .set_description("Keystone barbican user domain."),

    Option("rgw_keystone_api_version", Option::TYPE_INT, Option::LEVEL_ADVANCED)
    .set_default(2)
    .set_description("Version of Keystone API to use (2 or 3)."),

    Option("rgw_keystone_accepted_roles", Option::TYPE_STR, Option::LEVEL_ADVANCED)
    .set_default("Member, admin")
    .set_description("Only users with one of these roles will be served when doing Keystone authentication."),

    Option("rgw_keystone_accepted_admin_roles", Option::TYPE_STR, Option::LEVEL_ADVANCED)
    .set_default("")
    .set_description("List of roles allowing user to gain admin privileges (Keystone)."),

    Option("rgw_keystone_token_cache_size", Option::TYPE_INT, Option::LEVEL_ADVANCED)
    .set_default(10000)
    .set_description("Keystone token cache size")
    .set_long_description(
        "Max number of Keystone tokens that will be cached. Token that is not cached "
        "requires RGW to access the Keystone server when authenticating."),

    Option("rgw_keystone_verify_ssl", Option::TYPE_BOOL, Option::LEVEL_ADVANCED)
    .set_default(true)
    .set_description("Should RGW verify the Keystone server SSL certificate."),

    Option("rgw_keystone_implicit_tenants", Option::TYPE_STR, Option::LEVEL_ADVANCED)
    .set_default("false")
    .set_enum_allowed( { "false", "true", "swift", "s3", "both", "0", "1", "none" } )
    .set_description("RGW Keystone implicit tenants creation")
    .set_long_description(
        "Implicitly create new users in their own tenant with the same name when "
        "authenticating via Keystone.  Can be limited to s3 or swift only."),

    Option("rgw_cross_domain_policy", Option::TYPE_STR, Option::LEVEL_ADVANCED)
    .set_default("<allow-access-from domain=\"*\" secure=\"false\" />")
    .set_description("RGW handle cross domain policy")
    .set_long_description("Returned cross domain policy when accessing the crossdomain.xml "
                          "resource (Swift compatiility)."),

    Option("rgw_healthcheck_disabling_path", Option::TYPE_STR, Option::LEVEL_DEV)
    .set_default("")
    .set_description("Swift health check api can be disabled if a file can be accessed in this path."),

    Option("rgw_s3_auth_use_rados", Option::TYPE_BOOL, Option::LEVEL_ADVANCED)
    .set_default(true)
    .set_description("Should S3 authentication use credentials stored in RADOS backend."),

    Option("rgw_s3_auth_use_keystone", Option::TYPE_BOOL, Option::LEVEL_ADVANCED)
    .set_default(false)
    .set_description("Should S3 authentication use Keystone."),

    Option("rgw_s3_auth_order", Option::TYPE_STR, Option::LEVEL_ADVANCED)
     .set_default("sts, external, local")
     .set_description("Authentication strategy order to use for s3 authentication")
     .set_long_description(
	  "Order of authentication strategies to try for s3 authentication, the allowed "
	   "options are a comma separated list of engines external, local. The "
	   "default order is to try all the externally configured engines before "
	   "attempting local rados based authentication"),

    Option("rgw_barbican_url", Option::TYPE_STR, Option::LEVEL_ADVANCED)
    .set_default("")
    .set_description("URL to barbican server."),

    Option("rgw_ldap_uri", Option::TYPE_STR, Option::LEVEL_ADVANCED)
    .set_default("ldaps://<ldap.your.domain>")
    .set_description("Space-separated list of LDAP servers in URI format."),

    Option("rgw_ldap_binddn", Option::TYPE_STR, Option::LEVEL_ADVANCED)
    .set_default("uid=admin,cn=users,dc=example,dc=com")
    .set_description("LDAP entry RGW will bind with (user match)."),

    Option("rgw_ldap_searchdn", Option::TYPE_STR, Option::LEVEL_ADVANCED)
    .set_default("cn=users,cn=accounts,dc=example,dc=com")
    .set_description("LDAP search base (basedn)."),

    Option("rgw_ldap_dnattr", Option::TYPE_STR, Option::LEVEL_ADVANCED)
    .set_default("uid")
    .set_description("LDAP attribute containing RGW user names (to form binddns)."),

    Option("rgw_ldap_secret", Option::TYPE_STR, Option::LEVEL_ADVANCED)
    .set_default("/etc/openldap/secret")
    .set_description("Path to file containing credentials for rgw_ldap_binddn."),

    Option("rgw_s3_auth_use_ldap", Option::TYPE_BOOL, Option::LEVEL_ADVANCED)
    .set_default(false)
    .set_description("Should S3 authentication use LDAP."),

    Option("rgw_ldap_searchfilter", Option::TYPE_STR, Option::LEVEL_ADVANCED)
    .set_default("")
    .set_description("LDAP search filter."),

    Option("rgw_opa_url", Option::TYPE_STR, Option::LEVEL_ADVANCED)
    .set_default("")
    .set_description("URL to OPA server."),

    Option("rgw_opa_token", Option::TYPE_STR, Option::LEVEL_ADVANCED)
    .set_default("")
    .set_description("The Bearer token OPA uses to authenticate client requests."),

    Option("rgw_opa_verify_ssl", Option::TYPE_BOOL, Option::LEVEL_ADVANCED)
    .set_default(true)
    .set_description("Should RGW verify the OPA server SSL certificate."),

    Option("rgw_use_opa_authz", Option::TYPE_BOOL, Option::LEVEL_ADVANCED)
    .set_default(false)
    .set_description("Should OPA be used to authorize client requests."),

    Option("rgw_admin_entry", Option::TYPE_STR, Option::LEVEL_ADVANCED)
    .set_default("admin")
    .set_description("Path prefix to be used for accessing RGW RESTful admin API."),

    Option("rgw_enforce_swift_acls", Option::TYPE_BOOL, Option::LEVEL_ADVANCED)
    .set_default(true)
    .set_description("RGW enforce swift acls")
    .set_long_description(
        "Should RGW enforce special Swift-only ACLs. Swift has a special ACL that gives "
        "permission to access all objects in a container."),

    Option("rgw_swift_token_expiration", Option::TYPE_INT, Option::LEVEL_ADVANCED)
    .set_default(1_day)
    .set_description("Expiration time (in seconds) for token generated through RGW Swift auth."),

    Option("rgw_print_continue", Option::TYPE_BOOL, Option::LEVEL_ADVANCED)
    .set_default(true)
    .set_description("RGW support of 100-continue")
    .set_long_description(
        "Should RGW explicitly send 100 (continue) responses. This is mainly relevant when "
        "using FastCGI, as some FastCGI modules do not fully support this feature."),

    Option("rgw_print_prohibited_content_length", Option::TYPE_BOOL, Option::LEVEL_ADVANCED)
    .set_default(false)
    .set_description("RGW RFC-7230 compatibility")
    .set_long_description(
        "Specifies whether RGW violates RFC 7230 and sends Content-Length with 204 or 304 "
        "statuses."),

    Option("rgw_remote_addr_param", Option::TYPE_STR, Option::LEVEL_ADVANCED)
    .set_default("REMOTE_ADDR")
    .set_description("HTTP header that holds the remote address in incoming requests.")
    .set_long_description(
        "RGW will use this header to extract requests origin. When RGW runs behind "
        "a reverse proxy, the remote address header will point at the proxy's address "
        "and not at the originator's address. Therefore it is sometimes possible to "
        "have the proxy add the originator's address in a separate HTTP header, which "
        "will allow RGW to log it correctly."
        )
    .add_see_also("rgw_enable_ops_log"),

    Option("rgw_op_thread_timeout", Option::TYPE_INT, Option::LEVEL_DEV)
    .set_default(10*60)
    .set_description("Timeout for async rados coroutine operations."),

    Option("rgw_op_thread_suicide_timeout", Option::TYPE_INT, Option::LEVEL_DEV)
    .set_default(0)
    .set_description(""),

    Option("rgw_thread_pool_size", Option::TYPE_INT, Option::LEVEL_BASIC)
    .set_default(512)
    .set_description("RGW requests handling thread pool size.")
    .set_long_description(
        "This parameter determines the number of concurrent requests RGW can process "
        "when using either the civetweb, or the fastcgi frontends. The higher this "
        "number is, RGW will be able to deal with more concurrent requests at the "
        "cost of more resource utilization."),

    Option("rgw_num_control_oids", Option::TYPE_INT, Option::LEVEL_ADVANCED)
    .set_default(8)
    .set_description("Number of control objects used for cross-RGW communication.")
    .set_long_description(
        "RGW uses certain control objects to send messages between different RGW "
        "processes running on the same zone. These messages include metadata cache "
        "invalidation info that is being sent when metadata is modified (such as "
        "user or bucket information). A higher number of control objects allows "
        "better concurrency of these messages, at the cost of more resource "
        "utilization."),

    Option("rgw_num_rados_handles", Option::TYPE_UINT, Option::LEVEL_ADVANCED)
    .set_default(1)
    .set_description("Number of librados handles that RGW uses.")
    .set_long_description(
        "This param affects the number of separate librados handles it uses to "
        "connect to the RADOS backend, which directly affects the number of connections "
        "RGW will have to each OSD. A higher number affects resource utilization."),

    Option("rgw_verify_ssl", Option::TYPE_BOOL, Option::LEVEL_ADVANCED)
    .set_default(true)
    .set_description("Should RGW verify SSL when connecing to a remote HTTP server")
    .set_long_description(
        "RGW can send requests to other RGW servers (e.g., in multi-site sync work). "
        "This configurable selects whether RGW should verify the certificate for "
        "the remote peer and host.")
    .add_see_also("rgw_keystone_verify_ssl"),

    Option("rgw_nfs_lru_lanes", Option::TYPE_INT, Option::LEVEL_ADVANCED)
    .set_default(5)
    .set_description(""),

    Option("rgw_nfs_lru_lane_hiwat", Option::TYPE_INT, Option::LEVEL_ADVANCED)
    .set_default(911)
    .set_description(""),

    Option("rgw_nfs_fhcache_partitions", Option::TYPE_INT, Option::LEVEL_ADVANCED)
    .set_default(3)
    .set_description(""),

    Option("rgw_nfs_fhcache_size", Option::TYPE_INT, Option::LEVEL_ADVANCED)
    .set_default(2017)
    .set_description(""),

    Option("rgw_nfs_namespace_expire_secs", Option::TYPE_INT, Option::LEVEL_ADVANCED)
    .set_default(300)
    .set_min(1)
    .set_description(""),

    Option("rgw_nfs_max_gc", Option::TYPE_INT, Option::LEVEL_ADVANCED)
    .set_default(300)
    .set_min(1)
    .set_description(""),

    Option("rgw_nfs_write_completion_interval_s", Option::TYPE_INT, Option::LEVEL_ADVANCED)
    .set_default(10)
    .set_description(""),

    Option("rgw_nfs_s3_fast_attrs", Option::TYPE_BOOL, Option::LEVEL_ADVANCED)
    .set_default(false)
    .set_description("use fast S3 attrs from bucket index (immutable only)")
    .set_long_description("use fast S3 attrs from bucket index (assumes NFS "
			  "mounts are immutable)"),

    Option("rgw_nfs_run_gc_threads", Option::TYPE_BOOL, Option::LEVEL_ADVANCED)
    .set_default(false)
    .set_description("run GC threads in librgw (default off)"),

    Option("rgw_nfs_run_lc_threads", Option::TYPE_BOOL, Option::LEVEL_ADVANCED)
    .set_default(false)
    .set_description("run lifecycle threads in librgw (default off)"),

    Option("rgw_nfs_run_quota_threads", Option::TYPE_BOOL, Option::LEVEL_ADVANCED)
    .set_default(false)
    .set_description("run quota threads in librgw (default off)"),

    Option("rgw_nfs_run_sync_thread", Option::TYPE_BOOL, Option::LEVEL_ADVANCED)
    .set_default(false)
    .set_description("run sync thread in librgw (default off)"),

    Option("rgw_rados_pool_autoscale_bias", Option::TYPE_FLOAT, Option::LEVEL_ADVANCED)
    .set_default(4.0)
    .set_min_max(0.01, 100000.0)
    .set_description("pg_autoscale_bias value for RGW metadata (omap-heavy) pools"),

    Option("rgw_rados_pool_pg_num_min", Option::TYPE_UINT, Option::LEVEL_ADVANCED)
    .set_default(8)
    .set_min_max(1, 1024)
    .set_description("pg_num_min value for RGW metadata (omap-heavy) pools"),

    Option("rgw_rados_pool_recovery_priority", Option::TYPE_UINT, Option::LEVEL_ADVANCED)
    .set_default(5)
    .set_min_max(-10, 10)
    .set_description("recovery_priority value for RGW metadata (omap-heavy) pools"),

    Option("rgw_zone", Option::TYPE_STR, Option::LEVEL_ADVANCED)
    .set_default("")
    .set_description("Zone name")
    .add_see_also({"rgw_zonegroup", "rgw_realm"}),

    Option("rgw_zone_root_pool", Option::TYPE_STR, Option::LEVEL_ADVANCED)
    .set_default(".rgw.root")
    .set_description("Zone root pool name")
    .set_long_description(
        "The zone root pool, is the pool where the RGW zone configuration located."
    )
    .add_see_also({"rgw_zonegroup_root_pool", "rgw_realm_root_pool", "rgw_period_root_pool"}),

    Option("rgw_default_zone_info_oid", Option::TYPE_STR, Option::LEVEL_ADVANCED)
    .set_default("default.zone")
    .set_description("Default zone info object id")
    .set_long_description(
        "Name of the RADOS object that holds the default zone information."
    ),

    Option("rgw_region", Option::TYPE_STR, Option::LEVEL_ADVANCED)
    .set_default("")
    .set_description("Region name")
    .set_long_description(
        "Obsolete config option. The rgw_zonegroup option should be used instead.")
    .add_see_also("rgw_zonegroup"),

    Option("rgw_region_root_pool", Option::TYPE_STR, Option::LEVEL_ADVANCED)
    .set_default(".rgw.root")
    .set_description("Region root pool")
    .set_long_description(
        "Obsolete config option. The rgw_zonegroup_root_pool should be used instead.")
    .add_see_also("rgw_zonegroup_root_pool"),

    Option("rgw_default_region_info_oid", Option::TYPE_STR, Option::LEVEL_ADVANCED)
    .set_default("default.region")
    .set_description("Default region info object id")
    .set_long_description(
        "Obsolete config option. The rgw_default_zonegroup_info_oid should be used instead.")
    .add_see_also("rgw_default_zonegroup_info_oid"),

    Option("rgw_zonegroup", Option::TYPE_STR, Option::LEVEL_ADVANCED)
    .set_default("")
    .set_description("Zonegroup name")
    .add_see_also({"rgw_zone", "rgw_realm"}),

    Option("rgw_zonegroup_root_pool", Option::TYPE_STR, Option::LEVEL_ADVANCED)
    .set_default(".rgw.root")
    .set_description("Zonegroup root pool")
    .set_long_description(
        "The zonegroup root pool, is the pool where the RGW zonegroup configuration located."
    )
    .add_see_also({"rgw_zone_root_pool", "rgw_realm_root_pool", "rgw_period_root_pool"}),

    Option("rgw_default_zonegroup_info_oid", Option::TYPE_STR, Option::LEVEL_ADVANCED)
    .set_default("default.zonegroup")
    .set_description(""),

    Option("rgw_realm", Option::TYPE_STR, Option::LEVEL_ADVANCED)
    .set_default("")
    .set_description(""),

    Option("rgw_realm_root_pool", Option::TYPE_STR, Option::LEVEL_ADVANCED)
    .set_default(".rgw.root")
    .set_description("Realm root pool")
    .set_long_description(
        "The realm root pool, is the pool where the RGW realm configuration located."
    )
    .add_see_also({"rgw_zonegroup_root_pool", "rgw_zone_root_pool", "rgw_period_root_pool"}),

    Option("rgw_default_realm_info_oid", Option::TYPE_STR, Option::LEVEL_ADVANCED)
    .set_default("default.realm")
    .set_description(""),

    Option("rgw_period_root_pool", Option::TYPE_STR, Option::LEVEL_ADVANCED)
    .set_default(".rgw.root")
    .set_description("Period root pool")
    .set_long_description(
        "The period root pool, is the pool where the RGW period configuration located."
    )
    .add_see_also({"rgw_zonegroup_root_pool", "rgw_zone_root_pool", "rgw_realm_root_pool"}),

    Option("rgw_period_latest_epoch_info_oid", Option::TYPE_STR, Option::LEVEL_DEV)
    .set_default(".latest_epoch")
    .set_description(""),

    Option("rgw_log_nonexistent_bucket", Option::TYPE_BOOL, Option::LEVEL_ADVANCED)
    .set_default(false)
    .set_description("Should RGW log operations on bucket that does not exist")
    .set_long_description(
        "This config option applies to the ops log. When this option is set, the ops log "
        "will log operations that are sent to non existing buckets. These operations "
        "inherently fail, and do not correspond to a specific user.")
    .add_see_also("rgw_enable_ops_log"),

    Option("rgw_log_object_name", Option::TYPE_STR, Option::LEVEL_ADVANCED)
    .set_default("%Y-%m-%d-%H-%i-%n")
    .set_description("Ops log object name format")
    .set_long_description(
        "Defines the format of the RADOS objects names that ops log uses to store ops "
        "log data")
    .add_see_also("rgw_enable_ops_log"),

    Option("rgw_log_object_name_utc", Option::TYPE_BOOL, Option::LEVEL_ADVANCED)
    .set_default(false)
    .set_description("Should ops log object name based on UTC")
    .set_long_description(
        "If set, the names of the RADOS objects that hold the ops log data will be based "
        "on UTC time zone. If not set, it will use the local time zone.")
    .add_see_also({"rgw_enable_ops_log", "rgw_log_object_name"}),

    Option("rgw_usage_max_shards", Option::TYPE_INT, Option::LEVEL_ADVANCED)
    .set_default(32)
    .set_description("Number of shards for usage log.")
    .set_long_description(
        "The number of RADOS objects that RGW will use in order to store the usage log "
        "data.")
    .add_see_also("rgw_enable_usage_log"),

    Option("rgw_usage_max_user_shards", Option::TYPE_INT, Option::LEVEL_ADVANCED)
    .set_default(1)
    .set_min(1)
    .set_description("Number of shards for single user in usage log")
    .set_long_description(
        "The number of shards that a single user will span over in the usage log.")
    .add_see_also("rgw_enable_usage_log"),

    Option("rgw_enable_ops_log", Option::TYPE_BOOL, Option::LEVEL_ADVANCED)
    .set_default(false)
    .set_description("Enable ops log")
    .add_see_also({"rgw_log_nonexistent_bucket", "rgw_log_object_name", "rgw_ops_log_rados",
               "rgw_ops_log_socket_path"}),

    Option("rgw_enable_usage_log", Option::TYPE_BOOL, Option::LEVEL_ADVANCED)
    .set_default(false)
    .set_description("Enable usage log")
    .add_see_also("rgw_usage_max_shards"),

    Option("rgw_ops_log_rados", Option::TYPE_BOOL, Option::LEVEL_ADVANCED)
    .set_default(true)
    .set_description("Use RADOS for ops log")
    .set_long_description(
       "If set, RGW will store ops log information in RADOS.")
    .add_see_also({"rgw_enable_ops_log"}),

    Option("rgw_ops_log_socket_path", Option::TYPE_STR, Option::LEVEL_ADVANCED)
    .set_default("")
    .set_description("Unix domain socket path for ops log.")
    .set_long_description(
        "Path to unix domain socket that RGW will listen for connection on. When connected, "
        "RGW will send ops log data through it.")
    .add_see_also({"rgw_enable_ops_log", "rgw_ops_log_data_backlog"}),

    Option("rgw_ops_log_data_backlog", Option::TYPE_SIZE, Option::LEVEL_ADVANCED)
    .set_default(5 << 20)
    .set_description("Ops log socket backlog")
    .set_long_description(
        "Maximum amount of data backlog that RGW can keep when ops log is configured to "
        "send info through unix domain socket. When data backlog is higher than this, "
        "ops log entries will be lost. In order to avoid ops log information loss, the "
        "listener needs to clear data (by reading it) quickly enough.")
    .add_see_also({"rgw_enable_ops_log", "rgw_ops_log_socket_path"}),

    Option("rgw_fcgi_socket_backlog", Option::TYPE_INT, Option::LEVEL_ADVANCED)
    .set_default(1024)
    .set_description("FastCGI socket connection backlog")
    .set_long_description(
        "Size of FastCGI connection backlog. This reflects the maximum number of new "
        "connection requests that RGW can handle concurrently without dropping any. ")
    .add_see_also({"rgw_host", "rgw_socket_path"}),

    Option("rgw_usage_log_flush_threshold", Option::TYPE_INT, Option::LEVEL_ADVANCED)
    .set_default(1024)
    .set_description("Number of entries in usage log before flushing")
    .set_long_description(
        "This is the max number of entries that will be held in the usage log, before it "
        "will be flushed to the backend. Note that the usage log is periodically flushed, "
        "even if number of entries does not reach this threshold. A usage log entry "
        "corresponds to one or more operations on a single bucket.i")
    .add_see_also({"rgw_enable_usage_log", "rgw_usage_log_tick_interval"}),

    Option("rgw_usage_log_tick_interval", Option::TYPE_INT, Option::LEVEL_ADVANCED)
    .set_default(30)
    .set_description("Number of seconds between usage log flush cycles")
    .set_long_description(
        "The number of seconds between consecutive usage log flushes. The usage log will "
        "also flush itself to the backend if the number of pending entries reaches a "
        "certain threshold.")
    .add_see_also({"rgw_enable_usage_log", "rgw_usage_log_flush_threshold"}),

    Option("rgw_init_timeout", Option::TYPE_INT, Option::LEVEL_BASIC)
    .set_default(300)
    .set_description("Initialization timeout")
    .set_long_description(
        "The time length (in seconds) that RGW will allow for its initialization. RGW "
        "process will give up and quit if initialization is not complete after this amount "
        "of time."),

    Option("rgw_mime_types_file", Option::TYPE_STR, Option::LEVEL_BASIC)
    .set_default("/etc/mime.types")
    .set_description("Path to local mime types file")
    .set_long_description(
        "The mime types file is needed in Swift when uploading an object. If object's "
        "content type is not specified, RGW will use data from this file to assign "
        "a content type to the object."),

    Option("rgw_gc_max_objs", Option::TYPE_INT, Option::LEVEL_ADVANCED)
    .set_default(32)
    .set_description("Number of shards for garbage collector data")
    .set_long_description(
        "The number of garbage collector data shards, is the number of RADOS objects that "
        "RGW will use to store the garbage collection information on.")
    .add_see_also({"rgw_gc_obj_min_wait", "rgw_gc_processor_max_time", "rgw_gc_processor_period", "rgw_gc_max_concurrent_io"}),

    Option("rgw_gc_obj_min_wait", Option::TYPE_INT, Option::LEVEL_ADVANCED)
    .set_default(2_hr)
    .set_description("Garbage collection object expiration time")
    .set_long_description(
       "The length of time (in seconds) that the RGW collector will wait before purging "
       "a deleted object's data. RGW will not remove object immediately, as object could "
       "still have readers. A mechanism exists to increase the object's expiration time "
       "when it's being read. The recommended value of its lower limit is 30 minutes")
    .add_see_also({"rgw_gc_max_objs", "rgw_gc_processor_max_time", "rgw_gc_processor_period", "rgw_gc_max_concurrent_io"}),

    Option("rgw_gc_processor_max_time", Option::TYPE_INT, Option::LEVEL_ADVANCED)
    .set_default(1_hr)
    .set_description("Length of time GC processor can lease shard")
    .set_long_description(
        "Garbage collection thread in RGW process holds a lease on its data shards. These "
        "objects contain the information about the objects that need to be removed. RGW "
        "takes a lease in order to prevent multiple RGW processes from handling the same "
        "objects concurrently. This time signifies that maximum amount of time (in seconds) that RGW "
        "is allowed to hold that lease. In the case where RGW goes down uncleanly, this "
        "is the amount of time where processing of that data shard will be blocked.")
    .add_see_also({"rgw_gc_max_objs", "rgw_gc_obj_min_wait", "rgw_gc_processor_period", "rgw_gc_max_concurrent_io"}),

    Option("rgw_gc_processor_period", Option::TYPE_INT, Option::LEVEL_ADVANCED)
    .set_default(1_hr)
    .set_description("Garbage collector cycle run time")
    .set_long_description(
        "The amount of time between the start of consecutive runs of the garbage collector "
        "threads. If garbage collector runs takes more than this period, it will not wait "
        "before running again.")
    .add_see_also({"rgw_gc_max_objs", "rgw_gc_obj_min_wait", "rgw_gc_processor_max_time", "rgw_gc_max_concurrent_io", "rgw_gc_max_trim_chunk"}),

    Option("rgw_gc_max_concurrent_io", Option::TYPE_INT, Option::LEVEL_ADVANCED)
    .set_default(10)
    .set_description("Max concurrent RADOS IO operations for garbage collection")
    .set_long_description(
        "The maximum number of concurrent IO operations that the RGW garbage collection "
        "thread will use when purging old data.")
    .add_see_also({"rgw_gc_max_objs", "rgw_gc_obj_min_wait", "rgw_gc_processor_max_time", "rgw_gc_max_trim_chunk"}),

    Option("rgw_gc_max_trim_chunk", Option::TYPE_INT, Option::LEVEL_ADVANCED)
    .set_default(16)
    .set_description("Max number of keys to remove from garbage collector log in a single operation")
    .add_see_also({"rgw_gc_max_objs", "rgw_gc_obj_min_wait", "rgw_gc_processor_max_time", "rgw_gc_max_concurrent_io"}),

    Option("rgw_gc_max_deferred_entries_size", Option::TYPE_UINT, Option::LEVEL_ADVANCED)
    .set_default(3072)
    .set_description("maximum allowed size of deferred entries in queue head for gc"),

    Option("rgw_gc_max_queue_size", Option::TYPE_UINT, Option::LEVEL_ADVANCED)
    .set_default(134213632)
    .set_description("Maximum allowed queue size for gc")
    .set_long_description(
        "The maximum allowed size of each gc queue, and its value should not "
        "be greater than (osd_max_object_size - rgw_gc_max_deferred_entries_size - 1K).")
    .add_see_also({"osd_max_object_size", "rgw_gc_max_deferred_entries_size"}),

    Option("rgw_gc_max_deferred", Option::TYPE_UINT, Option::LEVEL_ADVANCED)
    .set_default(50)
    .set_description("Number of maximum deferred data entries to be stored in queue for gc"),

    Option("rgw_s3_success_create_obj_status", Option::TYPE_INT, Option::LEVEL_ADVANCED)
    .set_default(0)
    .set_description("HTTP return code override for object creation")
    .set_long_description(
        "If not zero, this is the HTTP return code that will be returned on a successful S3 "
        "object creation."),

    Option("rgw_resolve_cname", Option::TYPE_BOOL, Option::LEVEL_ADVANCED)
    .set_default(false)
    .set_description("Support vanity domain names via CNAME")
    .set_long_description(
        "If true, RGW will query DNS when detecting that it's serving a request that was "
        "sent to a host in another domain. If a CNAME record is configured for that domain "
        "it will use it instead. This gives user to have the ability of creating a unique "
        "domain of their own to point at data in their bucket."),

    Option("rgw_obj_stripe_size", Option::TYPE_SIZE, Option::LEVEL_ADVANCED)
    .set_default(4_M)
    .set_description("RGW object stripe size")
    .set_long_description(
        "The size of an object stripe for RGW objects. This is the maximum size a backing "
        "RADOS object will have. RGW objects that are larger than this will span over "
        "multiple objects."),

    Option("rgw_extended_http_attrs", Option::TYPE_STR, Option::LEVEL_ADVANCED)
    .set_default("")
    .set_description("RGW support extended HTTP attrs")
    .set_long_description(
        "Add new set of attributes that could be set on an object. These extra attributes "
        "can be set through HTTP header fields when putting the objects. If set, these "
        "attributes will return as HTTP fields when doing GET/HEAD on the object."),

    Option("rgw_exit_timeout_secs", Option::TYPE_INT, Option::LEVEL_ADVANCED)
    .set_default(120)
    .set_description("RGW shutdown timeout")
    .set_long_description("Number of seconds to wait for a process before exiting unconditionally."),

    Option("rgw_get_obj_window_size", Option::TYPE_SIZE, Option::LEVEL_ADVANCED)
    .set_default(16_M)
    .set_description("RGW object read window size")
    .set_long_description("The window size in bytes for a single object read request"),

    Option("rgw_get_obj_max_req_size", Option::TYPE_SIZE, Option::LEVEL_ADVANCED)
    .set_default(4_M)
    .set_description("RGW object read chunk size")
    .set_long_description(
        "The maximum request size of a single object read operation sent to RADOS"),

    Option("rgw_relaxed_s3_bucket_names", Option::TYPE_BOOL, Option::LEVEL_ADVANCED)
    .set_default(false)
    .set_description("RGW enable relaxed S3 bucket names")
    .set_long_description("RGW enable relaxed S3 bucket name rules for US region buckets."),

    Option("rgw_defer_to_bucket_acls", Option::TYPE_STR, Option::LEVEL_ADVANCED)
    .set_default("")
    .set_description("Bucket ACLs override object ACLs")
    .set_long_description(
        "If not empty, a string that selects that mode of operation. 'recurse' will use "
        "bucket's ACL for the authorizaton. 'full-control' will allow users that users "
        "that have full control permission on the bucket have access to the object."),

    Option("rgw_list_buckets_max_chunk", Option::TYPE_INT, Option::LEVEL_ADVANCED)
    .set_default(1000)
    .set_description("Max number of buckets to retrieve in a single listing operation")
    .set_long_description(
        "When RGW fetches lists of user's buckets from the backend, this is the max number "
        "of entries it will try to retrieve in a single operation. Note that the backend "
        "may choose to return a smaller number of entries."),

    Option("rgw_md_log_max_shards", Option::TYPE_INT, Option::LEVEL_ADVANCED)
    .set_default(64)
    .set_description("RGW number of metadata log shards")
    .set_long_description(
        "The number of shards the RGW metadata log entries will reside in. This affects "
        "the metadata sync parallelism as a shard can only be processed by a single "
        "RGW at a time"),

    Option("rgw_curl_wait_timeout_ms", Option::TYPE_INT, Option::LEVEL_DEV)
    .set_default(1000)
    .set_description(""),

    Option("rgw_curl_low_speed_limit", Option::TYPE_INT, Option::LEVEL_ADVANCED)
    .set_default(1024)
    .set_long_description(
        "It contains the average transfer speed in bytes per second that the "
        "transfer should be below during rgw_curl_low_speed_time seconds for libcurl "
        "to consider it to be too slow and abort. Set it zero to disable this."),

    Option("rgw_curl_low_speed_time", Option::TYPE_INT, Option::LEVEL_ADVANCED)
    .set_default(300)
    .set_long_description(
        "It contains the time in number seconds that the transfer speed should be below "
        "the rgw_curl_low_speed_limit for the library to consider it too slow and abort. "
        "Set it zero to disable this."),

    Option("rgw_copy_obj_progress", Option::TYPE_BOOL, Option::LEVEL_ADVANCED)
    .set_default(true)
    .set_description("Send progress report through copy operation")
    .set_long_description(
        "If true, RGW will send progress information when copy operation is executed. "),

    Option("rgw_copy_obj_progress_every_bytes", Option::TYPE_SIZE, Option::LEVEL_ADVANCED)
    .set_default(1_M)
    .set_description("Send copy-object progress info after these many bytes"),

    Option("rgw_sync_obj_etag_verify", Option::TYPE_BOOL, Option::LEVEL_ADVANCED)
    .set_default(false)
    .set_description("Verify if the object copied from remote is identical to its source")
    .set_long_description(
        "If true, this option computes the MD5 checksum of the data which is written at the "
	"destination and checks if it is identical to the ETAG stored in the source. "
        "It ensures integrity of the objects fetched from a remote server over HTTP including "
        "multisite sync."),

    Option("rgw_obj_tombstone_cache_size", Option::TYPE_INT, Option::LEVEL_ADVANCED)
    .set_default(1000)
    .set_description("Max number of entries to keep in tombstone cache")
    .set_long_description(
        "The tombstone cache is used when doing a multi-zone data sync. RGW keeps "
        "there information about removed objects which is needed in order to prevent "
        "re-syncing of objects that were already removed."),

    Option("rgw_data_log_window", Option::TYPE_INT, Option::LEVEL_ADVANCED)
    .set_default(30)
    .set_description("Data log time window")
    .set_long_description(
        "The data log keeps information about buckets that have objectst that were "
        "modified within a specific timeframe. The sync process then knows which buckets "
        "are needed to be scanned for data sync."),

    Option("rgw_data_log_changes_size", Option::TYPE_INT, Option::LEVEL_DEV)
    .set_default(1000)
    .set_description("Max size of pending changes in data log")
    .set_long_description(
        "RGW will trigger update to the data log if the number of pending entries reached "
        "this number."),

    Option("rgw_data_log_num_shards", Option::TYPE_INT, Option::LEVEL_ADVANCED)
    .set_default(128)
    .set_description("Number of data log shards")
    .set_long_description(
        "The number of shards the RGW data log entries will reside in. This affects the "
        "data sync parallelism as a shard can only be processed by a single RGW at a time."),

    Option("rgw_data_log_obj_prefix", Option::TYPE_STR, Option::LEVEL_DEV)
    .set_default("data_log")
    .set_description(""),

    Option("rgw_bucket_quota_ttl", Option::TYPE_INT, Option::LEVEL_ADVANCED)
    .set_default(600)
    .set_description("Bucket quota stats cache TTL")
    .set_long_description(
        "Length of time for bucket stats to be cached within RGW instance."),

    Option("rgw_bucket_quota_soft_threshold", Option::TYPE_FLOAT, Option::LEVEL_BASIC)
    .set_default(0.95)
    .set_description("RGW quota soft threshold")
    .set_long_description(
        "Threshold from which RGW doesn't rely on cached info for quota "
        "decisions. This is done for higher accuracy of the quota mechanism at "
        "cost of performance, when getting close to the quota limit. The value "
        "configured here is the ratio between the data usage to the max usage "
        "as specified by the quota."),

    Option("rgw_bucket_quota_cache_size", Option::TYPE_INT, Option::LEVEL_ADVANCED)
    .set_default(10000)
    .set_description("RGW quota stats cache size")
    .set_long_description(
        "Maximum number of entries in the quota stats cache."),

    Option("rgw_bucket_default_quota_max_objects", Option::TYPE_INT, Option::LEVEL_BASIC)
    .set_default(-1)
    .set_description("Default quota for max objects in a bucket")
    .set_long_description(
        "The default quota configuration for max number of objects in a bucket. A "
        "negative number means 'unlimited'."),

    Option("rgw_bucket_default_quota_max_size", Option::TYPE_INT, Option::LEVEL_ADVANCED)
    .set_default(-1)
    .set_description("Default quota for total size in a bucket")
    .set_long_description(
        "The default quota configuration for total size of objects in a bucket. A "
        "negative number means 'unlimited'."),

    Option("rgw_expose_bucket", Option::TYPE_BOOL, Option::LEVEL_ADVANCED)
    .set_default(false)
    .set_description("Send Bucket HTTP header with the response")
    .set_long_description(
        "If true, RGW will send a Bucket HTTP header with the responses. The header will "
        "contain the name of the bucket the operation happened on."),

    Option("rgw_frontends", Option::TYPE_STR, Option::LEVEL_BASIC)
    .set_default("beast port=7480")
    .set_description("RGW frontends configuration")
    .set_long_description(
        "A comma delimited list of frontends configuration. Each configuration contains "
        "the type of the frontend followed by an optional space delimited set of "
        "key=value config parameters."),

    Option("rgw_frontend_defaults", Option::TYPE_STR, Option::LEVEL_ADVANCED)
    .set_default("beast ssl_certificate=config://rgw/cert/$realm/$zone.crt ssl_private_key=config://rgw/cert/$realm/$zone.key")
    .set_description("RGW frontends default configuration")
    .set_long_description(
        "A comma delimited list of default frontends configuration."),

    Option("rgw_user_quota_bucket_sync_interval", Option::TYPE_INT, Option::LEVEL_ADVANCED)
    .set_default(180)
    .set_description("User quota bucket sync interval")
    .set_long_description(
        "Time period for accumulating modified buckets before syncing these stats."),

    Option("rgw_user_quota_sync_interval", Option::TYPE_INT, Option::LEVEL_ADVANCED)
    .set_default(1_day)
    .set_description("User quota sync interval")
    .set_long_description(
        "Time period for accumulating modified buckets before syncing entire user stats."),

    Option("rgw_user_quota_sync_idle_users", Option::TYPE_BOOL, Option::LEVEL_ADVANCED)
    .set_default(false)
    .set_description("Should sync idle users quota")
    .set_long_description(
        "Whether stats for idle users be fully synced."),

    Option("rgw_user_quota_sync_wait_time", Option::TYPE_INT, Option::LEVEL_ADVANCED)
    .set_default(1_day)
    .set_description("User quota full-sync wait time")
    .set_long_description(
        "Minimum time between two full stats sync for non-idle users."),

    Option("rgw_user_default_quota_max_objects", Option::TYPE_INT, Option::LEVEL_BASIC)
    .set_default(-1)
    .set_description("User quota max objects")
    .set_long_description(
        "The default quota configuration for total number of objects for a single user. A "
        "negative number means 'unlimited'."),

    Option("rgw_user_default_quota_max_size", Option::TYPE_INT, Option::LEVEL_BASIC)
    .set_default(-1)
    .set_description("User quota max size")
    .set_long_description(
        "The default quota configuration for total size of objects for a single user. A "
        "negative number means 'unlimited'."),

    Option("rgw_multipart_min_part_size", Option::TYPE_SIZE, Option::LEVEL_ADVANCED)
    .set_default(5_M)
    .set_description("Minimum S3 multipart-upload part size")
    .set_long_description(
        "When doing a multipart upload, each part (other than the last part) should be "
        "at least this size."),

    Option("rgw_multipart_part_upload_limit", Option::TYPE_INT, Option::LEVEL_ADVANCED)
    .set_default(10000)
    .set_description("Max number of parts in multipart upload"),

    Option("rgw_max_slo_entries", Option::TYPE_INT, Option::LEVEL_ADVANCED)
    .set_default(1000)
    .set_description("Max number of entries in Swift Static Large Object manifest"),

    Option("rgw_olh_pending_timeout_sec", Option::TYPE_INT, Option::LEVEL_DEV)
    .set_default(1_hr)
    .set_description("Max time for pending OLH change to complete")
    .set_long_description(
        "OLH is a versioned object's logical head. Operations on it are journaled and "
        "as pending before completion. If an operation doesn't complete with this amount "
        "of seconds, we remove the operation from the journal."),

    Option("rgw_user_max_buckets", Option::TYPE_INT, Option::LEVEL_BASIC)
    .set_default(1000)
    .set_description("Max number of buckets per user")
    .set_long_description(
      "A user can create at most this number of buckets. Zero means "
      "no limit; a negative value means users cannot create any new "
      "buckets, although users will retain buckets already created."),

    Option("rgw_objexp_gc_interval", Option::TYPE_UINT, Option::LEVEL_ADVANCED)
    .set_default(10_min)
    .set_description("Swift objects expirer garbage collector interval"),

    Option("rgw_objexp_hints_num_shards", Option::TYPE_UINT, Option::LEVEL_ADVANCED)
    .set_default(127)
    .set_description("Number of object expirer data shards")
    .set_long_description(
        "The number of shards the (Swift) object expirer will store its data on."),

    Option("rgw_objexp_chunk_size", Option::TYPE_UINT, Option::LEVEL_DEV)
    .set_default(100)
    .set_description(""),

    Option("rgw_enable_static_website", Option::TYPE_BOOL, Option::LEVEL_BASIC)
    .set_default(false)
    .set_description("Enable static website APIs")
    .set_long_description(
        "This configurable controls whether RGW handles the website control APIs. RGW can "
        "server static websites if s3website hostnames are configured, and unrelated to "
        "this configurable."),

     Option("rgw_user_unique_email", Option::TYPE_BOOL, Option::LEVEL_BASIC)
    .set_default(true)
    .set_description("Require local RGW users to have unique email addresses")
    .set_long_description(
        "Enforce builtin user accounts to have unique email addresses.  This "
	"setting is historical.  In future, non-enforcement of email address "
        "uniqueness is likely to become the default."),

    Option("rgw_log_http_headers", Option::TYPE_STR, Option::LEVEL_BASIC)
    .set_default("")
    .set_description("List of HTTP headers to log")
    .set_long_description(
        "A comma delimited list of HTTP headers to log when seen, ignores case (e.g., "
        "http_x_forwarded_for)."),

    Option("rgw_num_async_rados_threads", Option::TYPE_INT, Option::LEVEL_ADVANCED)
    .set_default(32)
    .set_description("Number of concurrent RADOS operations in multisite sync")
    .set_long_description(
        "The number of concurrent RADOS IO operations that will be triggered for handling "
        "multisite sync operations. This includes control related work, and not the actual "
        "sync operations."),

    Option("rgw_md_notify_interval_msec", Option::TYPE_INT, Option::LEVEL_ADVANCED)
    .set_default(200)
    .set_description("Length of time to aggregate metadata changes")
    .set_long_description(
        "Length of time (in milliseconds) in which the master zone aggregates all the "
        "metadata changes that occurred, before sending notifications to all the other "
        "zones."),

    Option("rgw_run_sync_thread", Option::TYPE_BOOL, Option::LEVEL_ADVANCED)
    .set_default(true)
    .set_description("Should run sync thread"),

    Option("rgw_sync_lease_period", Option::TYPE_INT, Option::LEVEL_DEV)
    .set_default(120)
    .set_description(""),

    Option("rgw_sync_log_trim_interval", Option::TYPE_INT, Option::LEVEL_ADVANCED)
    .set_default(1200)
    .set_description("Sync log trim interval")
    .set_long_description(
        "Time in seconds between attempts to trim sync logs."),

    Option("rgw_sync_log_trim_max_buckets", Option::TYPE_INT, Option::LEVEL_ADVANCED)
    .set_default(16)
    .set_description("Maximum number of buckets to trim per interval")
    .set_long_description("The maximum number of buckets to consider for bucket index log trimming each trim interval, regardless of the number of bucket index shards. Priority is given to buckets with the most sync activity over the last trim interval.")
    .add_see_also("rgw_sync_log_trim_interval")
    .add_see_also("rgw_sync_log_trim_min_cold_buckets")
    .add_see_also("rgw_sync_log_trim_concurrent_buckets"),

    Option("rgw_sync_log_trim_min_cold_buckets", Option::TYPE_INT, Option::LEVEL_ADVANCED)
    .set_default(4)
    .set_description("Minimum number of cold buckets to trim per interval")
    .set_long_description("Of the `rgw_sync_log_trim_max_buckets` selected for bucket index log trimming each trim interval, at least this many of them must be 'cold' buckets. These buckets are selected in order from the list of all bucket instances, to guarantee that all buckets will be visited eventually.")
    .add_see_also("rgw_sync_log_trim_interval")
    .add_see_also("rgw_sync_log_trim_max_buckets")
    .add_see_also("rgw_sync_log_trim_concurrent_buckets"),

    Option("rgw_sync_log_trim_concurrent_buckets", Option::TYPE_INT, Option::LEVEL_ADVANCED)
    .set_default(4)
    .set_description("Maximum number of buckets to trim in parallel")
    .add_see_also("rgw_sync_log_trim_interval")
    .add_see_also("rgw_sync_log_trim_max_buckets")
    .add_see_also("rgw_sync_log_trim_min_cold_buckets"),

    Option("rgw_sync_data_inject_err_probability", Option::TYPE_FLOAT, Option::LEVEL_DEV)
    .set_default(0)
    .set_description(""),

    Option("rgw_sync_meta_inject_err_probability", Option::TYPE_FLOAT, Option::LEVEL_DEV)
    .set_default(0)
    .set_description(""),

    Option("rgw_sync_trace_history_size", Option::TYPE_SIZE, Option::LEVEL_ADVANCED)
    .set_default(4096)
    .set_description("Sync trace history size")
    .set_long_description(
      "Maximum number of complete sync trace entries to keep."),

    Option("rgw_sync_trace_per_node_log_size", Option::TYPE_INT, Option::LEVEL_ADVANCED)
    .set_default(32)
    .set_description("Sync trace per-node log size")
    .set_long_description(
        "The number of log entries to keep per sync-trace node."),

    Option("rgw_sync_trace_servicemap_update_interval", Option::TYPE_INT, Option::LEVEL_ADVANCED)
    .set_default(10)
    .set_description("Sync-trace service-map update interval")
    .set_long_description(
        "Number of seconds between service-map updates of sync-trace events."),

    Option("rgw_period_push_interval", Option::TYPE_FLOAT, Option::LEVEL_ADVANCED)
    .set_default(2)
    .set_description("Period push interval")
    .set_long_description(
        "Number of seconds to wait before retrying 'period push' operation."),

    Option("rgw_period_push_interval_max", Option::TYPE_FLOAT, Option::LEVEL_ADVANCED)
    .set_default(30)
    .set_description("Period push maximum interval")
    .set_long_description(
        "The max number of seconds to wait before retrying 'period push' after exponential "
        "backoff."),

    Option("rgw_safe_max_objects_per_shard", Option::TYPE_INT, Option::LEVEL_ADVANCED)
    .set_default(100*1024)
    .set_description("Safe number of objects per shard")
    .set_long_description(
        "This is the max number of objects per bucket index shard that RGW considers "
        "safe. RGW will warn if it identifies a bucket where its per-shard count is "
        "higher than a percentage of this number.")
    .add_see_also("rgw_shard_warning_threshold"),

    Option("rgw_shard_warning_threshold", Option::TYPE_FLOAT, Option::LEVEL_ADVANCED)
    .set_default(90)
    .set_description("Warn about max objects per shard")
    .set_long_description(
        "Warn if number of objects per shard in a specific bucket passed this percentage "
        "of the safe number.")
    .add_see_also("rgw_safe_max_objects_per_shard"),

    Option("rgw_swift_versioning_enabled", Option::TYPE_BOOL, Option::LEVEL_ADVANCED)
    .set_default(false)
    .set_description("Enable Swift versioning"),

    Option("rgw_swift_custom_header", Option::TYPE_STR, Option::LEVEL_ADVANCED)
    .set_default("")
    .set_description("Enable swift custom header")
    .set_long_description(
        "If not empty, specifies a name of HTTP header that can include custom data. When "
        "uploading an object, if this header is passed RGW will store this header info "
        "and it will be available when listing the bucket."),

    Option("rgw_swift_need_stats", Option::TYPE_BOOL, Option::LEVEL_ADVANCED)
    .set_default(true)
    .set_description("Enable stats on bucket listing in Swift"),

    Option("rgw_reshard_num_logs", Option::TYPE_UINT, Option::LEVEL_ADVANCED)
    .set_default(16)
    .set_min(1)
    .set_description("")
    .add_service("rgw"),

    Option("rgw_reshard_bucket_lock_duration", Option::TYPE_UINT, Option::LEVEL_ADVANCED)
    .set_default(360)
    .set_min(30)
    .set_description("Number of seconds the timeout on the reshard locks (bucket reshard lock and reshard log lock) are set to. As a reshard proceeds these locks can be renewed/extended. If too short, reshards cannot complete and will fail, causing a future reshard attempt. If too long a hung or crashed reshard attempt will keep the bucket locked for an extended period, not allowing RGW to detect the failed reshard attempt and recover.")
    .add_tag("performance")
    .add_service("rgw"),

    Option("rgw_reshard_batch_size", Option::TYPE_UINT, Option::LEVEL_ADVANCED)
    .set_default(64)
    .set_min(8)
    .set_description("Number of reshard entries to batch together before sending the operations to the CLS back-end")
    .add_tag("performance")
    .add_service("rgw"),

    Option("rgw_reshard_max_aio", Option::TYPE_UINT, Option::LEVEL_ADVANCED)
    .set_default(128)
    .set_min(16)
    .set_description("Maximum number of outstanding asynchronous I/O operations to allow at a time during resharding")
    .add_tag("performance")
    .add_service("rgw"),

    Option("rgw_trust_forwarded_https", Option::TYPE_BOOL, Option::LEVEL_ADVANCED)
    .set_default(false)
    .set_description("Trust Forwarded and X-Forwarded-Proto headers")
    .set_long_description(
        "When a proxy in front of radosgw is used for ssl termination, radosgw "
        "does not know whether incoming http connections are secure. Enable "
        "this option to trust the Forwarded and X-Forwarded-Proto headers sent "
        "by the proxy when determining whether the connection is secure. This "
        "is required for some features, such as server side encryption. "
        "(Never enable this setting if you do not have a trusted proxy in "
        "front of radosgw, or else malicious users will be able to set these "
        "headers in any request.)")
    .add_see_also("rgw_crypt_require_ssl"),

    Option("rgw_crypt_require_ssl", Option::TYPE_BOOL, Option::LEVEL_ADVANCED)
    .set_default(true)
    .set_description("Requests including encryption key headers must be sent over ssl"),

    Option("rgw_crypt_default_encryption_key", Option::TYPE_STR, Option::LEVEL_DEV)
    .set_default("")
    .set_description(""),

    Option("rgw_crypt_s3_kms_backend", Option::TYPE_STR, Option::LEVEL_ADVANCED)
    .set_default("barbican")
    .set_enum_allowed({"barbican", "vault", "testing"})
    .set_description(
        "Where the SSE-KMS encryption keys are stored. Supported KMS "
        "systems are OpenStack Barbican ('barbican', the default) and HashiCorp "
        "Vault ('vault')."),

    Option("rgw_crypt_s3_kms_encryption_keys", Option::TYPE_STR, Option::LEVEL_DEV)
    .set_default("")
    .set_description(""),

    Option("rgw_crypt_vault_auth", Option::TYPE_STR, Option::LEVEL_ADVANCED)
    .set_default("token")
    .set_enum_allowed({"token", "agent"})
    .set_description(
        "Type of authentication method to be used with Vault. ")
    .add_see_also({
        "rgw_crypt_s3_kms_backend",
        "rgw_crypt_vault_addr",
        "rgw_crypt_vault_token_file"}),

    Option("rgw_crypt_vault_token_file", Option::TYPE_STR, Option::LEVEL_ADVANCED)
    .set_default("")
    .set_description(
        "If authentication method is 'token', provide a path to the token file, "
        "which for security reasons should readable only by Rados Gateway.")
    .add_see_also({
      "rgw_crypt_s3_kms_backend",
      "rgw_crypt_vault_auth",
      "rgw_crypt_vault_addr"}),

    Option("rgw_crypt_vault_addr", Option::TYPE_STR, Option::LEVEL_ADVANCED)
    .set_default("")
    .set_description("Vault server base address.")
    .add_see_also({
      "rgw_crypt_s3_kms_backend",
      "rgw_crypt_vault_auth",
      "rgw_crypt_vault_prefix"}),

    Option("rgw_crypt_vault_prefix", Option::TYPE_STR, Option::LEVEL_ADVANCED)
    .set_default("")
    .set_description("Vault secret URL prefix, which can be used to restrict "
                     "access to a particular subset of the Vault secret space.")
    .add_see_also({
      "rgw_crypt_s3_kms_backend",
      "rgw_crypt_vault_addr",
      "rgw_crypt_vault_auth"}),


    Option("rgw_crypt_vault_secret_engine", Option::TYPE_STR, Option::LEVEL_ADVANCED)
    .set_enum_allowed({"kv", "transit"})
    .set_default("transit")
    .set_description(
        "Vault Secret Engine to be used to retrieve encryption keys.")
    .add_see_also({
      "rgw_crypt_s3_kms_backend",
      "rgw_crypt_vault_auth",
      "rgw_crypt_vault_addr"}),

    Option("rgw_crypt_vault_namespace", Option::TYPE_STR, Option::LEVEL_ADVANCED)
    .set_default("")
    .set_description("Vault Namespace to be used to select your tenant")
    .add_see_also({
      "rgw_crypt_s3_kms_backend",
      "rgw_crypt_vault_auth",
      "rgw_crypt_vault_addr"}),

    Option("rgw_crypt_suppress_logs", Option::TYPE_BOOL, Option::LEVEL_ADVANCED)
    .set_default(true)
    .set_description("Suppress logs that might print client key"),

    Option("rgw_list_bucket_min_readahead", Option::TYPE_INT, Option::LEVEL_ADVANCED)
    .set_default(1000)
    .set_description("Minimum number of entries to request from rados for bucket listing"),

    Option("rgw_rest_getusage_op_compat", Option::TYPE_BOOL, Option::LEVEL_ADVANCED)
    .set_default(false)
    .set_description("REST GetUsage request backward compatibility"),

    Option("rgw_torrent_flag", Option::TYPE_BOOL, Option::LEVEL_ADVANCED)
    .set_default(false)
    .set_description("When true, uploaded objects will calculate and store "
                     "a SHA256 hash of object data so the object can be "
                     "retrieved as a torrent file"),

    Option("rgw_torrent_tracker", Option::TYPE_STR, Option::LEVEL_ADVANCED)
    .set_default("")
    .set_description("Torrent field announce and announce list"),

    Option("rgw_torrent_createby", Option::TYPE_STR, Option::LEVEL_ADVANCED)
    .set_default("")
    .set_description("torrent field created by"),

    Option("rgw_torrent_comment", Option::TYPE_STR, Option::LEVEL_ADVANCED)
    .set_default("")
    .set_description("Torrent field comment"),

    Option("rgw_torrent_encoding", Option::TYPE_STR, Option::LEVEL_ADVANCED)
    .set_default("")
    .set_description("torrent field encoding"),

    Option("rgw_data_notify_interval_msec", Option::TYPE_INT, Option::LEVEL_ADVANCED)
    .set_default(200)
    .set_description("data changes notification interval to followers"),

    Option("rgw_torrent_origin", Option::TYPE_STR, Option::LEVEL_ADVANCED)
    .set_default("")
    .set_description("Torrent origin"),

    Option("rgw_torrent_sha_unit", Option::TYPE_SIZE, Option::LEVEL_ADVANCED)
    .set_default(512*1024)
    .set_description(""),

    Option("rgw_dynamic_resharding", Option::TYPE_BOOL, Option::LEVEL_BASIC)
    .set_default(true)
    .set_description("Enable dynamic resharding")
    .set_long_description(
        "If true, RGW will dynamicall increase the number of shards in buckets that have "
        "a high number of objects per shard.")
    .add_see_also("rgw_max_objs_per_shard")
    .add_see_also("rgw_max_dynamic_shards"),

    Option("rgw_max_objs_per_shard", Option::TYPE_UINT, Option::LEVEL_BASIC)
    .set_default(100000)
    .set_description("Max objects per shard for dynamic resharding")
    .set_long_description(
        "This is the max number of objects per bucket index shard that RGW will "
        "allow with dynamic resharding. RGW will trigger an automatic reshard operation "
        "on the bucket if it exceeds this number.")
    .add_see_also("rgw_dynamic_resharding")
    .add_see_also("rgw_max_dynamic_shards"),

    Option("rgw_max_dynamic_shards", Option::TYPE_UINT, Option::LEVEL_ADVANCED)
    .set_default(1999)
    .set_min(1)
    .set_description("Max shards that dynamic resharding can create")
    .set_long_description(
        "This is the maximum number of bucket index shards that dynamic "
	"sharding is able to create on its own. This does not limit user "
	"requested resharding. Ideally this value is a prime number.")
    .add_see_also("rgw_dynamic_resharding")
    .add_see_also("rgw_max_objs_per_shard"),

    Option("rgw_reshard_thread_interval", Option::TYPE_UINT, Option::LEVEL_ADVANCED)
    .set_default(10_min)
    .set_min(10)
    .set_description("Number of seconds between processing of reshard log entries"),

    Option("rgw_cache_expiry_interval", Option::TYPE_UINT,
	   Option::LEVEL_ADVANCED)
    .set_default(15_min)
    .set_description("Number of seconds before entries in the cache are "
		     "assumed stale and re-fetched. Zero is never.")
    .add_tag("performance")
    .add_service("rgw")
    .set_long_description("The Rados Gateway stores metadata and objects in "
			  "an internal cache. This should be kept consistent "
			  "by the OSD's relaying notify events between "
			  "multiple watching RGW processes. In the event "
			  "that this notification protocol fails, bounding "
			  "the length of time that any data in the cache will "
			  "be assumed valid will ensure that any RGW instance "
			  "that falls out of sync will eventually recover. "
			  "This seems to be an issue mostly for large numbers "
			  "of RGW instances under heavy use. If you would like "
			  "to turn off cache expiry, set this value to zero."),

    Option("rgw_inject_notify_timeout_probability", Option::TYPE_FLOAT,
	   Option::LEVEL_DEV)
    .set_default(0)
    .add_tag("fault injection")
    .add_tag("testing")
    .add_service("rgw")
    .set_min_max(0.0, 1.0)
    .set_description("Likelihood of ignoring a notify")
    .set_long_description("This is the probability that the RGW cache will "
			  "ignore a cache notify message. It exists to help "
			  "with the development and testing of cache "
			  "consistency and recovery improvements. Please "
			  "do not set it in a production cluster, as it "
			  "actively causes failures. Set this to a floating "
			  "point value between 0 and 1."),
    Option("rgw_max_notify_retries", Option::TYPE_UINT,
	   Option::LEVEL_ADVANCED)
    .set_default(3)
    .add_tag("error recovery")
    .add_service("rgw")
    .set_description("Number of attempts to notify peers before giving up.")
    .set_long_description("The number of times we will attempt to update "
			  "a peer's cache in the event of error before giving "
			  "up. This is unlikely to be an issue unless your "
			  "cluster is very heavily loaded. Beware that "
			  "increasing this value may cause some operations to "
			  "take longer in exceptional cases and thus may, "
			  "rarely, cause clients to time out."),
    Option("rgw_sts_entry", Option::TYPE_STR, Option::LEVEL_ADVANCED)
    .set_default("sts")
    .set_description("STS URL prefix")
    .set_long_description("URL path prefix for internal STS requests."),

    Option("rgw_sts_key", Option::TYPE_STR, Option::LEVEL_ADVANCED)
    .set_default("sts")
    .set_description("STS Key")
    .set_long_description("Key used for encrypting/ decrypting session token."),

    Option("rgw_s3_auth_use_sts", Option::TYPE_BOOL, Option::LEVEL_ADVANCED)
    .set_default(false)
    .set_description("Should S3 authentication use STS."),

    Option("rgw_sts_max_session_duration", Option::TYPE_UINT, Option::LEVEL_ADVANCED)
    .set_default(43200)
    .set_description("Session token max duration")
    .set_long_description("Max duration in seconds for which the session token is valid."),

    Option("rgw_sts_min_session_duration", Option::TYPE_UINT, Option::LEVEL_ADVANCED)
    .set_default(900)
    .set_description("Minimum allowed duration of a session"),

    Option("rgw_max_listing_results", Option::TYPE_UINT,
	   Option::LEVEL_ADVANCED)
    .set_default(1000)
    .set_min_max(1, 100000)
    .add_service("rgw")
    .set_description("Upper bound on results in listing operations, ListBucket max-keys")
    .set_long_description("This caps the maximum permitted value for listing-like operations in RGW S3. "
			  "Affects ListBucket(max-keys), "
			  "ListBucketVersions(max-keys), "
			  "ListBucketMultipartUploads(max-uploads), "
			  "ListMultipartUploadParts(max-parts)"),

    Option("rgw_sts_token_introspection_url", Option::TYPE_STR, Option::LEVEL_ADVANCED)
    .set_default("")
    .set_description("STS Web Token introspection URL")
    .set_long_description("URL for introspecting an STS Web Token."),

    Option("rgw_sts_client_id", Option::TYPE_STR, Option::LEVEL_ADVANCED)
    .set_default("")
    .set_description("Client Id")
    .set_long_description("Client Id needed for introspecting a Web Token."),

    Option("rgw_sts_client_secret", Option::TYPE_STR, Option::LEVEL_ADVANCED)
    .set_default("")
    .set_description("Client Secret")
    .set_long_description("Client Secret needed for introspecting a Web Token."),

    Option("rgw_max_concurrent_requests", Option::TYPE_INT, Option::LEVEL_BASIC)
    .set_default(1024)
    .set_description("Maximum number of concurrent HTTP requests.")
    .set_long_description(
        "Maximum number of concurrent HTTP requests that the beast frontend "
        "will process. Tuning this can help to limit memory usage under heavy "
        "load.")
    .add_tag("performance")
    .add_see_also("rgw_frontends"),

    Option("rgw_scheduler_type", Option::TYPE_STR, Option::LEVEL_ADVANCED)
    .set_default("throttler")
    .set_description("Set the type of dmclock scheduler, defaults to throttler "
		     "Other valid values are dmclock which is experimental"),

    Option("rgw_dmclock_admin_res", Option::TYPE_FLOAT, Option::LEVEL_ADVANCED)
    .set_default(100.0)
    .set_description("mclock reservation for admin requests")
    .add_see_also("rgw_dmclock_admin_wgt")
    .add_see_also("rgw_dmclock_admin_lim"),

    Option("rgw_dmclock_admin_wgt", Option::TYPE_FLOAT, Option::LEVEL_ADVANCED)
    .set_default(100.0)
    .set_description("mclock weight for admin requests")
    .add_see_also("rgw_dmclock_admin_res")
    .add_see_also("rgw_dmclock_admin_lim"),

    Option("rgw_dmclock_admin_lim", Option::TYPE_FLOAT, Option::LEVEL_ADVANCED)
    .set_default(0.0)
    .set_description("mclock limit for admin requests")
    .add_see_also("rgw_dmclock_admin_res")
    .add_see_also("rgw_dmclock_admin_wgt"),

    Option("rgw_dmclock_auth_res", Option::TYPE_FLOAT, Option::LEVEL_ADVANCED)
    .set_default(200.0)
    .set_description("mclock reservation for object data requests")
    .add_see_also("rgw_dmclock_auth_wgt")
    .add_see_also("rgw_dmclock_auth_lim"),

    Option("rgw_dmclock_auth_wgt", Option::TYPE_FLOAT, Option::LEVEL_ADVANCED)
    .set_default(100.0)
    .set_description("mclock weight for object data requests")
    .add_see_also("rgw_dmclock_auth_res")
    .add_see_also("rgw_dmclock_auth_lim"),

    Option("rgw_dmclock_auth_lim", Option::TYPE_FLOAT, Option::LEVEL_ADVANCED)
    .set_default(0.0)
    .set_description("mclock limit for object data requests")
    .add_see_also("rgw_dmclock_auth_res")
    .add_see_also("rgw_dmclock_auth_wgt"),

    Option("rgw_dmclock_data_res", Option::TYPE_FLOAT, Option::LEVEL_ADVANCED)
    .set_default(500.0)
    .set_description("mclock reservation for object data requests")
    .add_see_also("rgw_dmclock_data_wgt")
    .add_see_also("rgw_dmclock_data_lim"),

    Option("rgw_dmclock_data_wgt", Option::TYPE_FLOAT, Option::LEVEL_ADVANCED)
    .set_default(500.0)
    .set_description("mclock weight for object data requests")
    .add_see_also("rgw_dmclock_data_res")
    .add_see_also("rgw_dmclock_data_lim"),

    Option("rgw_dmclock_data_lim", Option::TYPE_FLOAT, Option::LEVEL_ADVANCED)
    .set_default(0.0)
    .set_description("mclock limit for object data requests")
    .add_see_also("rgw_dmclock_data_res")
    .add_see_also("rgw_dmclock_data_wgt"),

    Option("rgw_dmclock_metadata_res", Option::TYPE_FLOAT, Option::LEVEL_ADVANCED)
    .set_default(500.0)
    .set_description("mclock reservation for metadata requests")
    .add_see_also("rgw_dmclock_metadata_wgt")
    .add_see_also("rgw_dmclock_metadata_lim"),

    Option("rgw_dmclock_metadata_wgt", Option::TYPE_FLOAT, Option::LEVEL_ADVANCED)
    .set_default(500.0)
    .set_description("mclock weight for metadata requests")
    .add_see_also("rgw_dmclock_metadata_res")
    .add_see_also("rgw_dmclock_metadata_lim"),

    Option("rgw_dmclock_metadata_lim", Option::TYPE_FLOAT, Option::LEVEL_ADVANCED)
    .set_default(0.0)
    .set_description("mclock limit for metadata requests")
    .add_see_also("rgw_dmclock_metadata_res")
    .add_see_also("rgw_dmclock_metadata_wgt"),

   Option("rgw_data_log_backing", Option::TYPE_STR, Option::LEVEL_ADVANCED)
    .set_default("auto")
    .set_enum_allowed( { "auto", "fifo", "omap" } )
    .set_description("Backing store for the RGW data sync log")
    .set_long_description(
        "Whether to use the older OMAP backing store or the high performance "
	"FIFO based backing store. Auto uses whatever already exists "
	"but will default to FIFO if there isn't an existing log. Either of "
	"the explicit options will cause startup to fail if the other log is "
	"still around."),
  });
}

static std::vector<Option> get_rbd_options() {
  return std::vector<Option>({
    Option("rbd_default_pool", Option::TYPE_STR, Option::LEVEL_ADVANCED)
    .set_default("rbd")
    .set_description("default pool for storing new images")
    .set_validator([](std::string *value, std::string *error_message){
      std::regex pattern("^[^@/]+$");
      if (!std::regex_match (*value, pattern)) {
        *value = "rbd";
        *error_message = "invalid RBD default pool, resetting to 'rbd'";
      }
      return 0;
    }),

    Option("rbd_default_data_pool", Option::TYPE_STR, Option::LEVEL_ADVANCED)
    .set_default("")
    .set_description("default pool for storing data blocks for new images")
    .set_validator([](std::string *value, std::string *error_message){
      std::regex pattern("^[^@/]*$");
      if (!std::regex_match (*value, pattern)) {
        *value = "";
        *error_message = "ignoring invalid RBD data pool";
      }
      return 0;
    }),

    Option("rbd_default_features", Option::TYPE_STR, Option::LEVEL_ADVANCED)
    .set_default("layering,exclusive-lock,object-map,fast-diff,deep-flatten")
    .set_description("default v2 image features for new images")
    .set_long_description(
        "RBD features are only applicable for v2 images. This setting accepts "
        "either an integer bitmask value or comma-delimited string of RBD "
        "feature names. This setting is always internally stored as an integer "
        "bitmask value. The mapping between feature bitmask value and feature "
        "name is as follows: +1 -> layering, +2 -> striping, "
        "+4 -> exclusive-lock, +8 -> object-map, +16 -> fast-diff, "
        "+32 -> deep-flatten, +64 -> journaling, +128 -> data-pool")
    .set_flag(Option::FLAG_RUNTIME)
    .set_validator([](std::string *value, std::string *error_message) {
	ostringstream ss;
	uint64_t features = librbd::rbd_features_from_string(*value, &ss);
	// Leave this in integer form to avoid breaking Cinder.  Someday
	// we would like to present this in string form instead...
	*value = stringify(features);
	if (ss.str().size()) {
	  return -EINVAL;
	}
	return 0;
      }),

    Option("rbd_op_threads", Option::TYPE_UINT, Option::LEVEL_ADVANCED)
    .set_default(1)
    .set_description("number of threads to utilize for internal processing"),

    Option("rbd_op_thread_timeout", Option::TYPE_UINT, Option::LEVEL_ADVANCED)
    .set_default(60)
    .set_description("time in seconds for detecting a hung thread"),

    Option("rbd_disable_zero_copy_writes", Option::TYPE_BOOL, Option::LEVEL_ADVANCED)
    .set_default(true)
    .set_description("Disable the use of zero-copy writes to ensure unstable "
                     "writes from clients cannot cause a CRC mismatch"),

    Option("rbd_non_blocking_aio", Option::TYPE_BOOL, Option::LEVEL_ADVANCED)
    .set_default(true)
    .set_description("process AIO ops from a dispatch thread to prevent blocking"),

    Option("rbd_cache", Option::TYPE_BOOL, Option::LEVEL_ADVANCED)
    .set_default(true)
    .set_description("whether to enable caching (writeback unless rbd_cache_max_dirty is 0)"),

    Option("rbd_cache_policy", Option::TYPE_STR, Option::LEVEL_ADVANCED)
    .set_enum_allowed({"writethrough", "writeback", "writearound"})
    .set_default("writearound")
    .set_description("cache policy for handling writes."),

    Option("rbd_cache_writethrough_until_flush", Option::TYPE_BOOL, Option::LEVEL_ADVANCED)
    .set_default(true)
    .set_description("whether to make writeback caching writethrough until "
                     "flush is called, to be sure the user of librbd will send "
                     "flushes so that writeback is safe"),

    Option("rbd_cache_size", Option::TYPE_SIZE, Option::LEVEL_ADVANCED)
    .set_default(32_M)
    .set_description("cache size in bytes"),

    Option("rbd_cache_max_dirty", Option::TYPE_SIZE, Option::LEVEL_ADVANCED)
    .set_default(24_M)
    .set_description("dirty limit in bytes - set to 0 for write-through caching"),

    Option("rbd_cache_target_dirty", Option::TYPE_SIZE, Option::LEVEL_ADVANCED)
    .set_default(16_M)
    .set_description("target dirty limit in bytes"),

    Option("rbd_cache_max_dirty_age", Option::TYPE_FLOAT, Option::LEVEL_ADVANCED)
    .set_default(1.0)
    .set_description("seconds in cache before writeback starts"),

    Option("rbd_cache_max_dirty_object", Option::TYPE_UINT, Option::LEVEL_ADVANCED)
    .set_default(0)
    .set_description("dirty limit for objects - set to 0 for auto calculate from rbd_cache_size"),

    Option("rbd_cache_block_writes_upfront", Option::TYPE_BOOL, Option::LEVEL_ADVANCED)
    .set_default(false)
    .set_description("whether to block writes to the cache before the aio_write call completes"),

    Option("rbd_parent_cache_enabled", Option::TYPE_BOOL, Option::LEVEL_ADVANCED)
    .set_default(false)
    .set_description("whether to enable rbd shared ro cache"),

    Option("rbd_concurrent_management_ops", Option::TYPE_UINT, Option::LEVEL_ADVANCED)
    .set_default(10)
    .set_min(1)
    .set_description("how many operations can be in flight for a management operation like deleting or resizing an image"),

    Option("rbd_balance_snap_reads", Option::TYPE_BOOL, Option::LEVEL_ADVANCED)
    .set_default(false)
    .set_description("distribute snap read requests to random OSD"),

    Option("rbd_localize_snap_reads", Option::TYPE_BOOL, Option::LEVEL_ADVANCED)
    .set_default(false)
    .set_description("localize snap read requests to closest OSD"),

    Option("rbd_balance_parent_reads", Option::TYPE_BOOL, Option::LEVEL_ADVANCED)
    .set_default(false)
    .set_description("distribute parent read requests to random OSD"),

    Option("rbd_localize_parent_reads", Option::TYPE_BOOL, Option::LEVEL_ADVANCED)
    .set_default(false)
    .set_description("localize parent requests to closest OSD"),

    Option("rbd_sparse_read_threshold_bytes", Option::TYPE_SIZE,
           Option::LEVEL_ADVANCED)
    .set_default(64_K)
    .set_description("threshold for issuing a sparse-read")
    .set_long_description("minimum number of sequential bytes to read against "
                          "an object before issuing a sparse-read request to "
                          "the cluster. 0 implies it must be a full object read "
                          "to issue a sparse-read, 1 implies always use "
                          "sparse-read, and any value larger than the maximum "
                          "object size will disable sparse-read for all "
                          "requests"),

    Option("rbd_readahead_trigger_requests", Option::TYPE_UINT, Option::LEVEL_ADVANCED)
    .set_default(10)
    .set_description("number of sequential requests necessary to trigger readahead"),

    Option("rbd_readahead_max_bytes", Option::TYPE_SIZE, Option::LEVEL_ADVANCED)
    .set_default(512_K)
    .set_description("set to 0 to disable readahead"),

    Option("rbd_readahead_disable_after_bytes", Option::TYPE_SIZE, Option::LEVEL_ADVANCED)
    .set_default(50_M)
    .set_description("how many bytes are read in total before readahead is disabled"),

    Option("rbd_clone_copy_on_read", Option::TYPE_BOOL, Option::LEVEL_ADVANCED)
    .set_default(false)
    .set_description("copy-up parent image blocks to clone upon read request"),

    Option("rbd_blocklist_on_break_lock", Option::TYPE_BOOL, Option::LEVEL_ADVANCED)
    .set_default(true)
    .set_description("whether to blocklist clients whose lock was broken"),

    Option("rbd_blocklist_expire_seconds", Option::TYPE_UINT, Option::LEVEL_ADVANCED)
    .set_default(0)
    .set_description("number of seconds to blocklist - set to 0 for OSD default"),

    Option("rbd_request_timed_out_seconds", Option::TYPE_UINT, Option::LEVEL_ADVANCED)
    .set_default(30)
    .set_description("number of seconds before maintenance request times out"),

    Option("rbd_skip_partial_discard", Option::TYPE_BOOL, Option::LEVEL_ADVANCED)
    .set_default(true)
    .set_description("skip discard (zero) of unaligned extents within an object"),

    Option("rbd_discard_granularity_bytes", Option::TYPE_UINT,
           Option::LEVEL_ADVANCED)
    .set_default(64_K)
    .set_min_max(4_K, 32_M)
    .set_validator([](std::string *value, std::string *error_message){
        uint64_t f = strict_si_cast<uint64_t>(value->c_str(), error_message);
        if (!error_message->empty()) {
          return -EINVAL;
        } else if (!isp2(f)) {
          *error_message = "value must be a power of two";
          return -EINVAL;
        }
        return 0;
      })
    .set_description("minimum aligned size of discard operations"),

    Option("rbd_enable_alloc_hint", Option::TYPE_BOOL, Option::LEVEL_ADVANCED)
    .set_default(true)
    .set_description("when writing a object, it will issue a hint to osd backend to indicate the expected size object need"),

    Option("rbd_compression_hint", Option::TYPE_STR, Option::LEVEL_BASIC)
    .set_enum_allowed({"none", "compressible", "incompressible"})
    .set_default("none")
    .set_description("Compression hint to send to the OSDs during writes")
    .set_flag(Option::FLAG_RUNTIME),

    Option("rbd_read_from_replica_policy", Option::TYPE_STR, Option::LEVEL_BASIC)
    .set_enum_allowed({"default", "balance", "localize"})
    .set_default("default")
    .set_description("Read replica policy send to the OSDS during reads")
    .set_flag(Option::FLAG_RUNTIME),

    Option("rbd_tracing", Option::TYPE_BOOL, Option::LEVEL_ADVANCED)
    .set_default(false)
    .set_description("true if LTTng-UST tracepoints should be enabled"),

    Option("rbd_blkin_trace_all", Option::TYPE_BOOL, Option::LEVEL_ADVANCED)
    .set_default(false)
    .set_description("create a blkin trace for all RBD requests"),

    Option("rbd_validate_pool", Option::TYPE_BOOL, Option::LEVEL_ADVANCED)
    .set_default(true)
    .set_description("validate empty pools for RBD compatibility"),

    Option("rbd_validate_names", Option::TYPE_BOOL, Option::LEVEL_ADVANCED)
    .set_default(true)
    .set_description("validate new image names for RBD compatibility"),

    Option("rbd_invalidate_object_map_on_timeout", Option::TYPE_BOOL, Option::LEVEL_DEV)
    .set_default(true)
    .set_description("true if object map should be invalidated when load or update timeout"),

    Option("rbd_auto_exclusive_lock_until_manual_request", Option::TYPE_BOOL, Option::LEVEL_ADVANCED)
    .set_default(true)
    .set_description("automatically acquire/release exclusive lock until it is explicitly requested"),

    Option("rbd_move_to_trash_on_remove", Option::TYPE_BOOL, Option::LEVEL_BASIC)
    .set_default(false)
    .set_description("automatically move images to the trash when deleted"),

    Option("rbd_move_to_trash_on_remove_expire_seconds", Option::TYPE_UINT, Option::LEVEL_BASIC)
    .set_default(0)
    .set_description("default number of seconds to protect deleted images in the trash"),

    Option("rbd_move_parent_to_trash_on_remove", Option::TYPE_BOOL, Option::LEVEL_BASIC)
    .set_default(false)
    .set_description("move parent with clone format v2 children to the trash when deleted"),

    Option("rbd_mirroring_resync_after_disconnect", Option::TYPE_BOOL, Option::LEVEL_ADVANCED)
    .set_default(false)
    .set_description("automatically start image resync after mirroring is disconnected due to being laggy"),

    Option("rbd_mirroring_delete_delay", Option::TYPE_UINT, Option::LEVEL_ADVANCED)
    .set_default(0)
    .set_description("time-delay in seconds for rbd-mirror delete propagation"),

    Option("rbd_mirroring_replay_delay", Option::TYPE_UINT, Option::LEVEL_ADVANCED)
    .set_default(0)
    .set_description("time-delay in seconds for rbd-mirror asynchronous replication"),

    Option("rbd_mirroring_max_mirroring_snapshots", Option::TYPE_UINT, Option::LEVEL_ADVANCED)
    .set_default(3)
    .set_min(3)
    .set_description("mirroring snapshots limit"),

    Option("rbd_default_format", Option::TYPE_UINT, Option::LEVEL_ADVANCED)
    .set_default(2)
    .set_description("default image format for new images"),

    Option("rbd_default_order", Option::TYPE_UINT, Option::LEVEL_ADVANCED)
    .set_default(22)
    .set_description("default order (data block object size) for new images"),

    Option("rbd_default_stripe_count", Option::TYPE_UINT, Option::LEVEL_ADVANCED)
    .set_default(0)
    .set_description("default stripe count for new images"),

    Option("rbd_default_stripe_unit", Option::TYPE_SIZE, Option::LEVEL_ADVANCED)
    .set_default(0)
    .set_description("default stripe width for new images"),

    Option("rbd_default_map_options", Option::TYPE_STR, Option::LEVEL_ADVANCED)
    .set_default("")
    .set_description("default krbd map options"),

    Option("rbd_default_clone_format", Option::TYPE_STR, Option::LEVEL_ADVANCED)
    .set_enum_allowed({"1", "2", "auto"})
    .set_default("auto")
    .set_description("default internal format for handling clones")
    .set_long_description("This sets the internal format for tracking cloned "
                          "images. The setting of '1' requires attaching to "
                          "protected snapshots that cannot be removed until "
                          "the clone is removed/flattened. The setting of '2' "
                          "will allow clones to be attached to any snapshot "
                          "and permits removing in-use parent snapshots but "
                          "requires Mimic or later clients. The default "
                          "setting of 'auto' will use the v2 format if the "
                          "cluster is configured to require mimic or later "
                          "clients.")
    .set_flag(Option::FLAG_RUNTIME),

    Option("rbd_journal_order", Option::TYPE_UINT, Option::LEVEL_ADVANCED)
    .set_min_max(12, 26)
    .set_default(24)
    .set_description("default order (object size) for journal data objects"),

    Option("rbd_journal_splay_width", Option::TYPE_UINT, Option::LEVEL_ADVANCED)
    .set_default(4)
    .set_description("number of active journal objects"),

    Option("rbd_journal_commit_age", Option::TYPE_FLOAT, Option::LEVEL_ADVANCED)
    .set_default(5)
    .set_description("commit time interval, seconds"),

    Option("rbd_journal_object_writethrough_until_flush", Option::TYPE_BOOL, Option::LEVEL_ADVANCED)
    .set_default(true)
    .set_description("when enabled, the rbd_journal_object_flush* configuration "
                     "options are ignored until the first flush so that batched "
                     "journal IO is known to be safe for consistency"),

    Option("rbd_journal_object_flush_interval", Option::TYPE_UINT, Option::LEVEL_ADVANCED)
    .set_default(0)
    .set_description("maximum number of pending commits per journal object"),

    Option("rbd_journal_object_flush_bytes", Option::TYPE_SIZE, Option::LEVEL_ADVANCED)
    .set_default(1_M)
    .set_description("maximum number of pending bytes per journal object"),

    Option("rbd_journal_object_flush_age", Option::TYPE_FLOAT, Option::LEVEL_ADVANCED)
    .set_default(0)
    .set_description("maximum age (in seconds) for pending commits"),

    Option("rbd_journal_object_max_in_flight_appends", Option::TYPE_UINT, Option::LEVEL_ADVANCED)
    .set_default(0)
    .set_description("maximum number of in-flight appends per journal object"),

    Option("rbd_journal_pool", Option::TYPE_STR, Option::LEVEL_ADVANCED)
    .set_default("")
    .set_description("pool for journal objects"),

    Option("rbd_journal_max_payload_bytes", Option::TYPE_SIZE, Option::LEVEL_ADVANCED)
    .set_default(16384)
    .set_description("maximum journal payload size before splitting"),

    Option("rbd_journal_max_concurrent_object_sets", Option::TYPE_UINT, Option::LEVEL_ADVANCED)
    .set_default(0)
    .set_description("maximum number of object sets a journal client can be behind before it is automatically unregistered"),

    Option("rbd_qos_iops_limit", Option::TYPE_UINT, Option::LEVEL_ADVANCED)
    .set_default(0)
    .set_description("the desired limit of IO operations per second"),

    Option("rbd_qos_bps_limit", Option::TYPE_UINT, Option::LEVEL_ADVANCED)
    .set_default(0)
    .set_description("the desired limit of IO bytes per second"),

    Option("rbd_qos_read_iops_limit", Option::TYPE_UINT, Option::LEVEL_ADVANCED)
    .set_default(0)
    .set_description("the desired limit of read operations per second"),

    Option("rbd_qos_write_iops_limit", Option::TYPE_UINT, Option::LEVEL_ADVANCED)
    .set_default(0)
    .set_description("the desired limit of write operations per second"),

    Option("rbd_qos_read_bps_limit", Option::TYPE_UINT, Option::LEVEL_ADVANCED)
    .set_default(0)
    .set_description("the desired limit of read bytes per second"),

    Option("rbd_qos_write_bps_limit", Option::TYPE_UINT, Option::LEVEL_ADVANCED)
    .set_default(0)
    .set_description("the desired limit of write bytes per second"),

    Option("rbd_qos_iops_burst", Option::TYPE_UINT, Option::LEVEL_ADVANCED)
    .set_default(0)
    .set_description("the desired burst limit of IO operations"),

    Option("rbd_qos_bps_burst", Option::TYPE_UINT, Option::LEVEL_ADVANCED)
    .set_default(0)
    .set_description("the desired burst limit of IO bytes"),

    Option("rbd_qos_read_iops_burst", Option::TYPE_UINT, Option::LEVEL_ADVANCED)
    .set_default(0)
    .set_description("the desired burst limit of read operations"),

    Option("rbd_qos_write_iops_burst", Option::TYPE_UINT, Option::LEVEL_ADVANCED)
    .set_default(0)
    .set_description("the desired burst limit of write operations"),

    Option("rbd_qos_read_bps_burst", Option::TYPE_UINT, Option::LEVEL_ADVANCED)
    .set_default(0)
    .set_description("the desired burst limit of read bytes"),

    Option("rbd_qos_write_bps_burst", Option::TYPE_UINT, Option::LEVEL_ADVANCED)
    .set_default(0)
    .set_description("the desired burst limit of write bytes"),

    Option("rbd_qos_iops_burst_seconds", Option::TYPE_UINT, Option::LEVEL_ADVANCED)
    .set_default(1)
    .set_min(1)
    .set_description("the desired burst duration in seconds of IO operations"),

    Option("rbd_qos_bps_burst_seconds", Option::TYPE_UINT, Option::LEVEL_ADVANCED)
    .set_default(1)
    .set_min(1)
    .set_description("the desired burst duration in seconds of IO bytes"),

    Option("rbd_qos_read_iops_burst_seconds", Option::TYPE_UINT, Option::LEVEL_ADVANCED)
    .set_default(1)
    .set_min(1)
    .set_description("the desired burst duration in seconds of read operations"),

    Option("rbd_qos_write_iops_burst_seconds", Option::TYPE_UINT, Option::LEVEL_ADVANCED)
    .set_default(1)
    .set_min(1)
    .set_description("the desired burst duration in seconds of write operations"),

    Option("rbd_qos_read_bps_burst_seconds", Option::TYPE_UINT, Option::LEVEL_ADVANCED)
    .set_default(1)
    .set_min(1)
    .set_description("the desired burst duration in seconds of read bytes"),

    Option("rbd_qos_write_bps_burst_seconds", Option::TYPE_UINT, Option::LEVEL_ADVANCED)
    .set_default(1)
    .set_min(1)
    .set_description("the desired burst duration in seconds of write bytes"),

    Option("rbd_qos_schedule_tick_min", Option::TYPE_UINT, Option::LEVEL_ADVANCED)
    .set_default(50)
    .set_min(1)
    .set_description("minimum schedule tick (in milliseconds) for QoS"),

    Option("rbd_discard_on_zeroed_write_same", Option::TYPE_BOOL, Option::LEVEL_ADVANCED)
    .set_default(true)
    .set_description("discard data on zeroed write same instead of writing zero"),

    Option("rbd_mtime_update_interval", Option::TYPE_UINT, Option::LEVEL_ADVANCED)
    .set_default(60)
    .set_min(0)
    .set_description("RBD Image modify timestamp refresh interval. Set to 0 to disable modify timestamp update."),

    Option("rbd_atime_update_interval", Option::TYPE_UINT, Option::LEVEL_ADVANCED)
    .set_default(60)
    .set_min(0)
    .set_description("RBD Image access timestamp refresh interval. Set to 0 to disable access timestamp update."),

    Option("rbd_io_scheduler", Option::TYPE_STR, Option::LEVEL_ADVANCED)
    .set_default("simple")
    .set_enum_allowed({"none", "simple"})
    .set_description("RBD IO scheduler"),

    Option("rbd_io_scheduler_simple_max_delay", Option::TYPE_UINT, Option::LEVEL_ADVANCED)
    .set_default(0)
    .set_min(0)
    .set_description("maximum io delay (in milliseconds) for simple io scheduler (if set to 0 dalay is calculated based on latency stats)"),

    Option("rbd_rwl_enabled", Option::TYPE_BOOL, Option::LEVEL_ADVANCED)
    .set_default(false)
    .set_description("enable persistent write back cache for this volume"),

    Option("rbd_rwl_log_periodic_stats", Option::TYPE_BOOL, Option::LEVEL_ADVANCED)
    .set_default(false)
    .set_description("emit periodic perf stats to debug log"),

    Option("rbd_rwl_size", Option::TYPE_UINT, Option::LEVEL_ADVANCED)
    .set_default(1073741824)
    .set_min(1073741824)
    .set_description("size of the persistent write back cache for this volume"),

    Option("rbd_rwl_path", Option::TYPE_STR, Option::LEVEL_ADVANCED)
    .set_default("/tmp")
    .set_description("location of the persistent write back cache in a DAX-enabled filesystem on persistent memory"),

    Option("rbd_quiesce_notification_attempts", Option::TYPE_UINT, Option::LEVEL_DEV)
    .set_default(10)
    .set_min(1)
    .set_description("the number of quiesce notification attempts"),

    Option("rbd_default_snapshot_quiesce_mode", Option::TYPE_STR, Option::LEVEL_ADVANCED)
    .set_default("required")
    .set_enum_allowed({"required", "ignore-error", "skip"})
    .set_description("default snapshot quiesce mode"),

    Option("rbd_plugins", Option::TYPE_STR, Option::LEVEL_ADVANCED)
    .set_default("")
    .set_description("comma-delimited list of librbd plugins to enable"),

    Option("rbd_config_pool_override_update_timestamp", Option::TYPE_UINT,
           Option::LEVEL_DEV)
    .set_default(0)
    .set_description("timestamp of last update to pool-level config overrides"),

  });
}

static std::vector<Option> get_rbd_mirror_options() {
  return std::vector<Option>({
    Option("rbd_mirror_journal_commit_age", Option::TYPE_FLOAT, Option::LEVEL_ADVANCED)
    .set_default(5)
    .set_description("commit time interval, seconds"),

    Option("rbd_mirror_journal_poll_age", Option::TYPE_FLOAT, Option::LEVEL_ADVANCED)
    .set_default(5)
    .set_description("maximum age (in seconds) between successive journal polls"),

    Option("rbd_mirror_sync_point_update_age", Option::TYPE_FLOAT, Option::LEVEL_ADVANCED)
    .set_default(30)
    .set_description("number of seconds between each update of the image sync point object number"),

    Option("rbd_mirror_concurrent_image_syncs", Option::TYPE_UINT, Option::LEVEL_ADVANCED)
    .set_default(5)
    .set_description("maximum number of image syncs in parallel"),

    Option("rbd_mirror_pool_replayers_refresh_interval", Option::TYPE_UINT, Option::LEVEL_ADVANCED)
    .set_default(30)
    .set_description("interval to refresh peers in rbd-mirror daemon"),

    Option("rbd_mirror_concurrent_image_deletions", Option::TYPE_UINT, Option::LEVEL_ADVANCED)
    .set_default(1)
    .set_min(1)
    .set_description("maximum number of image deletions in parallel"),

    Option("rbd_mirror_delete_retry_interval", Option::TYPE_FLOAT, Option::LEVEL_ADVANCED)
    .set_default(30)
    .set_description("interval to check and retry the failed deletion requests"),

    Option("rbd_mirror_image_state_check_interval", Option::TYPE_UINT, Option::LEVEL_ADVANCED)
    .set_default(30)
    .set_min(1)
    .set_description("interval to get images from pool watcher and set sources in replayer"),

    Option("rbd_mirror_leader_heartbeat_interval", Option::TYPE_UINT, Option::LEVEL_ADVANCED)
    .set_default(5)
    .set_min(1)
    .set_description("interval (in seconds) between mirror leader heartbeats"),

    Option("rbd_mirror_leader_max_missed_heartbeats", Option::TYPE_UINT, Option::LEVEL_ADVANCED)
    .set_default(2)
    .set_description("number of missed heartbeats for non-lock owner to attempt to acquire lock"),

    Option("rbd_mirror_leader_max_acquire_attempts_before_break", Option::TYPE_UINT, Option::LEVEL_ADVANCED)
    .set_default(3)
    .set_description("number of failed attempts to acquire lock after missing heartbeats before breaking lock"),

    Option("rbd_mirror_image_policy_type", Option::TYPE_STR, Option::LEVEL_ADVANCED)
    .set_default("simple")
    .set_enum_allowed({"none", "simple"})
    .set_description("active/active policy type for mapping images to instances"),

    Option("rbd_mirror_image_policy_migration_throttle", Option::TYPE_UINT, Option::LEVEL_ADVANCED)
    .set_default(300)
    .set_description("number of seconds after which an image can be reshuffled (migrated) again"),

    Option("rbd_mirror_image_policy_update_throttle_interval", Option::TYPE_FLOAT, Option::LEVEL_ADVANCED)
    .set_default(1)
    .set_min(1)
    .set_description("interval (in seconds) to throttle images for mirror daemon peer updates"),

    Option("rbd_mirror_image_policy_rebalance_timeout", Option::TYPE_FLOAT, Option::LEVEL_ADVANCED)
    .set_default(0)
    .set_description("number of seconds policy should be idle before trigerring reshuffle (rebalance) of images"),

    Option("rbd_mirror_perf_stats_prio", Option::TYPE_INT, Option::LEVEL_ADVANCED)
    .set_default((int64_t)PerfCountersBuilder::PRIO_USEFUL)
    .set_description("Priority level for mirror daemon replication perf counters")
    .set_long_description("The daemon will send perf counter data to the "
                          "manager daemon if the priority is not lower than "
                          "mgr_stats_threshold.")
    .set_min_max((int64_t)PerfCountersBuilder::PRIO_DEBUGONLY,
                 (int64_t)PerfCountersBuilder::PRIO_CRITICAL + 1),

    Option("rbd_mirror_image_perf_stats_prio", Option::TYPE_INT, Option::LEVEL_ADVANCED)
    .set_default((int64_t)PerfCountersBuilder::PRIO_USEFUL)
    .set_description("Priority level for mirror daemon per-image replication perf counters")
    .set_long_description("The daemon will send per-image perf counter data to the "
                          "manager daemon if the priority is not lower than "
                          "mgr_stats_threshold.")
    .set_min_max((int64_t)PerfCountersBuilder::PRIO_DEBUGONLY,
                 (int64_t)PerfCountersBuilder::PRIO_CRITICAL + 1),

    Option("rbd_mirror_memory_autotune", Option::TYPE_BOOL, Option::LEVEL_DEV)
    .set_default(true)
    .add_see_also("rbd_mirror_memory_target")
    .set_description("Automatically tune the ratio of caches while respecting min values."),

    Option("rbd_mirror_memory_target", Option::TYPE_SIZE, Option::LEVEL_BASIC)
    .set_default(4_G)
    .add_see_also("rbd_mirror_memory_autotune")
    .set_description("When tcmalloc and cache autotuning is enabled, try to keep this many bytes mapped in memory."),

    Option("rbd_mirror_memory_base", Option::TYPE_SIZE, Option::LEVEL_DEV)
    .set_default(768_M)
    .add_see_also("rbd_mirror_memory_autotune")
    .set_description("When tcmalloc and cache autotuning is enabled, estimate the minimum amount of memory in bytes the rbd-mirror daemon will need."),

    Option("rbd_mirror_memory_expected_fragmentation", Option::TYPE_FLOAT, Option::LEVEL_DEV)
    .set_default(0.15)
    .set_min_max(0.0, 1.0)
    .add_see_also("rbd_mirror_memory_autotune")
    .set_description("When tcmalloc and cache autotuning is enabled, estimate the percent of memory fragmentation."),

    Option("rbd_mirror_memory_cache_min", Option::TYPE_SIZE, Option::LEVEL_DEV)
    .set_default(128_M)
    .add_see_also("rbd_mirror_memory_autotune")
    .set_description("When tcmalloc and cache autotuning is enabled, set the minimum amount of memory used for cache."),

    Option("rbd_mirror_memory_cache_resize_interval", Option::TYPE_FLOAT, Option::LEVEL_DEV)
    .set_default(5)
    .add_see_also("rbd_mirror_memory_autotune")
    .set_description("When tcmalloc and cache autotuning is enabled, wait this many seconds between resizing caches."),

    Option("rbd_mirror_memory_cache_autotune_interval", Option::TYPE_FLOAT, Option::LEVEL_DEV)
    .set_default(30)
    .add_see_also("rbd_mirror_memory_autotune")
    .set_description("The number of seconds to wait between rebalances when cache autotune is enabled."),
  });
}

static std::vector<Option> get_immutable_object_cache_options() {
  return std::vector<Option>({
    Option("immutable_object_cache_path", Option::TYPE_STR, Option::LEVEL_ADVANCED)
    .set_default("/tmp/ceph_immutable_object_cache")
    .set_description("immutable object cache data dir"),

    Option("immutable_object_cache_sock", Option::TYPE_STR, Option::LEVEL_ADVANCED)
    .set_default("/var/run/ceph/immutable_object_cache_sock")
    .set_description("immutable object cache domain socket"),

    Option("immutable_object_cache_max_size", Option::TYPE_SIZE, Option::LEVEL_ADVANCED)
    .set_default(1_G)
    .set_description("max immutable object cache data size"),

    Option("immutable_object_cache_max_inflight_ops", Option::TYPE_UINT, Option::LEVEL_ADVANCED)
    .set_default(128)
    .set_description("max inflight promoting requests for immutable object cache daemon"),

    Option("immutable_object_cache_client_dedicated_thread_num", Option::TYPE_UINT, Option::LEVEL_ADVANCED)
    .set_default(2)
    .set_description("immutable object cache client dedicated thread number"),

    Option("immutable_object_cache_watermark", Option::TYPE_FLOAT, Option::LEVEL_ADVANCED)
    .set_default(0.1)
    .set_description("immutable object cache water mark"),
  });
}

std::vector<Option> get_mds_options() {
  return std::vector<Option>({
    Option("mds_numa_node", Option::TYPE_INT, Option::LEVEL_ADVANCED)
    .set_default(-1)
    .set_flag(Option::FLAG_STARTUP)
    .set_description("set mds's cpu affinity to a numa node (-1 for none)"),

    Option("mds_data", Option::TYPE_STR, Option::LEVEL_ADVANCED)
    .set_default("/var/lib/ceph/mds/$cluster-$id")
    .set_flag(Option::FLAG_NO_MON_UPDATE)
    .set_description("path to MDS data and keyring"),

    Option("mds_join_fs", Option::TYPE_STR, Option::LEVEL_BASIC)
    .set_default("")
    .set_description("file system MDS prefers to join")
    .set_long_description("This setting indicates which file system name the MDS should prefer to join (affinity). The monitors will try to have the MDS cluster safely reach a state where all MDS have strong affinity, even via failovers to a standby.")
    .set_flag(Option::FLAG_RUNTIME),

    Option("mds_max_xattr_pairs_size", Option::TYPE_SIZE, Option::LEVEL_ADVANCED)
    .set_default(64_K)
    .set_description("maximum aggregate size of extended attributes on a file"),

    Option("mds_cache_trim_interval", Option::TYPE_SECS, Option::LEVEL_ADVANCED)
    .set_default(1)
    .set_description("interval in seconds between cache trimming")
    .set_flag(Option::FLAG_RUNTIME),

    Option("mds_cache_release_free_interval", Option::TYPE_SECS, Option::LEVEL_DEV)
    .set_default(10)
    .set_description("interval in seconds between heap releases")
    .set_flag(Option::FLAG_RUNTIME),

    Option("mds_cache_memory_limit", Option::TYPE_SIZE, Option::LEVEL_BASIC)
    .set_default(4_G)
    .set_description("target maximum memory usage of MDS cache")
    .set_flag(Option::FLAG_RUNTIME)
    .set_long_description("This sets a target maximum memory usage of the MDS cache and is the primary tunable to limit the MDS memory usage. The MDS will try to stay under a reservation of this limit (by default 95%; 1 - mds_cache_reservation) by trimming unused metadata in its cache and recalling cached items in the client caches. It is possible for the MDS to exceed this limit due to slow recall from clients. The mds_health_cache_threshold (150%) sets a cache full threshold for when the MDS signals a cluster health warning."),

    Option("mds_cache_reservation", Option::TYPE_FLOAT, Option::LEVEL_ADVANCED)
    .set_default(.05)
    .set_description("amount of memory to reserve for future cached objects")
    .set_flag(Option::FLAG_RUNTIME),

    Option("mds_health_cache_threshold", Option::TYPE_FLOAT, Option::LEVEL_ADVANCED)
    .set_default(1.5)
    .set_description("threshold for cache size to generate health warning"),

    Option("mds_cache_mid", Option::TYPE_FLOAT, Option::LEVEL_ADVANCED)
    .set_default(.7)
    .set_description("midpoint for MDS cache LRU"),

    Option("mds_cache_trim_decay_rate", Option::TYPE_FLOAT, Option::LEVEL_ADVANCED)
    .set_default(1)
    .set_description("decay rate for trimming MDS cache throttle")
    .set_flag(Option::FLAG_RUNTIME),

    Option("mds_cache_trim_threshold", Option::TYPE_SIZE, Option::LEVEL_ADVANCED)
    .set_default(64_K)
    .set_description("threshold for number of dentries that can be trimmed")
    .set_flag(Option::FLAG_RUNTIME),

    Option("mds_max_file_recover", Option::TYPE_UINT, Option::LEVEL_ADVANCED)
    .set_default(32)
    .set_description("maximum number of files to recover file sizes in parallel"),

    Option("mds_dir_max_commit_size", Option::TYPE_INT, Option::LEVEL_ADVANCED)
    .set_default(10)
    .set_description("maximum size in megabytes for a RADOS write to a directory"),

    Option("mds_dir_keys_per_op", Option::TYPE_INT, Option::LEVEL_ADVANCED)
    .set_default(16384)
    .set_description("number of directory entries to read in one RADOS operation"),

    Option("mds_decay_halflife", Option::TYPE_FLOAT, Option::LEVEL_ADVANCED)
    .set_default(5)
    .set_description("rate of decay for temperature counters on each directory for balancing"),

    Option("mds_beacon_interval", Option::TYPE_FLOAT, Option::LEVEL_ADVANCED)
    .set_default(4)
    .set_description("interval in seconds between MDS beacons to monitors"),

    Option("mds_beacon_grace", Option::TYPE_FLOAT, Option::LEVEL_ADVANCED)
    .set_default(15)
    .set_description("tolerance in seconds for missed MDS beacons to monitors"),

    Option("mds_heartbeat_grace", Option::TYPE_FLOAT, Option::LEVEL_ADVANCED)
    .set_default(15)
    .set_description("tolerance in seconds for MDS internal heartbeat"),

    Option("mds_enforce_unique_name", Option::TYPE_BOOL, Option::LEVEL_ADVANCED)
    .set_default(true)
    .set_description("require MDS name is unique in the cluster"),

    Option("mds_session_blocklist_on_timeout", Option::TYPE_BOOL, Option::LEVEL_ADVANCED)
    .set_default(true)
    .set_description("blocklist clients whose sessions have become stale"),

    Option("mds_session_blocklist_on_evict", Option::TYPE_BOOL, Option::LEVEL_ADVANCED)
    .set_default(true)
    .set_description("blocklist clients that have been evicted"),

    Option("mds_sessionmap_keys_per_op", Option::TYPE_UINT, Option::LEVEL_ADVANCED)
    .set_default(1024)
    .set_description("number of omap keys to read from the SessionMap in one operation"),

    Option("mds_recall_max_caps", Option::TYPE_SIZE, Option::LEVEL_ADVANCED)
    .set_default(5000)
    .set_description("maximum number of caps to recall from client session in single recall")
    .set_flag(Option::FLAG_RUNTIME),

    Option("mds_recall_max_decay_rate", Option::TYPE_FLOAT, Option::LEVEL_ADVANCED)
    .set_default(2.5)
    .set_description("decay rate for throttle on recalled caps on a session")
    .set_flag(Option::FLAG_RUNTIME),

    Option("mds_recall_max_decay_threshold", Option::TYPE_SIZE, Option::LEVEL_ADVANCED)
    .set_default(16_K)
    .set_description("decay threshold for throttle on recalled caps on a session")
    .set_flag(Option::FLAG_RUNTIME),

    Option("mds_recall_global_max_decay_threshold", Option::TYPE_SIZE, Option::LEVEL_ADVANCED)
    .set_default(64_K)
    .set_description("decay threshold for throttle on recalled caps globally")
    .set_flag(Option::FLAG_RUNTIME),

    Option("mds_recall_warning_threshold", Option::TYPE_SIZE, Option::LEVEL_ADVANCED)
    .set_default(32_K)
    .set_description("decay threshold for warning on slow session cap recall")
    .set_flag(Option::FLAG_RUNTIME),

    Option("mds_recall_warning_decay_rate", Option::TYPE_FLOAT, Option::LEVEL_ADVANCED)
    .set_default(60.0)
    .set_description("decay rate for warning on slow session cap recall")
    .set_flag(Option::FLAG_RUNTIME),

    Option("mds_session_cache_liveness_decay_rate", Option::TYPE_FLOAT, Option::LEVEL_ADVANCED)
    .add_see_also("mds_session_cache_liveness_magnitude")
    .set_default(5_min)
    .set_description("decay rate for session liveness leading to preemptive cap recall")
    .set_flag(Option::FLAG_RUNTIME)
    .set_long_description("This determines how long a session needs to be quiescent before the MDS begins preemptively recalling capabilities. The default of 5 minutes will cause 10 halvings of the decay counter after 1 hour, or 1/1024. The default magnitude of 10 (1^10 or 1024) is chosen so that the MDS considers a previously chatty session (approximately) to be quiescent after 1 hour."),

    Option("mds_session_cache_liveness_magnitude", Option::TYPE_SIZE, Option::LEVEL_ADVANCED)
    .add_see_also("mds_session_cache_liveness_decay_rate")
    .set_default(10)
    .set_description("decay magnitude for preemptively recalling caps on quiet client")
    .set_flag(Option::FLAG_RUNTIME)
    .set_long_description("This is the order of magnitude difference (in base 2) of the internal liveness decay counter and the number of capabilities the session holds. When this difference occurs, the MDS treats the session as quiescent and begins recalling capabilities."),

    Option("mds_session_cap_acquisition_decay_rate", Option::TYPE_FLOAT, Option::LEVEL_ADVANCED)
    .set_default(10)
    .set_description("decay rate for session readdir caps leading to readdir throttle")
    .set_flag(Option::FLAG_RUNTIME)
    .set_long_description("The half-life for the session cap acquisition counter of caps acquired by readdir. This is used for throttling readdir requests from clients slow to release caps."),

    Option("mds_session_cap_acquisition_throttle", Option::TYPE_UINT, Option::LEVEL_ADVANCED)
    .set_default(500000)
    .set_description("throttle point for cap acquisition decay counter"),

    Option("mds_session_max_caps_throttle_ratio", Option::TYPE_FLOAT, Option::LEVEL_ADVANCED)
    .set_default(1.1)
    .set_description("ratio of mds_max_maps_per_client that client must exceed before readdir may be throttled by cap acquisition throttle"),

    Option("mds_cap_acquisition_throttle_retry_request_timeout", Option::TYPE_FLOAT, Option::LEVEL_ADVANCED)
    .set_default(0.5)
    .set_description("timeout in seconds after which a client request is retried due to cap acquisition throttling"),

    Option("mds_freeze_tree_timeout", Option::TYPE_FLOAT, Option::LEVEL_DEV)
    .set_default(30)
    .set_description(""),

    Option("mds_health_summarize_threshold", Option::TYPE_INT, Option::LEVEL_ADVANCED)
    .set_default(10)
    .set_description("threshold of number of clients to summarize late client recall"),

    Option("mds_reconnect_timeout", Option::TYPE_FLOAT, Option::LEVEL_ADVANCED)
    .set_default(45)
    .set_description("timeout in seconds to wait for clients to reconnect during MDS reconnect recovery state"),

    Option("mds_deny_all_reconnect", Option::TYPE_BOOL, Option::LEVEL_ADVANCED)
    .set_default(false)
    .set_flag(Option::FLAG_RUNTIME)
    .set_description("flag to deny all client reconnects during failover"),

    Option("mds_tick_interval", Option::TYPE_FLOAT, Option::LEVEL_ADVANCED)
    .set_default(5)
    .set_description("time in seconds between upkeep tasks"),

    Option("mds_dirstat_min_interval", Option::TYPE_FLOAT, Option::LEVEL_DEV)
    .set_default(1)
    .set_description(""),

    Option("mds_scatter_nudge_interval", Option::TYPE_FLOAT, Option::LEVEL_ADVANCED)
    .set_default(5)
    .set_description("minimum interval between scatter lock updates"),

    Option("mds_client_prealloc_inos", Option::TYPE_INT, Option::LEVEL_ADVANCED)
    .set_default(1000)
    .set_description("number of unused inodes to pre-allocate to clients for file creation"),

    Option("mds_client_delegate_inos_pct", Option::TYPE_UINT, Option::LEVEL_ADVANCED)
    .set_default(50)
    .set_flag(Option::FLAG_RUNTIME)
    .set_description("percentage of preallocated inos to delegate to client"),

    Option("mds_early_reply", Option::TYPE_BOOL, Option::LEVEL_ADVANCED)
    .set_default(true)
    .set_description("additional reply to clients that metadata requests are complete but not yet durable"),

    Option("mds_replay_unsafe_with_closed_session", Option::TYPE_BOOL, Option::LEVEL_ADVANCED)
    .set_default(false)
    .set_flag(Option::FLAG_STARTUP)
    .set_description("complete all the replay request when mds is restarted, no matter the session is closed or not"),

    Option("mds_default_dir_hash", Option::TYPE_INT, Option::LEVEL_ADVANCED)
    .set_default(CEPH_STR_HASH_RJENKINS)
    .set_description("hash function to select directory fragment for dentry name"),

    Option("mds_log_pause", Option::TYPE_BOOL, Option::LEVEL_DEV)
    .set_default(false)
    .set_description(""),

    Option("mds_log_skip_corrupt_events", Option::TYPE_BOOL, Option::LEVEL_DEV)
    .set_default(false)
    .set_description(""),

    Option("mds_log_max_events", Option::TYPE_INT, Option::LEVEL_ADVANCED)
    .set_default(-1)
    .set_description("maximum number of events in the MDS journal (-1 is unlimited)"),

    Option("mds_log_events_per_segment", Option::TYPE_INT, Option::LEVEL_ADVANCED)
    .set_default(1024)
    .set_description("maximum number of events in an MDS journal segment"),

    Option("mds_log_segment_size", Option::TYPE_SIZE, Option::LEVEL_ADVANCED)
    .set_default(0)
    .set_description("size in bytes of each MDS log segment"),

    Option("mds_log_max_segments", Option::TYPE_UINT, Option::LEVEL_ADVANCED)
    .set_default(128)
    .set_description("maximum number of segments which may be untrimmed"),

    Option("mds_log_warn_factor", Option::TYPE_FLOAT, Option::LEVEL_ADVANCED)
    .set_default(2.0)
    .set_min(1.0)
    .set_flag(Option::FLAG_RUNTIME)
    .set_description("trigger MDS_HEALTH_TRIM warning when the mds log is longer than mds_log_max_segments * mds_log_warn_factor"),

    Option("mds_bal_export_pin", Option::TYPE_BOOL, Option::LEVEL_ADVANCED)
    .set_default(true)
    .set_description("allow setting directory export pins to particular ranks"),

    Option("mds_export_ephemeral_random", Option::TYPE_BOOL, Option::LEVEL_ADVANCED)
    .set_default(true)
    .set_flag(Option::FLAG_RUNTIME)
    .set_description("allow ephemeral random pinning of the loaded subtrees")
    .set_long_description("probabilistically pin the loaded directory inode and the subtree beneath it to an MDS based on the consistent hash of the inode number. The higher this value the more likely the loaded subtrees get pinned"),

    Option("mds_export_ephemeral_random_max", Option::TYPE_FLOAT, Option::LEVEL_ADVANCED)
    .set_default(0.01)
    .set_flag(Option::FLAG_RUNTIME)
    .set_description("the maximum percent permitted for random ephemeral pin policy")
    .set_min_max(0.0, 1.0)
    .add_see_also("mds_export_ephemeral_random"),

    Option("mds_export_ephemeral_distributed", Option::TYPE_BOOL, Option::LEVEL_ADVANCED)
    .set_default(true)
    .set_flag(Option::FLAG_RUNTIME)
    .set_description("allow ephemeral distributed pinning of the loaded subtrees")
    .set_long_description("pin the immediate child directories of the loaded directory inode based on the consistent hash of the child's inode number. "),

    Option("mds_export_ephemeral_distributed_factor", Option::TYPE_FLOAT, Option::LEVEL_ADVANCED)
    .set_default(2.0)
    .set_min_max(1.0, 100.0)
    .set_flag(Option::FLAG_RUNTIME)
    .set_description("multiple of max_mds for splitting and distributing directory"),

    Option("mds_bal_sample_interval", Option::TYPE_FLOAT, Option::LEVEL_ADVANCED)
    .set_default(3.0)
    .set_description("interval in seconds between balancer ticks"),

    Option("mds_bal_replicate_threshold", Option::TYPE_FLOAT, Option::LEVEL_ADVANCED)
    .set_default(8000)
    .set_description("hot popularity threshold to replicate a subtree"),

    Option("mds_bal_unreplicate_threshold", Option::TYPE_FLOAT, Option::LEVEL_ADVANCED)
    .set_default(0)
    .set_description("cold popularity threshold to merge subtrees"),

    Option("mds_bal_split_size", Option::TYPE_INT, Option::LEVEL_ADVANCED)
    .set_default(10000)
    .set_description("minimum size of directory fragment before splitting"),

    Option("mds_bal_split_rd", Option::TYPE_FLOAT, Option::LEVEL_ADVANCED)
    .set_default(25000)
    .set_description("hot read popularity threshold for splitting a directory fragment"),

    Option("mds_bal_split_wr", Option::TYPE_FLOAT, Option::LEVEL_ADVANCED)
    .set_default(10000)
    .set_description("hot write popularity threshold for splitting a directory fragment"),

    Option("mds_bal_split_bits", Option::TYPE_INT, Option::LEVEL_ADVANCED)
    .set_default(3)
    .set_min_max(1, 24)
    .set_description("power of two child fragments for a fragment on split"),

    Option("mds_bal_merge_size", Option::TYPE_INT, Option::LEVEL_ADVANCED)
    .set_default(50)
    .set_description("size of fragments where merging should occur"),

    Option("mds_bal_interval", Option::TYPE_INT, Option::LEVEL_ADVANCED)
    .set_default(10)
    .set_description("interval between MDS balancer cycles"),

    Option("mds_bal_fragment_interval", Option::TYPE_INT, Option::LEVEL_ADVANCED)
    .set_default(5)
    .set_description("delay in seconds before interrupting client IO to perform splits"),

    Option("mds_bal_fragment_size_max", Option::TYPE_INT, Option::LEVEL_ADVANCED)
    .set_default(10000*10)
    .set_description("maximum size of a directory fragment before new creat/links fail"),

    Option("mds_bal_fragment_fast_factor", Option::TYPE_FLOAT, Option::LEVEL_ADVANCED)
    .set_default(1.5)
    .set_description("ratio of mds_bal_split_size at which fast fragment splitting occurs"),

    Option("mds_bal_fragment_dirs", Option::TYPE_BOOL, Option::LEVEL_ADVANCED)
    .set_default(true)
    .set_description("enable directory fragmentation")
    .set_long_description("Directory fragmentation is a standard feature of CephFS that allows sharding directories across multiple objects for performance and stability. Additionally, this allows fragments to be distributed across multiple active MDSs to increase throughput. Disabling (new) fragmentation should only be done in exceptional circumstances and may lead to performance issues."),

    Option("mds_bal_idle_threshold", Option::TYPE_FLOAT, Option::LEVEL_ADVANCED)
    .set_default(0)
    .set_description("idle metadata popularity threshold before rebalancing"),

    Option("mds_bal_max", Option::TYPE_INT, Option::LEVEL_DEV)
    .set_default(-1)
    .set_description(""),

    Option("mds_bal_max_until", Option::TYPE_INT, Option::LEVEL_DEV)
    .set_default(-1)
    .set_description(""),

    Option("mds_bal_mode", Option::TYPE_INT, Option::LEVEL_DEV)
    .set_default(0)
    .set_description(""),

    Option("mds_bal_min_rebalance", Option::TYPE_FLOAT, Option::LEVEL_DEV)
    .set_default(.1)
    .set_description("amount overloaded over internal target before balancer begins offloading"),

    Option("mds_bal_min_start", Option::TYPE_FLOAT, Option::LEVEL_DEV)
    .set_default(.2)
    .set_description(""),

    Option("mds_bal_need_min", Option::TYPE_FLOAT, Option::LEVEL_DEV)
    .set_default(.8)
    .set_description(""),

    Option("mds_bal_need_max", Option::TYPE_FLOAT, Option::LEVEL_DEV)
    .set_default(1.2)
    .set_description(""),

    Option("mds_bal_midchunk", Option::TYPE_FLOAT, Option::LEVEL_DEV)
    .set_default(.3)
    .set_description(""),

    Option("mds_bal_minchunk", Option::TYPE_FLOAT, Option::LEVEL_DEV)
    .set_default(.001)
    .set_description(""),

    Option("mds_bal_target_decay", Option::TYPE_FLOAT, Option::LEVEL_ADVANCED)
    .set_default(10.0)
    .set_description("rate of decay for export targets communicated to clients"),

    Option("mds_oft_prefetch_dirfrags", Option::TYPE_BOOL, Option::LEVEL_ADVANCED)
    .set_default(true)
    .set_description("prefetch dirfrags recorded in open file table on startup")
    .set_flag(Option::FLAG_STARTUP),

    Option("mds_replay_interval", Option::TYPE_FLOAT, Option::LEVEL_ADVANCED)
    .set_default(1.0)
    .set_description("time in seconds between replay of updates to journal by standby replay MDS"),

    Option("mds_shutdown_check", Option::TYPE_INT, Option::LEVEL_DEV)
    .set_default(0)
    .set_description(""),

    Option("mds_thrash_exports", Option::TYPE_INT, Option::LEVEL_DEV)
    .set_default(0)
    .set_description(""),

    Option("mds_thrash_fragments", Option::TYPE_INT, Option::LEVEL_DEV)
    .set_default(0)
    .set_description(""),

    Option("mds_dump_cache_on_map", Option::TYPE_BOOL, Option::LEVEL_DEV)
    .set_default(false)
    .set_description(""),

    Option("mds_dump_cache_after_rejoin", Option::TYPE_BOOL, Option::LEVEL_DEV)
    .set_default(false)
    .set_description(""),

    Option("mds_verify_scatter", Option::TYPE_BOOL, Option::LEVEL_DEV)
    .set_default(false)
    .set_description(""),

    Option("mds_debug_scatterstat", Option::TYPE_BOOL, Option::LEVEL_DEV)
    .set_default(false)
    .set_description(""),

    Option("mds_debug_frag", Option::TYPE_BOOL, Option::LEVEL_DEV)
    .set_default(false)
    .set_description(""),

    Option("mds_debug_auth_pins", Option::TYPE_BOOL, Option::LEVEL_DEV)
    .set_default(false)
    .set_description(""),

    Option("mds_debug_subtrees", Option::TYPE_BOOL, Option::LEVEL_DEV)
    .set_default(false)
    .set_description(""),

    Option("mds_kill_mdstable_at", Option::TYPE_INT, Option::LEVEL_DEV)
    .set_default(0)
    .set_description(""),

    Option("mds_max_export_size", Option::TYPE_SIZE, Option::LEVEL_DEV)
    .set_default(20_M)
    .set_description(""),

    Option("mds_kill_export_at", Option::TYPE_INT, Option::LEVEL_DEV)
    .set_default(0)
    .set_description(""),

    Option("mds_kill_import_at", Option::TYPE_INT, Option::LEVEL_DEV)
    .set_default(0)
    .set_description(""),

    Option("mds_kill_link_at", Option::TYPE_INT, Option::LEVEL_DEV)
    .set_default(0)
    .set_description(""),

    Option("mds_kill_rename_at", Option::TYPE_INT, Option::LEVEL_DEV)
    .set_default(0)
    .set_description(""),

    Option("mds_kill_openc_at", Option::TYPE_INT, Option::LEVEL_DEV)
    .set_default(0)
    .set_description(""),

    Option("mds_kill_journal_at", Option::TYPE_INT, Option::LEVEL_DEV)
    .set_default(0)
    .set_description(""),

    Option("mds_kill_journal_expire_at", Option::TYPE_INT, Option::LEVEL_DEV)
    .set_default(0)
    .set_description(""),

    Option("mds_kill_journal_replay_at", Option::TYPE_INT, Option::LEVEL_DEV)
    .set_default(0)
    .set_description(""),

    Option("mds_journal_format", Option::TYPE_UINT, Option::LEVEL_DEV)
    .set_default(1)
    .set_description(""),

    Option("mds_kill_create_at", Option::TYPE_INT, Option::LEVEL_DEV)
    .set_default(0)
    .set_description(""),

    Option("mds_inject_traceless_reply_probability", Option::TYPE_FLOAT, Option::LEVEL_DEV)
    .set_default(0)
    .set_description(""),

    Option("mds_wipe_sessions", Option::TYPE_BOOL, Option::LEVEL_DEV)
    .set_default(0)
    .set_description(""),

    Option("mds_wipe_ino_prealloc", Option::TYPE_BOOL, Option::LEVEL_DEV)
    .set_default(0)
    .set_description(""),

    Option("mds_skip_ino", Option::TYPE_INT, Option::LEVEL_DEV)
    .set_default(0)
    .set_description(""),

    Option("mds_enable_op_tracker", Option::TYPE_BOOL, Option::LEVEL_ADVANCED)
    .set_default(true)
    .set_description("track remote operation progression and statistics"),

    Option("mds_op_history_size", Option::TYPE_UINT, Option::LEVEL_ADVANCED)
    .set_default(20)
    .set_description("maximum size for list of historical operations"),

    Option("mds_op_history_duration", Option::TYPE_UINT, Option::LEVEL_ADVANCED)
    .set_default(600)
    .set_description("expiration time in seconds of historical operations"),

    Option("mds_op_complaint_time", Option::TYPE_FLOAT, Option::LEVEL_ADVANCED)
    .set_default(30)
    .set_description("time in seconds to consider an operation blocked after no updates"),

    Option("mds_op_log_threshold", Option::TYPE_INT, Option::LEVEL_DEV)
    .set_default(5)
    .set_description(""),

    Option("mds_snap_min_uid", Option::TYPE_UINT, Option::LEVEL_ADVANCED)
    .set_default(0)
    .set_description("minimum uid of client to perform snapshots"),

    Option("mds_snap_max_uid", Option::TYPE_UINT, Option::LEVEL_ADVANCED)
    .set_default(4294967294)
    .set_description("maximum uid of client to perform snapshots"),

    Option("mds_snap_rstat", Option::TYPE_BOOL, Option::LEVEL_ADVANCED)
    .set_default(false)
    .set_description("enabled nested rstat for snapshots"),

    Option("mds_verify_backtrace", Option::TYPE_UINT, Option::LEVEL_DEV)
    .set_default(1)
    .set_description(""),

    Option("mds_max_completed_flushes", Option::TYPE_UINT, Option::LEVEL_DEV)
    .set_default(100000)
    .set_description(""),

    Option("mds_max_completed_requests", Option::TYPE_UINT, Option::LEVEL_DEV)
    .set_default(100000)
    .set_description(""),

    Option("mds_action_on_write_error", Option::TYPE_UINT, Option::LEVEL_ADVANCED)
    .set_default(1)
    .set_description("action to take when MDS cannot write to RADOS (0:ignore, 1:read-only, 2:suicide)"),

    Option("mds_mon_shutdown_timeout", Option::TYPE_FLOAT, Option::LEVEL_ADVANCED)
    .set_default(5)
    .set_description("time to wait for mon to receive damaged MDS rank notification"),

    Option("mds_max_purge_files", Option::TYPE_UINT, Option::LEVEL_ADVANCED)
    .set_default(64)
    .set_description("maximum number of deleted files to purge in parallel"),

    Option("mds_max_purge_ops", Option::TYPE_UINT, Option::LEVEL_ADVANCED)
    .set_default(8192)
    .set_description("maximum number of purge operations performed in parallel"),

    Option("mds_max_purge_ops_per_pg", Option::TYPE_FLOAT, Option::LEVEL_ADVANCED)
    .set_default(0.5)
    .set_description("number of parallel purge operations performed per PG"),

    Option("mds_purge_queue_busy_flush_period", Option::TYPE_FLOAT, Option::LEVEL_DEV)
    .set_default(1.0)
    .set_description(""),

    Option("mds_root_ino_uid", Option::TYPE_INT, Option::LEVEL_ADVANCED)
    .set_default(0)
    .set_description("default uid for new root directory"),

    Option("mds_root_ino_gid", Option::TYPE_INT, Option::LEVEL_ADVANCED)
    .set_default(0)
    .set_description("default gid for new root directory"),

    Option("mds_max_scrub_ops_in_progress", Option::TYPE_INT, Option::LEVEL_ADVANCED)
    .set_default(5)
    .set_description("maximum number of scrub operations performed in parallel"),

    Option("mds_forward_all_requests_to_auth", Option::TYPE_BOOL, Option::LEVEL_ADVANCED)
    .set_default(false)
    .set_flag(Option::FLAG_RUNTIME)
    .set_description("always process op on auth mds"),
    
    Option("mds_damage_table_max_entries", Option::TYPE_INT, Option::LEVEL_ADVANCED)
    .set_default(10000)
    .set_description("maximum number of damage table entries"),

    Option("mds_client_writeable_range_max_inc_objs", Option::TYPE_UINT, Option::LEVEL_ADVANCED)
    .set_default(1024)
    .set_description("maximum number of objects in writeable range of a file for a client"),

    Option("mds_min_caps_per_client", Option::TYPE_UINT, Option::LEVEL_ADVANCED)
    .set_default(100)
    .set_description("minimum number of capabilities a client may hold"),

    Option("mds_min_caps_working_set", Option::TYPE_UINT, Option::LEVEL_ADVANCED)
    .set_default(10000)
    .set_flag(Option::FLAG_RUNTIME)
    .set_description("number of capabilities a client may hold without cache pressure warnings generated"),

    Option("mds_max_caps_per_client", Option::TYPE_UINT, Option::LEVEL_ADVANCED)
    .set_default(1_M)
    .set_description("maximum number of capabilities a client may hold"),

    Option("mds_hack_allow_loading_invalid_metadata", Option::TYPE_BOOL, Option::LEVEL_ADVANCED)
     .set_default(0)
     .set_description("INTENTIONALLY CAUSE DATA LOSS by bypasing checks for invalid metadata on disk. Allows testing repair tools."),

    Option("mds_defer_session_stale", Option::TYPE_BOOL, Option::LEVEL_DEV)
     .set_default(true),

    Option("mds_inject_migrator_session_race", Option::TYPE_BOOL, Option::LEVEL_DEV)
     .set_default(false),

    Option("mds_request_load_average_decay_rate", Option::TYPE_FLOAT, Option::LEVEL_ADVANCED)
    .set_default(60)
    .set_description("rate of decay in seconds for calculating request load average"),

    Option("mds_cap_revoke_eviction_timeout", Option::TYPE_FLOAT, Option::LEVEL_ADVANCED)
     .set_default(0)
     .set_description("number of seconds after which clients which have not responded to cap revoke messages by the MDS are evicted."),

    Option("mds_max_retries_on_remount_failure", Option::TYPE_UINT, Option::LEVEL_ADVANCED)
     .set_default(5)
     .set_description("number of consecutive failed remount attempts for invalidating kernel dcache after which client would abort."),

    Option("mds_dump_cache_threshold_formatter", Option::TYPE_SIZE, Option::LEVEL_DEV)
     .set_default(1_G)
     .set_description("threshold for cache usage to disallow \"dump cache\" operation to formatter")
     .set_long_description("Disallow MDS from dumping caches to formatter via \"dump cache\" command if cache usage exceeds this threshold."),

    Option("mds_dump_cache_threshold_file", Option::TYPE_SIZE, Option::LEVEL_DEV)
     .set_default(0)
     .set_description("threshold for cache usage to disallow \"dump cache\" operation to file")
     .set_long_description("Disallow MDS from dumping caches to file via \"dump cache\" command if cache usage exceeds this threshold."),

    Option("mds_task_status_update_interval", Option::TYPE_FLOAT, Option::LEVEL_DEV)
     .set_default(2.0)
     .set_description("task status update interval to manager")
     .set_long_description("interval (in seconds) for sending mds task status to ceph manager"),

    Option("mds_max_snaps_per_dir", Option::TYPE_UINT, Option::LEVEL_ADVANCED)
     .set_default(100)
     .set_min_max(0, 4096)
     .set_flag(Option::FLAG_RUNTIME)
     .set_description("max snapshots per directory")
     .set_long_description("maximum number of snapshots that can be created per directory"),

    Option("mds_asio_thread_count", Option::TYPE_UINT, Option::LEVEL_ADVANCED)
    .set_default(2)
    .set_min(1)
    .set_description("Size of thread pool for ASIO completions")
    .add_tag("mds"),

    Option("mds_ping_grace", Option::TYPE_SECS, Option::LEVEL_ADVANCED)
     .set_default(15)
     .set_flag(Option::FLAG_RUNTIME)
     .set_description("timeout after which an MDS is considered laggy by rank 0 MDS.")
     .set_long_description("timeout for replying to a ping message sent by rank 0 after which an active MDS considered laggy (delayed metrics) by rank 0."),

    Option("mds_ping_interval", Option::TYPE_SECS, Option::LEVEL_ADVANCED)
     .set_default(5)
     .set_flag(Option::FLAG_RUNTIME)
     .set_description("interval in seconds for sending ping messages to active MDSs.")
     .set_long_description("interval in seconds for rank 0 to send ping messages to all active MDSs."),

    Option("mds_metrics_update_interval", Option::TYPE_SECS, Option::LEVEL_ADVANCED)
     .set_default(2)
     .set_flag(Option::FLAG_RUNTIME)
     .set_description("interval in seconds for metrics data update.")
     .set_long_description("interval in seconds after which active MDSs send client metrics data to rank 0.")
  });
}

std::vector<Option> get_mds_client_options() {
  return std::vector<Option>({
    Option("client_cache_size", Option::TYPE_SIZE, Option::LEVEL_BASIC)
    .set_default(16384)
    .set_description("soft maximum number of directory entries in client cache"),

    Option("client_cache_mid", Option::TYPE_FLOAT, Option::LEVEL_ADVANCED)
    .set_default(.75)
    .set_description("mid-point of client cache LRU"),

    Option("client_use_random_mds", Option::TYPE_BOOL, Option::LEVEL_DEV)
    .set_default(false)
    .set_description("issue new requests to a random active MDS"),

    Option("client_mount_timeout", Option::TYPE_FLOAT, Option::LEVEL_ADVANCED)
    .set_default(300.0)
    .set_description("timeout for mounting CephFS (seconds)"),

    Option("client_tick_interval", Option::TYPE_FLOAT, Option::LEVEL_DEV)
    .set_default(1.0)
    .set_description("seconds between client upkeep ticks"),

    Option("client_trace", Option::TYPE_STR, Option::LEVEL_DEV)
    .set_default("")
    .set_description("file containing trace of client operations"),

    Option("client_readahead_min", Option::TYPE_SIZE, Option::LEVEL_ADVANCED)
    .set_default(128*1024)
    .set_description("minimum bytes to readahead in a file"),

    Option("client_readahead_max_bytes", Option::TYPE_SIZE, Option::LEVEL_ADVANCED)
    .set_default(0)
    .set_description("maximum bytes to readahead in a file (zero is unlimited)"),

    Option("client_readahead_max_periods", Option::TYPE_INT, Option::LEVEL_ADVANCED)
    .set_default(4)
    .set_description("maximum stripe periods to readahead in a file"),

    Option("client_reconnect_stale", Option::TYPE_BOOL, Option::LEVEL_ADVANCED)
    .set_default(false)
    .set_description("reconnect when the session becomes stale"),

    Option("client_snapdir", Option::TYPE_STR, Option::LEVEL_ADVANCED)
    .set_default(".snap")
    .set_description("pseudo directory for snapshot access to a directory"),

    Option("client_mountpoint", Option::TYPE_STR, Option::LEVEL_ADVANCED)
    .set_default("/")
    .set_description("default mount-point"),

    Option("client_mount_uid", Option::TYPE_INT, Option::LEVEL_ADVANCED)
    .set_default(-1)
    .set_description("uid to mount as"),

    Option("client_mount_gid", Option::TYPE_INT, Option::LEVEL_ADVANCED)
    .set_default(-1)
    .set_description("gid to mount as"),

    /* RADOS client option */
    Option("client_notify_timeout", Option::TYPE_INT, Option::LEVEL_DEV)
    .set_default(10)
    .set_description(""),

    /* RADOS client option */
    Option("osd_client_watch_timeout", Option::TYPE_INT, Option::LEVEL_DEV)
    .set_default(30)
    .set_description(""),

    Option("client_caps_release_delay", Option::TYPE_INT, Option::LEVEL_DEV)
    .set_default(5)
    .set_description(""),

    Option("client_quota_df", Option::TYPE_BOOL, Option::LEVEL_ADVANCED)
    .set_default(true)
    .set_description("show quota usage for statfs (df)"),

    Option("client_oc", Option::TYPE_BOOL, Option::LEVEL_ADVANCED)
    .set_default(true)
    .set_description("enable object caching"),

    Option("client_oc_size", Option::TYPE_SIZE, Option::LEVEL_ADVANCED)
    .set_default(200_M)
    .set_description("maximum size of object cache"),

    Option("client_oc_max_dirty", Option::TYPE_SIZE, Option::LEVEL_ADVANCED)
    .set_default(100_M)
    .set_description("maximum size of dirty pages in object cache"),

    Option("client_oc_target_dirty", Option::TYPE_SIZE, Option::LEVEL_ADVANCED)
    .set_default(8_M)
    .set_description("target size of dirty pages object cache"),

    Option("client_oc_max_dirty_age", Option::TYPE_FLOAT, Option::LEVEL_ADVANCED)
    .set_default(5.0)
    .set_description("maximum age of dirty pages in object cache (seconds)"),

    Option("client_oc_max_objects", Option::TYPE_INT, Option::LEVEL_ADVANCED)
    .set_default(1000)
    .set_description("maximum number of objects in cache"),

    Option("client_debug_getattr_caps", Option::TYPE_BOOL, Option::LEVEL_DEV)
    .set_default(false)
    .set_description(""),

    Option("client_debug_force_sync_read", Option::TYPE_BOOL, Option::LEVEL_DEV)
    .set_default(false)
    .set_description(""),

    Option("client_debug_inject_tick_delay", Option::TYPE_INT, Option::LEVEL_DEV)
    .set_default(0)
    .set_description(""),

    Option("client_max_inline_size", Option::TYPE_SIZE, Option::LEVEL_DEV)
    .set_default(4_K)
    .set_description(""),

    Option("client_inject_release_failure", Option::TYPE_BOOL, Option::LEVEL_DEV)
    .set_default(false)
    .set_description(""),

    Option("client_inject_fixed_oldest_tid", Option::TYPE_BOOL, Option::LEVEL_DEV)
    .set_default(false)
    .set_description(""),

    Option("client_metadata", Option::TYPE_STR, Option::LEVEL_ADVANCED)
    .set_default("")
    .set_description("metadata key=value comma-delimited pairs appended to session metadata"),

    Option("client_acl_type", Option::TYPE_STR, Option::LEVEL_ADVANCED)
    .set_default("")
    .set_description("ACL type to enforce (none or \"posix_acl\")"),

    Option("client_permissions", Option::TYPE_BOOL, Option::LEVEL_ADVANCED)
    .set_default(true)
    .set_description("client-enforced permission checking"),

    Option("client_dirsize_rbytes", Option::TYPE_BOOL, Option::LEVEL_ADVANCED)
    .set_default(true)
    .set_description("set the directory size as the number of file bytes recursively used")
    .set_long_description("This option enables a CephFS feature that stores the recursive directory size (the bytes used by files in the directory and its descendents) in the st_size field of the stat structure."),

    Option("client_force_lazyio", Option::TYPE_BOOL, Option::LEVEL_ADVANCED)
    .set_default(false)
    .set_description(""),

    // note: the max amount of "in flight" dirty data is roughly (max - target)
    Option("fuse_use_invalidate_cb", Option::TYPE_BOOL, Option::LEVEL_ADVANCED)
    .set_default(true)
    .set_description("use fuse 2.8+ invalidate callback to keep page cache consistent"),

    Option("fuse_disable_pagecache", Option::TYPE_BOOL, Option::LEVEL_ADVANCED)
    .set_default(false)
    .set_description("disable page caching in the kernel for this FUSE mount"),

    Option("fuse_allow_other", Option::TYPE_BOOL, Option::LEVEL_ADVANCED)
    .set_default(true)
    .set_description("pass allow_other to FUSE on mount"),

    Option("fuse_default_permissions", Option::TYPE_BOOL, Option::LEVEL_ADVANCED)
    .set_default(false)
    .set_description("pass default_permisions to FUSE on mount")
    .set_flag(Option::FLAG_STARTUP),

    Option("fuse_splice_read", Option::TYPE_BOOL, Option::LEVEL_ADVANCED)
    .set_default(true)
    .set_description("enable splice read to reduce the memory copies"),

    Option("fuse_splice_write", Option::TYPE_BOOL, Option::LEVEL_ADVANCED)
    .set_default(true)
    .set_description("enable splice write to reduce the memory copies"),

    Option("fuse_splice_move", Option::TYPE_BOOL, Option::LEVEL_ADVANCED)
    .set_default(true)
    .set_description("enable splice move to reduce the memory copies"),

    Option("fuse_big_writes", Option::TYPE_BOOL, Option::LEVEL_ADVANCED)
    .set_default(true)
    .set_description("big_writes is deprecated in libfuse 3.0.0"),

    Option("fuse_max_write", Option::TYPE_SIZE, Option::LEVEL_ADVANCED)
    .set_default(0)
    .set_description("set the maximum number of bytes in a single write operation")
    .set_long_description("Set the maximum number of bytes in a single write operation that may pass atomically through FUSE. The FUSE default is 128kB and may be indicated by setting this option to 0."),

    Option("fuse_atomic_o_trunc", Option::TYPE_BOOL, Option::LEVEL_ADVANCED)
    .set_default(true)
    .set_description("pass atomic_o_trunc flag to FUSE on mount"),

    Option("fuse_debug", Option::TYPE_BOOL, Option::LEVEL_ADVANCED)
    .set_default(false)
    .set_flag(Option::FLAG_STARTUP)
    .set_flag(Option::FLAG_NO_MON_UPDATE)
    .set_description("enable debugging for the libfuse"),

    Option("fuse_multithreaded", Option::TYPE_BOOL, Option::LEVEL_ADVANCED)
    .set_default(true)
    .set_description("allow parallel processing through FUSE library"),

    Option("fuse_require_active_mds", Option::TYPE_BOOL, Option::LEVEL_ADVANCED)
    .set_default(true)
    .set_description("require active MDSs in the file system when mounting"),

    Option("fuse_syncfs_on_mksnap", Option::TYPE_BOOL, Option::LEVEL_ADVANCED)
    .set_default(true)
    .set_description("synchronize all local metadata/file changes after snapshot"),

    Option("fuse_set_user_groups", Option::TYPE_BOOL, Option::LEVEL_ADVANCED)
    .set_default(true)
    .set_description("check for ceph-fuse to consider supplementary groups for permissions"),

    Option("client_try_dentry_invalidate", Option::TYPE_BOOL, Option::LEVEL_DEV)
    .set_default(false)
    .set_description(""),

    Option("client_die_on_failed_remount", Option::TYPE_BOOL, Option::LEVEL_DEV)
    .set_default(false)
    .set_description(""),

    Option("client_die_on_failed_dentry_invalidate", Option::TYPE_BOOL, Option::LEVEL_ADVANCED)
    .set_default(true)
    .set_description("kill the client when no dentry invalidation options are available")
    .set_long_description("The CephFS client requires a mechanism to invalidate dentries in the caller (e.g. the kernel for ceph-fuse) when capabilities must be recalled. If the client cannot do this then the MDS cache cannot shrink which can cause the MDS to fail."),

    Option("client_check_pool_perm", Option::TYPE_BOOL, Option::LEVEL_ADVANCED)
    .set_default(true)
    .set_description("confirm access to inode's data pool/namespace described in file layout"),

    Option("client_use_faked_inos", Option::TYPE_BOOL, Option::LEVEL_DEV)
    .set_default(false)
    .set_description(""),

    Option("client_fs", Option::TYPE_STR, Option::LEVEL_ADVANCED)
    .set_flag(Option::FLAG_STARTUP)
    .set_default("")
    .set_description("CephFS file system name to mount")
    .set_long_description("Use this with ceph-fuse, or with any process "
        "that uses libcephfs.  Programs using libcephfs may also pass "
        "the filesystem name into mount(), which will override this setting. "
        "If no filesystem name is given in mount() or this setting, the default "
        "filesystem will be mounted (usually the first created)."),

    /* Alias for client_fs. Deprecated */
    Option("client_mds_namespace", Option::TYPE_STR, Option::LEVEL_DEV)
    .set_flag(Option::FLAG_STARTUP)
    .set_default(""),

    Option("fake_statfs_for_testing", Option::TYPE_INT, Option::LEVEL_DEV)
    .set_default(0)
    .set_description("Set a value for kb and compute kb_used from total of num_bytes"),

    Option("debug_allow_any_pool_priority", Option::TYPE_BOOL, Option::LEVEL_DEV)
    .set_default(false)
    .set_description("Allow any pool priority to be set to test conversion to new range"),

    Option("client_asio_thread_count", Option::TYPE_UINT, Option::LEVEL_ADVANCED)
    .set_default(2)
    .set_min(1)
    .set_description("Size of thread pool for ASIO completions")
    .add_tag("client"),

    Option("debug_version_for_testing", Option::TYPE_STR, Option::LEVEL_DEV)
    .set_default("")
    .set_description("Override ceph_version_short for testing"),

    Option("client_shutdown_timeout", Option::TYPE_SECS, Option::LEVEL_ADVANCED)
    .set_flag(Option::FLAG_RUNTIME)
    .set_default(30)
    .set_min(0)
    .set_description("timeout for shutting down CephFS")
    .set_long_description("Timeout for shutting down CephFS via unmount or shutdown.")
    .add_tag("client")
    });
}

std::vector<Option> get_cephfs_mirror_options() {
  return std::vector<Option>({
    Option("cephfs_mirror_max_concurrent_directory_syncs", Option::TYPE_UINT, Option::LEVEL_ADVANCED)
    .set_default(3)
    .set_min(1)
    .set_description("maximum number of concurrent snapshot synchronization threads")
    .set_long_description("maximum number of directory snapshots that can be synchronized concurrently by cephfs-mirror daemon. Controls the number of synchronization threads."),

    Option("cephfs_mirror_directory_choose_policy", Option::TYPE_STR, Option::LEVEL_ADVANCED)
    .set_default("random")
    .set_description("policy for choosing directories to mirror snapshots")
    .set_long_description("policy used by cephfs-mirror daemon to choose directories for snapshot mirroring"),

    Option("cephfs_mirror_mirror_action_update_interval", Option::TYPE_SECS, Option::LEVEL_ADVANCED)
    .set_default(2)
    .set_min(1)
    .set_description("")
    .set_long_description(""),

    Option("cephfs_mirror_restart_mirror_on_blocklist_interval", Option::TYPE_SECS, Option::LEVEL_ADVANCED)
    .set_default(30)
    .set_min(0)
    .set_description("")
    .set_long_description(""),

    });
}

static std::vector<Option> build_options()
{
  std::vector<Option> result = get_global_options();

  auto ingest = [&result](std::vector<Option>&& options, const char* svc) {
    for (auto &o : options) {
      o.add_service(svc);
      result.push_back(std::move(o));
    }
  };

  ingest(get_rgw_options(), "rgw");
  ingest(get_rbd_options(), "rbd");
  ingest(get_rbd_mirror_options(), "rbd-mirror");
  ingest(get_immutable_object_cache_options(), "immutable-objet-cache");
  ingest(get_mds_options(), "mds");
  ingest(get_mds_client_options(), "mds_client");
  ingest(get_cephfs_mirror_options(), "cephfs-mirror");

  return result;
}

const std::vector<Option> ceph_options = build_options();<|MERGE_RESOLUTION|>--- conflicted
+++ resolved
@@ -2232,7 +2232,6 @@
 		     "only be rejected later, when they are used.")
     .set_flag(Option::FLAG_RUNTIME),
 
-<<<<<<< HEAD
     Option("mon_warn_on_older_version", Option::TYPE_BOOL, Option::LEVEL_ADVANCED)
     .set_default(true)
     .add_service("mon")
@@ -2242,13 +2241,12 @@
     .set_default(7_day)
     .add_service("mon")
     .set_description("issue DAEMON_OLD_VERSION health warning after this amount of time has elapsed"),
-=======
+
     Option("mon_use_min_delay_socket", Option::TYPE_BOOL, Option::LEVEL_ADVANCED)
     .set_default(false)
     .set_description("priority packets between mons")
     .add_service("mon")
     .add_see_also("osd_heartbeat_use_min_delay_socket"),
->>>>>>> 7bc62253
 
     // PAXOS
 
