--- conflicted
+++ resolved
@@ -3,11 +3,8 @@
     main.cc
     alternate_name.cc
     ops.cc
-<<<<<<< HEAD
     commands.cc
-=======
     nonblocking.cc
->>>>>>> ae3df0ad
     )
   target_link_libraries(ceph_test_client
     client
