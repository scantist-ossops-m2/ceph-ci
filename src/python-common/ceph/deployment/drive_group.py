import enum
import yaml

from ceph.deployment.inventory import Device
from ceph.deployment.service_spec import ServiceSpec, PlacementSpec, CustomConfig
from ceph.deployment.hostspec import SpecValidationError

try:
    from typing import Optional, List, Dict, Any, Union
except ImportError:
    pass


class OSDMethod(str, enum.Enum):
    raw = 'raw'
    lvm = 'lvm'


class DeviceSelection(object):
    """
    Used within :class:`ceph.deployment.drive_group.DriveGroupSpec` to specify the devices
    used by the Drive Group.

    Any attributes (even none) can be included in the device
    specification structure.
    """

    _supported_filters = [
            "paths", "size", "vendor", "model", "rotational", "limit", "all"
    ]

    def __init__(self,
                 paths=None,  # type: Optional[List[str]]
                 model=None,  # type: Optional[str]
                 size=None,  # type: Optional[str]
                 rotational=None,  # type: Optional[bool]
                 limit=None,  # type: Optional[int]
                 vendor=None,  # type: Optional[str]
                 all=False,  # type: bool
                 ):
        """
        ephemeral drive group device specification
        """
        #: List of Device objects for devices paths.
        self.paths = [] if paths is None else [Device(path) for path in paths]  # type: List[Device]

        #: A wildcard string. e.g: "SDD*" or "SanDisk SD8SN8U5"
        self.model = model

        #: Match on the VENDOR property of the drive
        self.vendor = vendor

        #: Size specification of format LOW:HIGH.
        #: Can also take the the form :HIGH, LOW:
        #: or an exact value (as ceph-volume inventory reports)
        self.size:  Optional[str] = size

        #: is the drive rotating or not
        self.rotational = rotational

        #: Limit the number of devices added to this Drive Group. Devices
        #: are used from top to bottom in the output of ``ceph-volume inventory``
        self.limit = limit

        #: Matches all devices. Can only be used for data devices
        self.all = all

    def validate(self, name: str) -> None:
        props = [self.model, self.vendor, self.size, self.rotational]  # type: List[Any]
        if self.paths and any(p is not None for p in props):
            raise DriveGroupValidationError(
                name,
                'device selection: `paths` and other parameters are mutually exclusive')
        is_empty = not any(p is not None and p != [] for p in [self.paths] + props)
        if not self.all and is_empty:
            raise DriveGroupValidationError(name, 'device selection cannot be empty')

        if self.all and not is_empty:
            raise DriveGroupValidationError(
                name,
                'device selection: `all` and other parameters are mutually exclusive. {}'.format(
                    repr(self)))

    @classmethod
    def from_json(cls, device_spec):
        # type: (dict) -> Optional[DeviceSelection]
        if not device_spec:
            return None
        for applied_filter in list(device_spec.keys()):
            if applied_filter not in cls._supported_filters:
                raise KeyError(applied_filter)

        return cls(**device_spec)

    def to_json(self):
        # type: () -> Dict[str, Any]
        ret: Dict[str, Any] = {}
        if self.paths:
            ret['paths'] = [p.path for p in self.paths]
        if self.model:
            ret['model'] = self.model
        if self.vendor:
            ret['vendor'] = self.vendor
        if self.size:
            ret['size'] = self.size
        if self.rotational is not None:
            ret['rotational'] = self.rotational
        if self.limit:
            ret['limit'] = self.limit
        if self.all:
            ret['all'] = self.all

        return ret

    def __repr__(self) -> str:
        keys = [
            key for key in self._supported_filters + ['limit'] if getattr(self, key) is not None
        ]
        if 'paths' in keys and self.paths == []:
            keys.remove('paths')
        return "DeviceSelection({})".format(
            ', '.join('{}={}'.format(key, repr(getattr(self, key))) for key in keys)
        )

    def __eq__(self, other: Any) -> bool:
        return repr(self) == repr(other)


class DriveGroupValidationError(SpecValidationError):
    """
    Defining an exception here is a bit problematic, cause you cannot properly catch it,
    if it was raised in a different mgr module.
    """

    def __init__(self, name: Optional[str], msg: str):
        name = name or "<unnamed>"
        super(DriveGroupValidationError, self).__init__(
            f'Failed to validate OSD spec "{name}": {msg}')


class DriveGroupSpec(ServiceSpec):
    """
    Describe a drive group in the same form that ceph-volume
    understands.
    """

    _supported_features = [
        "encrypted", "block_wal_size", "osds_per_device",
        "db_slots", "wal_slots", "block_db_size", "placement", "service_id", "service_type",
        "data_devices", "db_devices", "wal_devices", "journal_devices",
        "data_directories", "osds_per_device", "objectstore", "osd_id_claims",
        "journal_size", "unmanaged", "filter_logic", "preview_only", "extra_container_args",
        "data_allocate_fraction", "method", "crush_device_class", "config",
    ]

    def __init__(self,
                 placement=None,  # type: Optional[PlacementSpec]
                 service_id=None,  # type: Optional[str]
                 data_devices=None,  # type: Optional[DeviceSelection]
                 db_devices=None,  # type: Optional[DeviceSelection]
                 wal_devices=None,  # type: Optional[DeviceSelection]
                 journal_devices=None,  # type: Optional[DeviceSelection]
                 data_directories=None,  # type: Optional[List[str]]
                 osds_per_device=None,  # type: Optional[int]
                 objectstore='bluestore',  # type: str
                 encrypted=False,  # type: bool
                 db_slots=None,  # type: Optional[int]
                 wal_slots=None,  # type: Optional[int]
                 osd_id_claims=None,  # type: Optional[Dict[str, List[str]]]
                 block_db_size=None,  # type: Union[int, str, None]
                 block_wal_size=None,  # type: Union[int, str, None]
                 journal_size=None,  # type: Union[int, str, None]
                 service_type=None,  # type: Optional[str]
                 unmanaged=False,  # type: bool
                 filter_logic='AND',  # type: str
                 preview_only=False,  # type: bool
                 extra_container_args=None,  # type: Optional[List[str]]
                 data_allocate_fraction=None,  # type: Optional[float]
                 method=None,  # type: Optional[OSDMethod]
                 crush_device_class=None,  # type: Optional[str]
<<<<<<< HEAD
                 config=None,  # type: Optional[Dict[str, str]]
=======
                 custom_configs=None,  # type: Optional[List[CustomConfig]]
>>>>>>> 49f50460
                 ):
        assert service_type is None or service_type == 'osd'
        super(DriveGroupSpec, self).__init__('osd', service_id=service_id,
                                             placement=placement,
                                             config=config,
                                             unmanaged=unmanaged,
                                             preview_only=preview_only,
                                             extra_container_args=extra_container_args,
                                             custom_configs=custom_configs)

        #: A :class:`ceph.deployment.drive_group.DeviceSelection`
        self.data_devices = data_devices

        #: A :class:`ceph.deployment.drive_group.DeviceSelection`
        self.db_devices = db_devices

        #: A :class:`ceph.deployment.drive_group.DeviceSelection`
        self.wal_devices = wal_devices

        #: A :class:`ceph.deployment.drive_group.DeviceSelection`
        self.journal_devices = journal_devices

        #: Set (or override) the "bluestore_block_wal_size" value, in bytes
        self.block_wal_size: Union[int, str, None] = block_wal_size

        #: Set (or override) the "bluestore_block_db_size" value, in bytes
        self.block_db_size: Union[int, str, None] = block_db_size

        #: set journal_size in bytes
        self.journal_size: Union[int, str, None] = journal_size

        #: Number of osd daemons per "DATA" device.
        #: To fully utilize nvme devices multiple osds are required.
        #: Can be used to split dual-actuator devices across 2 OSDs, by setting the option to 2.
        self.osds_per_device = osds_per_device

        #: A list of strings, containing paths which should back OSDs
        self.data_directories = data_directories

        #: ``filestore`` or ``bluestore``
        self.objectstore = objectstore

        #: ``true`` or ``false``
        self.encrypted = encrypted

        #: How many OSDs per DB device
        self.db_slots = db_slots

        #: How many OSDs per WAL device
        self.wal_slots = wal_slots

        #: Optional: mapping of host -> List of osd_ids that should be replaced
        #: See :ref:`orchestrator-osd-replace`
        self.osd_id_claims = osd_id_claims or dict()

        #: The logic gate we use to match disks with filters.
        #: defaults to 'AND'
        self.filter_logic = filter_logic.upper()

        #: If this should be treated as a 'preview' spec
        self.preview_only = preview_only

        #: Allocate a fraction of the data device (0,1.0]
        self.data_allocate_fraction = data_allocate_fraction

        self.method = method

        #: Crush device class to assign to OSDs
        self.crush_device_class = crush_device_class

    @classmethod
    def _from_json_impl(cls, json_drive_group):
        # type: (dict) -> DriveGroupSpec
        """
        Initialize 'Drive group' structure

        :param json_drive_group: A valid json string with a Drive Group
               specification
        """
        args: Dict[str, Any] = json_drive_group.copy()
        # legacy json (pre Octopus)
        if 'host_pattern' in args and 'placement' not in args:
            args['placement'] = {'host_pattern': args['host_pattern']}
            del args['host_pattern']

        s_id = args.get('service_id', '<unnamed>')

        # spec: was not mandatory in octopus
        if 'spec' in args:
            args['spec'].update(cls._drive_group_spec_from_json(s_id, args['spec']))
        else:
            args.update(cls._drive_group_spec_from_json(s_id, args))

        return super(DriveGroupSpec, cls)._from_json_impl(args)

    @classmethod
    def _drive_group_spec_from_json(cls, name: str, json_drive_group: dict) -> dict:
        for applied_filter in list(json_drive_group.keys()):
            if applied_filter not in cls._supported_features:
                raise DriveGroupValidationError(
                    name,
                    "Feature `{}` is not supported".format(applied_filter))

        try:
            def to_selection(key: str, vals: dict) -> Optional[DeviceSelection]:
                try:
                    return DeviceSelection.from_json(vals)
                except KeyError as e:
                    raise DriveGroupValidationError(
                        f'{name}.{key}',
                        f"Filtering for `{e.args[0]}` is not supported")

            args = {k: (to_selection(k, v) if k.endswith('_devices') else v) for k, v in
                    json_drive_group.items()}
            if not args:
                raise DriveGroupValidationError(name, "Didn't find drive selections")
            return args
        except (KeyError, TypeError) as e:
            raise DriveGroupValidationError(name, str(e))

    def validate(self):
        # type: () -> None
        super(DriveGroupSpec, self).validate()

        if self.placement.is_empty():
            raise DriveGroupValidationError(self.service_id, '`placement` required')

        if self.data_devices is None:
            raise DriveGroupValidationError(self.service_id, "`data_devices` element is required.")

        specs_names = "data_devices db_devices wal_devices journal_devices".split()
        specs = dict(zip(specs_names, [getattr(self, k) for k in specs_names]))
        for k, s in [ks for ks in specs.items() if ks[1] is not None]:
            assert s is not None
            s.validate(f'{self.service_id}.{k}')
        for s in filter(None, [self.db_devices, self.wal_devices, self.journal_devices]):
            if s.all:
                raise DriveGroupValidationError(
                    self.service_id,
                    "`all` is only allowed for data_devices")

        if self.objectstore not in ('bluestore'):
            raise DriveGroupValidationError(self.service_id,
                                            f"{self.objectstore} is not supported. Must be "
                                            f"one of ('bluestore')")

        if self.block_wal_size is not None and type(self.block_wal_size) not in [int, str]:
            raise DriveGroupValidationError(
                self.service_id,
                'block_wal_size must be of type int or string')
        if self.block_db_size is not None and type(self.block_db_size) not in [int, str]:
            raise DriveGroupValidationError(
                self.service_id,
                'block_db_size must be of type int or string')
        if self.journal_size is not None and type(self.journal_size) not in [int, str]:
            raise DriveGroupValidationError(
                self.service_id,
                'journal_size must be of type int or string')

        if self.filter_logic not in ['AND', 'OR']:
            raise DriveGroupValidationError(
                self.service_id,
                'filter_logic must be either <AND> or <OR>')

        if self.method not in [None, 'lvm', 'raw']:
            raise DriveGroupValidationError(
                self.service_id,
                'method must be one of None, lvm, raw')
        if self.method == 'raw' and self.objectstore == 'filestore':
            raise DriveGroupValidationError(
                self.service_id,
                'method raw only supports bluestore')


yaml.add_representer(DriveGroupSpec, DriveGroupSpec.yaml_representer)<|MERGE_RESOLUTION|>--- conflicted
+++ resolved
@@ -178,11 +178,8 @@
                  data_allocate_fraction=None,  # type: Optional[float]
                  method=None,  # type: Optional[OSDMethod]
                  crush_device_class=None,  # type: Optional[str]
-<<<<<<< HEAD
                  config=None,  # type: Optional[Dict[str, str]]
-=======
                  custom_configs=None,  # type: Optional[List[CustomConfig]]
->>>>>>> 49f50460
                  ):
         assert service_type is None or service_type == 'osd'
         super(DriveGroupSpec, self).__init__('osd', service_id=service_id,
