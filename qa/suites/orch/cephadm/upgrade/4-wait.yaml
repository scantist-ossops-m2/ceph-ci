--- conflicted
+++ resolved
@@ -2,11 +2,7 @@
 - cephadm.shell:
     env: [sha1]
     mon.a:
-<<<<<<< HEAD
-      - while ceph orch upgrade status | jq '.in_progress' | grep true && ! ceph orch upgrade status | jq '.message' | grep Error ; do ceph orch ps ; ceph versions ; ceph fs dump; ceph orch upgrade status ; sleep 30 ; done
-=======
       - while ceph orch upgrade status | jq '.in_progress' | grep true && ! ceph orch upgrade status | jq '.message' | grep Error ; do ceph orch ps ; ceph versions ; ceph orch upgrade status ; sleep 30 ; done
->>>>>>> 017aa9cf
       - ceph orch ps
       - ceph versions
       - echo "wait for servicemap items w/ changing names to refresh"
