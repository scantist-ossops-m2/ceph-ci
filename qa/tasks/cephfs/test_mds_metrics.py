import os
import json
import time
import random
import logging
import errno

from teuthology.contextutil import safe_while, MaxWhileTries
from teuthology.exceptions import CommandFailedError
from tasks.cephfs.cephfs_test_case import CephFSTestCase

log = logging.getLogger(__name__)

class TestMDSMetrics(CephFSTestCase):
    CLIENTS_REQUIRED = 2
    MDSS_REQUIRED = 3

    TEST_DIR_PERFIX = "test_mds_metrics"

    def setUp(self):
        super(TestMDSMetrics, self).setUp()
        self._start_with_single_active_mds()
        self._enable_mgr_stats_plugin()

    def tearDown(self):
        self._disable_mgr_stats_plugin()
        super(TestMDSMetrics, self).tearDown()

    def _start_with_single_active_mds(self):
        curr_max_mds = self.fs.get_var('max_mds')
        if curr_max_mds > 1:
            self.fs.shrink(1)

    def verify_mds_metrics(self, active_mds_count=1, client_count=1, ranks=[], mul_fs=[]):
        def verify_metrics_cbk(metrics):
            mds_metrics = metrics['metrics']
            if not len(mds_metrics) == active_mds_count + 1: # n active mdss + delayed set
                return False
            fs_status = self.fs.status()
            nonlocal ranks, mul_fs
            if not ranks:
                if not mul_fs:
                    mul_fs = [self.fs.id]
                for filesystem in mul_fs:
                    ranks = set([info['rank'] for info in fs_status.get_ranks(filesystem)])
            for rank in ranks:
                r = mds_metrics.get("mds.{}".format(rank), None)
                if not r or not len(mds_metrics['delayed_ranks']) == 0:
                    return False
            for item in mul_fs:
                key = fs_status.get_fsmap(item)['mdsmap']['fs_name']
                global_metrics = metrics['global_metrics'][key]
                client_metadata = metrics['client_metadata'][key]
                if not len(global_metrics) >= client_count or not len(client_metadata) >= client_count:
                    return False
            return True
        return verify_metrics_cbk

    def _fs_perf_stats(self, *args):
        return self.mgr_cluster.mon_manager.raw_cluster_cmd("fs", "perf", "stats", *args)

    def _enable_mgr_stats_plugin(self):
        return self.mgr_cluster.mon_manager.raw_cluster_cmd("mgr", "module", "enable", "stats")

    def _disable_mgr_stats_plugin(self):
        return self.mgr_cluster.mon_manager.raw_cluster_cmd("mgr", "module", "disable", "stats")

    def _spread_directory_on_all_ranks(self, fscid):
        fs_status = self.fs.status()
        ranks = set([info['rank'] for info in fs_status.get_ranks(fscid)])
        # create a per-rank pinned directory
        for rank in ranks:
            dirname = "{0}_{1}".format(TestMDSMetrics.TEST_DIR_PERFIX, rank)
            self.mount_a.run_shell(["mkdir", dirname])
            self.mount_a.setfattr(dirname, "ceph.dir.pin", str(rank))
            log.info("pinning directory {0} to rank {1}".format(dirname, rank))
            for i in range(16):
                filename = "{0}.{1}".format("test", i)
                self.mount_a.write_n_mb(os.path.join(dirname, filename), 1)

    def _do_spread_io(self, fscid):
        # spread readdir I/O
        self.mount_b.run_shell(["find", "."])

    def _do_spread_io_all_clients(self, fscid):
        # spread readdir I/O
        self.mount_a.run_shell(["find", "."])
        self.mount_b.run_shell(["find", "."])

    def _cleanup_test_dirs(self):
        dirnames = self.mount_a.run_shell(["ls"]).stdout.getvalue()
        for dirname in dirnames.split("\n"):
            if dirname.startswith(TestMDSMetrics.TEST_DIR_PERFIX):
                log.info("cleaning directory {}".format(dirname))
                self.mount_a.run_shell(["rm", "-rf", dirname])

    def _get_metrics(self, verifier_callback, trials, *args):
        metrics = None
        done = False
        with safe_while(sleep=1, tries=trials, action='wait for metrics') as proceed:
            while proceed():
                metrics = json.loads(self._fs_perf_stats(*args))
                done = verifier_callback(metrics)
                if done:
                    break
        return done, metrics

    def _setup_fs(self, fs_name):
        fs_a = self.mds_cluster.newfs(name=fs_name)

        self.mds_cluster.mds_restart()

        # Wait for filesystem to go healthy
        fs_a.wait_for_daemons()

        # Reconfigure client auth caps
        for mount in self.mounts:
            self.mds_cluster.mon_manager.raw_cluster_cmd_result(
                'auth', 'caps', f"client.{mount.client_id}",
                'mds', 'allow',
                'mon', 'allow r',
                'osd', f'allow rw pool={fs_a.get_data_pool_name()}')

        return fs_a

    # basic check to verify if we get back metrics from each active mds rank

    def test_metrics_from_rank(self):
        # validate
        valid, metrics = self._get_metrics(
            self.verify_mds_metrics(client_count=TestMDSMetrics.CLIENTS_REQUIRED), 30)
        log.debug("metrics={0}".format(metrics))
        self.assertTrue(valid)

    def test_metrics_post_client_disconnection(self):
        # validate
        valid, metrics = self._get_metrics(
            self.verify_mds_metrics(client_count=TestMDSMetrics.CLIENTS_REQUIRED), 30)
        log.debug("metrics={0}".format(metrics))
        self.assertTrue(valid)

        self.mount_a.umount_wait()

        valid, metrics = self._get_metrics(
            self.verify_mds_metrics(client_count=TestMDSMetrics.CLIENTS_REQUIRED - 1), 30)
        log.debug("metrics={0}".format(metrics))
        self.assertTrue(valid)

    def test_metrics_mds_grow(self):
        # validate
        valid, metrics = self._get_metrics(
            self.verify_mds_metrics(client_count=TestMDSMetrics.CLIENTS_REQUIRED), 30)
        log.debug("metrics={0}".format(metrics))
        self.assertTrue(valid)

        # grow the mds cluster
        self.fs.grow(2)

        fscid = self.fs.id
        # spread directory per rank
        self._spread_directory_on_all_ranks(fscid)

        # spread some I/O
        self._do_spread_io(fscid)

        # wait a bit for mgr to get updated metrics
        time.sleep(5)

        # validate
        valid, metrics = self._get_metrics(self.verify_mds_metrics(
            active_mds_count=2, client_count=TestMDSMetrics.CLIENTS_REQUIRED) , 30)
        log.debug("metrics={0}".format(metrics))
        self.assertTrue(valid)

        # cleanup test directories
        self._cleanup_test_dirs()

    def test_metrics_mds_grow_and_shrink(self):
        # validate
        valid, metrics = self._get_metrics(
            self.verify_mds_metrics(client_count=TestMDSMetrics.CLIENTS_REQUIRED), 30)
        log.debug("metrics={0}".format(metrics))
        self.assertTrue(valid)

        # grow the mds cluster
        self.fs.grow(2)

        fscid = self.fs.id
        # spread directory per rank
        self._spread_directory_on_all_ranks(fscid)

        # spread some I/O
        self._do_spread_io(fscid)

        # wait a bit for mgr to get updated metrics
        time.sleep(5)

        # validate
        valid, metrics = self._get_metrics(
            self.verify_mds_metrics(active_mds_count=2, client_count=TestMDSMetrics.CLIENTS_REQUIRED), 30)
        log.debug("metrics={0}".format(metrics))
        self.assertTrue(valid)

        # shrink mds cluster
        self.fs.shrink(1)

        # wait a bit for mgr to get updated metrics
        time.sleep(5)

        # validate
        valid, metrics = self._get_metrics(
            self.verify_mds_metrics(client_count=TestMDSMetrics.CLIENTS_REQUIRED), 30)
        log.debug("metrics={0}".format(metrics))
        self.assertTrue(valid)

        # cleanup test directories
        self._cleanup_test_dirs()

    def test_delayed_metrics(self):
        # validate
        valid, metrics = self._get_metrics(
            self.verify_mds_metrics(client_count=TestMDSMetrics.CLIENTS_REQUIRED), 30)
        log.debug("metrics={0}".format(metrics))
        self.assertTrue(valid)

        # grow the mds cluster
        self.fs.grow(2)

        fscid = self.fs.id
        # spread directory per rank
        self._spread_directory_on_all_ranks(fscid)

        # spread some I/O
        self._do_spread_io(fscid)

        # wait a bit for mgr to get updated metrics
        time.sleep(5)

        # validate
        valid, metrics = self._get_metrics(
            self.verify_mds_metrics(active_mds_count=2, client_count=TestMDSMetrics.CLIENTS_REQUIRED), 30)
        log.debug("metrics={0}".format(metrics))
        self.assertTrue(valid)

        # do not give this mds any chance
        delayed_rank = 1
        mds_id_rank0 = self.fs.get_rank(rank=0)['name']
        mds_id_rank1 = self.fs.get_rank(rank=1)['name']

        self.fs.set_inter_mds_block(True, mds_id_rank0, mds_id_rank1)

        def verify_delayed_metrics(metrics):
            mds_metrics = metrics['metrics']
            r = mds_metrics.get("mds.{}".format(delayed_rank), None)
            if not r or not delayed_rank in mds_metrics['delayed_ranks']:
                return False
            return True
        # validate
        valid, metrics = self._get_metrics(verify_delayed_metrics, 30)
        log.debug("metrics={0}".format(metrics))

        self.assertTrue(valid)
        self.fs.set_inter_mds_block(False, mds_id_rank0, mds_id_rank1)

        # validate
        valid, metrics = self._get_metrics(
            self.verify_mds_metrics(active_mds_count=2, client_count=TestMDSMetrics.CLIENTS_REQUIRED), 30)
        log.debug("metrics={0}".format(metrics))
        self.assertTrue(valid)

        # cleanup test directories
        self._cleanup_test_dirs()

    def test_query_mds_filter(self):
        # validate
        valid, metrics = self._get_metrics(
            self.verify_mds_metrics(client_count=TestMDSMetrics.CLIENTS_REQUIRED), 30)
        log.debug("metrics={0}".format(metrics))
        self.assertTrue(valid)

        # grow the mds cluster
        self.fs.grow(2)

        fscid = self.fs.id
        # spread directory per rank
        self._spread_directory_on_all_ranks(fscid)

        # spread some I/O
        self._do_spread_io(fscid)

        # wait a bit for mgr to get updated metrics
        time.sleep(5)

        # validate
        valid, metrics = self._get_metrics(
            self.verify_mds_metrics(active_mds_count=2, client_count=TestMDSMetrics.CLIENTS_REQUIRED), 30)
        log.debug("metrics={0}".format(metrics))
        self.assertTrue(valid)

        # initiate a new query with `--mds_rank` filter and validate if
        # we get metrics *only* from that mds.
        filtered_mds = 1
        valid, metrics = self._get_metrics(
            self.verify_mds_metrics(client_count=TestMDSMetrics.CLIENTS_REQUIRED,
                                    ranks=[filtered_mds]), 30, '--mds_rank={}'.format(filtered_mds))
        log.debug("metrics={0}".format(metrics))
        self.assertTrue(valid)

    def test_query_client_filter(self):
        # validate
        valid, metrics = self._get_metrics(
            self.verify_mds_metrics(client_count=TestMDSMetrics.CLIENTS_REQUIRED), 30)
        log.debug("metrics={0}".format(metrics))
        self.assertTrue(valid)

        mds_metrics = metrics['metrics']
        # pick an random client
        client = random.choice(list(mds_metrics['mds.0'].keys()))
        # could have used regex to extract client id
        client_id = (client.split(' ')[0]).split('.')[-1]

        valid, metrics = self._get_metrics(
            self.verify_mds_metrics(client_count=1), 30, '--client_id={}'.format(client_id))
        log.debug("metrics={0}".format(metrics))
        self.assertTrue(valid)

    def test_query_client_ip_filter(self):
        # validate
        valid, metrics = self._get_metrics(
            self.verify_mds_metrics(client_count=TestMDSMetrics.CLIENTS_REQUIRED), 30)
        log.debug("metrics={0}".format(metrics))
        self.assertTrue(valid)

        client_matadata = metrics['client_metadata'][self.fs.name]
        # pick an random client
        client = random.choice(list(client_matadata.keys()))
        # get IP of client to use in filter
        client_ip = client_matadata[client]['IP']

        valid, metrics = self._get_metrics(
            self.verify_mds_metrics(client_count=1), 30, '--client_ip={}'.format(client_ip))
        log.debug("metrics={0}".format(metrics))
        self.assertTrue(valid)

        # verify IP from output with filter IP
        for i in metrics['client_metadata'][self.fs.name]:
            self.assertEqual(client_ip, metrics['client_metadata'][self.fs.name][i]['IP'])

    def test_query_mds_and_client_filter(self):
        # validate
        valid, metrics = self._get_metrics(
            self.verify_mds_metrics(client_count=TestMDSMetrics.CLIENTS_REQUIRED), 30)
        log.debug("metrics={0}".format(metrics))
        self.assertTrue(valid)

        # grow the mds cluster
        self.fs.grow(2)

        fscid = self.fs.id
        # spread directory per rank
        self._spread_directory_on_all_ranks(fscid)

        # spread some I/O
        self._do_spread_io_all_clients(fscid)

        # wait a bit for mgr to get updated metrics
        time.sleep(5)

        # validate
        valid, metrics = self._get_metrics(
            self.verify_mds_metrics(active_mds_count=2, client_count=TestMDSMetrics.CLIENTS_REQUIRED), 30)
        log.debug("metrics={0}".format(metrics))
        self.assertTrue(valid)

        mds_metrics = metrics['metrics']

        # pick an random client
        client = random.choice(list(mds_metrics['mds.1'].keys()))
        # could have used regex to extract client id
        client_id = (client.split(' ')[0]).split('.')[-1]
        filtered_mds = 1
        valid, metrics = self._get_metrics(
            self.verify_mds_metrics(client_count=1, ranks=[filtered_mds]),
            30, '--mds_rank={}'.format(filtered_mds), '--client_id={}'.format(client_id))
        log.debug("metrics={0}".format(metrics))
        self.assertTrue(valid)

    def test_for_invalid_mds_rank(self):
        invalid_mds_rank = "1,"
        # try, 'fs perf stat' command with invalid mds_rank
        try:
            self.mgr_cluster.mon_manager.raw_cluster_cmd("fs", "perf", "stats", "--mds_rank", invalid_mds_rank)
        except CommandFailedError as ce:
            if ce.exitstatus != errno.EINVAL:
                raise
        else:
            raise RuntimeError("expected the 'fs perf stat' command to fail for invalid mds_rank")

    def test_for_invalid_client_id(self):
        invalid_client_id = "abcd"
        # try, 'fs perf stat' command with invalid client_id
        try:
            self.mgr_cluster.mon_manager.raw_cluster_cmd("fs", "perf", "stats", "--client_id", invalid_client_id)
        except CommandFailedError as ce:
            if ce.exitstatus != errno.EINVAL:
                raise
        else:
            raise RuntimeError("expected the 'fs perf stat' command to fail for invalid client_id")

    def test_for_invalid_client_ip(self):
        invalid_client_ip = "1.2.3"
        # try, 'fs perf stat' command with invalid client_ip
        try:
            self.mgr_cluster.mon_manager.raw_cluster_cmd("fs", "perf", "stats", "--client_ip", invalid_client_ip)
        except CommandFailedError as ce:
            if ce.exitstatus != errno.EINVAL:
                raise
        else:
            raise RuntimeError("expected the 'fs perf stat' command to fail for invalid client_ip")

    def test_perf_stats_stale_metrics(self):
        """
        That `ceph fs perf stats` doesn't output stale metrics after the rank0 MDS failover
        """
        # validate
        valid, metrics = self._get_metrics(self.verify_mds_metrics(
            active_mds_count=1, client_count=TestMDSMetrics.CLIENTS_REQUIRED), 30)
        log.debug(f'metrics={metrics}')
        self.assertTrue(valid)

        #mount_a and mount_b are the clients mounted for TestMDSMetrics. So get their
        #entries from the global_metrics.
        client_a_name = f'client.{self.mount_a.get_global_id()}'
        client_b_name = f'client.{self.mount_b.get_global_id()}'

        global_metrics = metrics['global_metrics'][self.fs.name]
        client_a_metrics = global_metrics[client_a_name]
        client_b_metrics = global_metrics[client_b_name]

        #fail rank0 mds
        self.fs.rank_fail(rank=0)

        # Wait for 10 seconds for the failover to complete and
        # the mgr to get initial metrics from the new rank0 mds.
        time.sleep(10)

        fscid = self.fs.id

        # spread directory per rank
        self._spread_directory_on_all_ranks(fscid)

        # spread some I/O
        self._do_spread_io_all_clients(fscid)

        # wait a bit for mgr to get updated metrics
        time.sleep(5)

        # validate
        try:
            valid, metrics_new = self._get_metrics(self.verify_mds_metrics(
                active_mds_count=1, client_count=TestMDSMetrics.CLIENTS_REQUIRED), 30)
            log.debug(f'metrics={metrics_new}')
            self.assertTrue(valid)

            global_metrics = metrics_new['global_metrics'][self.fs.name]
            client_a_metrics_new = global_metrics[client_a_name]
            client_b_metrics_new = global_metrics[client_b_name]

            #the metrics should be different for the test to succeed.
            self.assertNotEqual(client_a_metrics, client_a_metrics_new)
            self.assertNotEqual(client_b_metrics, client_b_metrics_new)
        except MaxWhileTries:
            raise RuntimeError("Failed to fetch `ceph fs perf stats` metrics")
        finally:
            # cleanup test directories
            self._cleanup_test_dirs()

    def test_client_metrics_and_metadata(self):
        self.mount_a.umount_wait()
        self.mount_b.umount_wait()
        self.fs.delete_all_filesystems()

        self.mds_cluster.mon_manager.raw_cluster_cmd("fs", "flag", "set",
            "enable_multiple", "true", "--yes-i-really-mean-it")

        #creating filesystem
        fs_a = self._setup_fs(fs_name="fs1")

        # Mount a client on fs_a
        self.mount_a.mount_wait(cephfs_name=fs_a.name)
        self.mount_a.write_n_mb("pad.bin", 1)
        self.mount_a.write_n_mb("test.bin", 2)
        self.mount_a.path_to_ino("test.bin")
        self.mount_a.create_files()

        #creating another filesystem
        fs_b = self._setup_fs(fs_name="fs2")

        # Mount a client on fs_b
        self.mount_b.mount_wait(cephfs_name=fs_b.name)
        self.mount_b.write_n_mb("test.bin", 1)
        self.mount_b.path_to_ino("test.bin")
        self.mount_b.create_files()

        fscid_list = [fs_a.id, fs_b.id]

        # validate
        valid, metrics = self._get_metrics(
            self.verify_mds_metrics(client_count=1, mul_fs=fscid_list), 30)
        log.debug(f"metrics={metrics}")
        self.assertTrue(valid)
<<<<<<< HEAD

        client_metadata_a = metrics['client_metadata']['fs1']
        client_metadata_b = metrics['client_metadata']['fs2']

        for i in client_metadata_a:
            if not (client_metadata_a[i]['hostname']):
                raise RuntimeError("hostname of fs1 not found!")
            if not (client_metadata_a[i]['valid_metrics']):
                raise RuntimeError("valid_metrics of fs1 not found!")

        for i in client_metadata_b:
            if not (client_metadata_b[i]['hostname']):
                raise RuntimeError("hostname of fs2 not found!")
            if not (client_metadata_b[i]['valid_metrics']):
                raise RuntimeError("valid_metrics of fs2 not found!")
=======
        
        client_metadata = metrics['client_metadata']

        for i in client_metadata:
            if not (client_metadata[i]['hostname']):
                raise RuntimeError("hostname not found!")
            if not (client_metadata[i]['valid_metrics']):
                raise RuntimeError("valid_metrics not found!")

    def test_perf_stats_stale_metrics_with_multiple_filesystem(self):
        self.mount_a.umount_wait()
        self.mount_b.umount_wait()

        self.mds_cluster.mon_manager.raw_cluster_cmd("fs", "flag", "set",
                    "enable_multiple", "true", "--yes-i-really-mean-it")

        # creating filesystem
        fs_b = self._setup_fs(fs_name="fs2")

        # Mount a client on fs_b
        self.mount_b.mount_wait(cephfs_name=fs_b.name)
        self.mount_b.write_n_mb("test.bin", 1)
        self.mount_b.path_to_ino("test.bin")
        self.mount_b.create_files()

        # creating another filesystem
        fs_a = self._setup_fs(fs_name="fs1")

        # Mount a client on fs_a
        self.mount_a.mount_wait(cephfs_name=fs_a.name)
        self.mount_a.write_n_mb("pad.bin", 1)
        self.mount_a.write_n_mb("test.bin", 2)
        self.mount_a.path_to_ino("test.bin")
        self.mount_a.create_files()

        # validate
        valid, metrics = self._get_metrics(
            self.verify_mds_metrics(client_count=1, mul_fs=[fs_a.id, fs_b.id]), 30)
        log.debug(f"metrics={metrics}")
        self.assertTrue(valid)

        # get mounted client's entries from the global_metrics.
        client_a_name = f'client.{self.mount_a.get_global_id()}'

        global_metrics = metrics['global_metrics']
        client_a_metrics = global_metrics.get("fs1", {}).get(client_a_name, {})

        # fail active mds of fs_a
        fs_a_mds = fs_a.get_active_names()[0]
        self.mds_cluster.mds_fail(fs_a_mds)
        fs_a.wait_for_state('up:active', rank=0, timeout=30)

        # spread directory per rank
        self._spread_directory_on_all_ranks(fs_a.id)

        # spread some I/O
        self._do_spread_io_all_clients(fs_a.id)

        # validate
        try:
            valid, metrics_new = self._get_metrics(
                self.verify_mds_metrics(client_count=1, mul_fs=[fs_a.id, fs_b.id]), 30)
            log.debug(f'metrics={metrics_new}')
            self.assertTrue(valid)

            client_metadata = metrics_new['client_metadata']
            client_a_metadata = client_metadata.get("fs1", {}).get(client_a_name, {})

            global_metrics = metrics_new['global_metrics']
            client_a_metrics_new = global_metrics.get("fs1", {}).get(client_a_name, {})

            # the metrics should be different for the test to succeed.
            self.assertTrue(client_a_metadata and client_a_metrics_new
                            and (client_a_metrics_new != client_a_metrics),
                            "Invalid 'ceph fs perf stats' metrics after"
                            f" rank0 mds of {fs_a.name} failover")
        except MaxWhileTries:
            raise RuntimeError("Failed to fetch `ceph fs perf stats` metrics")
        finally:
            # cleanup test directories
            self._cleanup_test_dirs()
>>>>>>> f97c739b
<|MERGE_RESOLUTION|>--- conflicted
+++ resolved
@@ -509,7 +509,6 @@
             self.verify_mds_metrics(client_count=1, mul_fs=fscid_list), 30)
         log.debug(f"metrics={metrics}")
         self.assertTrue(valid)
-<<<<<<< HEAD
 
         client_metadata_a = metrics['client_metadata']['fs1']
         client_metadata_b = metrics['client_metadata']['fs2']
@@ -525,15 +524,6 @@
                 raise RuntimeError("hostname of fs2 not found!")
             if not (client_metadata_b[i]['valid_metrics']):
                 raise RuntimeError("valid_metrics of fs2 not found!")
-=======
-        
-        client_metadata = metrics['client_metadata']
-
-        for i in client_metadata:
-            if not (client_metadata[i]['hostname']):
-                raise RuntimeError("hostname not found!")
-            if not (client_metadata[i]['valid_metrics']):
-                raise RuntimeError("valid_metrics not found!")
 
     def test_perf_stats_stale_metrics_with_multiple_filesystem(self):
         self.mount_a.umount_wait()
@@ -607,4 +597,3 @@
         finally:
             # cleanup test directories
             self._cleanup_test_dirs()
->>>>>>> f97c739b
