[global]
# make logging friendly to teuthology
log_to_file = true
log_to_stderr = false
mon cluster log file level = debug

mon clock drift allowed = 1.000

# replicate across OSDs, not hosts
osd crush chooseleaf type = 0
#osd pool default size = 2
osd pool default erasure code profile = "plugin=jerasure technique=reed_sol_van k=2 m=1 ruleset-failure-domain=osd crush-failure-domain=osd"

# enable some debugging
auth debug = true
ms die on old message = true
ms die on bug = true
debug asserts on shutdown = true

# adjust warnings
mon max pg per osd = 10000        # >= luminous
mon pg warn max object skew = 0
mon osd allow primary affinity = true
mon osd allow pg remap = true
mon warn on legacy crush tunables = false
mon warn on crush straw calc version zero = false
mon warn on no sortbitwise = false
mon warn on osd down out interval zero = false
mon warn on too few osds = false
mon_warn_on_pool_pg_num_not_power_of_two = false

# disable pg_autoscaler by default for new pools
osd_pool_default_pg_autoscale_mode = off

# tests delete pools
mon allow pool delete = true

[osd]
osd scrub load threshold = 5.0
osd scrub max interval = 600

osd recover clone overlap = true
osd recovery max chunk = 1048576

osd deep scrub update digest min age = 30

osd map max advance = 10

# debugging
osd debug shutdown = true
osd debug op order = true
osd debug verify stray on activate = true
osd debug pg log writeout = true
osd debug verify cached snaps = true
osd debug verify missing on start = true
osd debug misdirected ops = true
osd op queue = debug_random
osd op queue cut off = debug_random
osd shutdown pgref assert = true
bdev debug aio = true
osd sloppy crc = true

[mgr]
mon reweight min pgs per osd = 4
mon reweight min bytes per osd = 10
mgr/telemetry/nag = false

[mon]
mon data avail warn = 5
mon mgr mkfs grace = 240
mon reweight min pgs per osd = 4
mon osd reporter subtree level = osd
mon osd prime pg temp = true
mon reweight min bytes per osd = 10

<<<<<<< HEAD
# don't complain about global id reclaim
mon_warn_on_insecure_global_id_reclaim = false
mon_warn_on_insecure_global_id_reclaim_allowed = false
=======
# rotate auth tickets quickly to exercise renewal paths
auth mon ticket ttl = 660      # 11m
auth service ticket ttl = 240  # 4m
>>>>>>> 5699ba1a

[client.rgw]
rgw cache enabled = true
rgw enable ops log = true
rgw enable usage log = true<|MERGE_RESOLUTION|>--- conflicted
+++ resolved
@@ -73,15 +73,13 @@
 mon osd prime pg temp = true
 mon reweight min bytes per osd = 10
 
-<<<<<<< HEAD
 # don't complain about global id reclaim
 mon_warn_on_insecure_global_id_reclaim = false
 mon_warn_on_insecure_global_id_reclaim_allowed = false
-=======
+
 # rotate auth tickets quickly to exercise renewal paths
 auth mon ticket ttl = 660      # 11m
 auth service ticket ttl = 240  # 4m
->>>>>>> 5699ba1a
 
 [client.rgw]
 rgw cache enabled = true
